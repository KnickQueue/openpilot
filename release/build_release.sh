--- conflicted
+++ resolved
@@ -49,22 +49,12 @@
 git commit -a -m "sunnypilot v$VERSION release"
 git branch --set-upstream-to=origin/$RELEASE_BRANCH
 
-<<<<<<< HEAD
-# Build panda firmware
-pushd panda/
-scons -u .
-mkdir /tmp/panda_obj/
-mv board/obj/panda.bin.signed board/obj/panda_h7.bin.signed board/obj/bootstub.panda.bin board/obj/bootstub.panda_h7.bin /tmp/panda_obj/
-popd
-
-=======
->>>>>>> 27c485c6
 # Build
 export PYTHONPATH="$BUILD_DIR"
 scons -j$(nproc)
 
 # release panda fw
-CERT=/data/pandaextra/certs/release RELEASE=1 scons -j$(nproc) panda/
+scons -j$(nproc) panda/
 
 # Ensure no submodules in release
 if test "$(git submodule--helper list | wc -l)" -gt "0"; then
@@ -82,20 +72,10 @@
 find . -name 'moc_*' -delete
 find . -name '*.cc' -delete
 find . -name '__pycache__' -delete
-<<<<<<< HEAD
 find selfdrive/ui/ -name '*.h' -delete
-rm -rf panda/board panda/certs panda/crypto
 rm -rf .sconsign.dblite Jenkinsfile release/
 rm selfdrive/modeld/models/supercombo.onnx
-#rm models/supercombo_badweights.thneed
 rm -rf selfdrive/ui/replay/
-# Move back signed panda fw
-mkdir -p panda/board/obj
-mv /tmp/panda_obj/* panda/board/obj/
-=======
-rm -rf .sconsign.dblite Jenkinsfile release/
-rm selfdrive/modeld/models/supercombo.onnx
->>>>>>> 27c485c6
 
 # Restore third_party
 git checkout third_party/
