using Cxx = import "./include/c++.capnp";
$Cxx.namespace("cereal");

@0xb526ba661d550a59;

# custom.capnp: a home for empty structs reserved for custom forks
# These structs are guaranteed to remain reserved and empty in mainline
# cereal, so use these if you want custom events in your fork.

# DO rename the structs
# DON'T change the identifier (e.g. @0x81c2f05a394cf4af)

struct ModularAssistiveDrivingSystem {
  state @0 :ModularAssistiveDrivingSystemState;
  enabled @1 :Bool;
  active @2 :Bool;
  available @3 :Bool;

  enum ModularAssistiveDrivingSystemState {
    disabled @0;
    paused @1;
    enabled @2;
    softDisabling @3;
    overriding @4;
  }
}

struct SelfdriveStateSP @0x81c2f05a394cf4af {
  mads @0 :ModularAssistiveDrivingSystem;
}

struct ModelManagerSP @0xaedffd8f31e7b55d {
  activeBundle @0 :ModelBundle;
  selectedBundle @1 :ModelBundle;
  availableBundles @2 :List(ModelBundle);

  struct DownloadUri {
    uri @0 :Text;
    sha256 @1 :Text;
  }

  enum DownloadStatus {
    notDownloading @0;
    downloading @1;
    downloaded @2;
    cached @3;
    failed @4;
  }

  struct DownloadProgress {
    status @0 :DownloadStatus;
    progress @1 :Float32;
    eta @2 :UInt32;
  }

  struct Artifact {
    fileName @0 :Text;
    downloadUri @1 :DownloadUri;
    downloadProgress @2 :DownloadProgress;
  }

  struct Model {
    type @0 :Type;
    artifact @1 :Artifact;  # Main artifact
    metadata @2 :Artifact;  # Metadata artifact

    enum Type {
      supercombo @0;
      navigation @1;
      vision @2;
      policy @3;
    }
  }

  enum Runner {
    snpe @0;
    tinygrad @1;
    stock @2;
  }

  struct Override {
    key @0 :Text;
    value @1 :Text;
  }

  struct ModelBundle {
    index @0 :UInt32;
    internalName @1 :Text;
    displayName @2 :Text;
    models @3 :List(Model);
    status @4 :DownloadStatus;
    generation @5 :UInt32;
    environment @6 :Text;
    runner @7 :Runner;
    is20hz @8 :Bool;
    ref @9 :Text;
    minimumSelectorVersion @10 :UInt32;
    overrides @11 :List(Override);
  }
}

struct LongitudinalPlanSP @0xf35cc4560bbf6ec2 {
  dec @0 :DynamicExperimentalControl;
<<<<<<< HEAD
  accelPersonality @1 :AccelerationPersonality;

  events @2 :List(OnroadEventSP.Event);
  slc @3 :SpeedLimitControl;
=======
>>>>>>> f12d181d

  struct DynamicExperimentalControl {
    state @0 :DynamicExperimentalControlState;
    enabled @1 :Bool;
    active @2 :Bool;

    enum DynamicExperimentalControlState {
      acc @0;
      blended @1;
    }
  }
<<<<<<< HEAD

  enum AccelerationPersonality {
    sport @0;
    normal @1;
    eco @2;
    stock @3;
  }

  struct SpeedLimitControl {
    state @0 :SpeedLimitControlState;
    enabled @1 :Bool;
    active @2 :Bool;
    speedLimit @3 :Float32;
    speedLimitOffset @4 :Float32;
    distToSpeedLimit @5 :Float32;
  }

  enum SpeedLimitControlState {
    inactive @0; # No speed limit set or not enabled by parameter.
    tempInactive @1; # User wants to ignore speed limit until it changes.
    preActive @2;
    adapting @3; # Reducing speed to match new speed limit.
    active @4; # Cruising at speed limit.
  }
=======
>>>>>>> f12d181d
}

struct OnroadEventSP @0xda96579883444c35 {
  events @0 :List(Event);

  struct Event {
    name @0 :EventName;

    # event types
    enable @1 :Bool;
    noEntry @2 :Bool;
    warning @3 :Bool;   # alerts presented only when  enabled or soft disabling
    userDisable @4 :Bool;
    softDisable @5 :Bool;
    immediateDisable @6 :Bool;
    preEnable @7 :Bool;
    permanent @8 :Bool; # alerts presented regardless of openpilot state
    overrideLateral @10 :Bool;
    overrideLongitudinal @9 :Bool;
  }

  enum EventName {
    lkasEnable @0;
    lkasDisable @1;
    manualSteeringRequired @2;
    manualLongitudinalRequired @3;
    silentLkasEnable @4;
    silentLkasDisable @5;
    silentBrakeHold @6;
    silentWrongGear @7;
    silentReverseGear @8;
    silentDoorOpen @9;
    silentSeatbeltNotLatched @10;
    silentParkBrake @11;
    controlsMismatchLateral @12;
    hyundaiRadarTracksConfirmed @13;
    experimentalModeSwitched @14;
    wrongCarModeAlertOnly @15;
    pedalPressedAlertOnly @16;
<<<<<<< HEAD
    speedLimitPreActive @17;
    speedLimitActive @18;
    speedLimitConfirmed @19;
    speedLimitValueChange @20;
=======
>>>>>>> f12d181d
  }
}

struct CarParamsSP @0x80ae746ee2596b11 {
  flags @0 :UInt32;        # flags for car specific quirks in sunnypilot
  safetyParam @1 : Int16;  # flags for sunnypilot's custom safety flags

  neuralNetworkLateralControl @2 :NeuralNetworkLateralControl;
<<<<<<< HEAD
  customAccControl @3 :CustomAccControl;
=======
>>>>>>> f12d181d

  struct NeuralNetworkLateralControl {
    model @0 :Model;
    fuzzyFingerprint @1 :Bool;

    struct Model {
      path @0 :Text;
      name @1 :Text;
    }
  }
<<<<<<< HEAD

  struct CustomAccControl {
    mode @0 :Mode;
    increments @1 :Increments;

    enum Mode {
      disabled @0;
      custom @1;
      reverse @2;
    }

    struct Increments {
      shortIncrement @0 :UInt16;
      longIncrement @1 :UInt16;
    }
  }
=======
>>>>>>> f12d181d
}

struct CarControlSP @0xa5cd762cd951a455 {
  mads @0 :ModularAssistiveDrivingSystem;
<<<<<<< HEAD
  leadDistance @1 :Float32;
  leadRelSpeed @2 :Float32;
  leadVisible @3 :Bool;
  params @4 :List(Param);
=======
  params @1 :List(Param);
>>>>>>> f12d181d

  struct Param {
    key @0 :Text;
    value @1 :Text;
  }
}

struct BackupManagerSP @0xf98d843bfd7004a3 {
  backupStatus @0 :Status;
  restoreStatus @1 :Status;
  backupProgress @2 :Float32;
  restoreProgress @3 :Float32;
  lastError @4 :Text;
  currentBackup @5 :BackupInfo;
  backupHistory @6 :List(BackupInfo);

  enum Status {
    idle @0;
    inProgress @1;
    completed @2;
    failed @3;
  }

  struct Version {
    major @0 :UInt16;
    minor @1 :UInt16;
    patch @2 :UInt16;
    build @3 :UInt16;
    branch @4 :Text;
  }

  struct MetadataEntry {
    key @0 :Text;
    value @1 :Text;
    tags @2 :List(Text);
  }

  struct BackupInfo {
    deviceId @0 :Text;
    version @1 :UInt32;
    config @2 :Text;
    isEncrypted @3 :Bool;
    createdAt @4 :Text;  # ISO timestamp
    updatedAt @5 :Text;  # ISO timestamp
    sunnypilotVersion @6 :Version;
    backupMetadata @7 :List(MetadataEntry);
  }
}

struct CarStateSP @0xb86e6369214c01c8 {
<<<<<<< HEAD
  speedLimit @0 :Float32;  # m/s
=======
>>>>>>> f12d181d
}

struct LiveMapDataSP @0xf416ec09499d9d19 {
  speedLimitValid @0 :Bool;
  speedLimit @1 :Float32;
  speedLimitAheadValid @2 :Bool;
  speedLimitAhead @3 :Float32;
  speedLimitAheadDistance @4 :Float32;
<<<<<<< HEAD
  turnSpeedLimitValid @5 :Bool;
  turnSpeedLimit @6 :Float32;
  turnSpeedLimitEndDistance @7 :Float32;
  turnSpeedLimitSign @8 :Int16;
  turnSpeedLimitsAhead @9 :List(Float32);
  turnSpeedLimitsAheadDistances @10 :List(Float32);
  turnSpeedLimitsAheadSigns @11 :List(Int16);
  lastGpsTimestamp @12 :Int64;  # Milliseconds since January 1, 1970.
  currentRoadName @13 :Text;
  lastGpsLatitude @14 :Float64;
  lastGpsLongitude @15 :Float64;
  lastGpsSpeed @16 :Float32;
  lastGpsBearingDeg @17 :Float32;
  lastGpsAccuracy @18 :Float32;
  lastGpsBearingAccuracyDeg @19 :Float32;
  dataType @20 :DataType;

  enum DataType {
    default @0;
    offline @1;
    online @2;
  }
=======
  roadName @5 :Text;
>>>>>>> f12d181d
}

struct CustomReserved9 @0xa1680744031fdb2d {
}

struct CustomReserved10 @0xcb9fd56c7057593a {
}

struct CustomReserved11 @0xc2243c65e0340384 {
}

struct CustomReserved12 @0x9ccdc8676701b412 {
}

struct CustomReserved13 @0xcd96dafb67a082d0 {
}

struct CustomReserved14 @0xb057204d7deadf3f {
}

struct CustomReserved15 @0xbd443b539493bc68 {
}

struct CustomReserved16 @0xfc6241ed8877b611 {
}

struct CustomReserved17 @0xa30662f84033036c {
}

struct CustomReserved18 @0xc86a3d38d13eb3ef {
}

struct CustomReserved19 @0xa4f1eb3323f5f582 {
}<|MERGE_RESOLUTION|>--- conflicted
+++ resolved
@@ -101,13 +101,10 @@
 
 struct LongitudinalPlanSP @0xf35cc4560bbf6ec2 {
   dec @0 :DynamicExperimentalControl;
-<<<<<<< HEAD
   accelPersonality @1 :AccelerationPersonality;
 
   events @2 :List(OnroadEventSP.Event);
   slc @3 :SpeedLimitControl;
-=======
->>>>>>> f12d181d
 
   struct DynamicExperimentalControl {
     state @0 :DynamicExperimentalControlState;
@@ -119,7 +116,6 @@
       blended @1;
     }
   }
-<<<<<<< HEAD
 
   enum AccelerationPersonality {
     sport @0;
@@ -144,8 +140,6 @@
     adapting @3; # Reducing speed to match new speed limit.
     active @4; # Cruising at speed limit.
   }
-=======
->>>>>>> f12d181d
 }
 
 struct OnroadEventSP @0xda96579883444c35 {
@@ -185,13 +179,10 @@
     experimentalModeSwitched @14;
     wrongCarModeAlertOnly @15;
     pedalPressedAlertOnly @16;
-<<<<<<< HEAD
     speedLimitPreActive @17;
     speedLimitActive @18;
     speedLimitConfirmed @19;
     speedLimitValueChange @20;
-=======
->>>>>>> f12d181d
   }
 }
 
@@ -200,10 +191,7 @@
   safetyParam @1 : Int16;  # flags for sunnypilot's custom safety flags
 
   neuralNetworkLateralControl @2 :NeuralNetworkLateralControl;
-<<<<<<< HEAD
   customAccControl @3 :CustomAccControl;
-=======
->>>>>>> f12d181d
 
   struct NeuralNetworkLateralControl {
     model @0 :Model;
@@ -214,7 +202,6 @@
       name @1 :Text;
     }
   }
-<<<<<<< HEAD
 
   struct CustomAccControl {
     mode @0 :Mode;
@@ -231,20 +218,14 @@
       longIncrement @1 :UInt16;
     }
   }
-=======
->>>>>>> f12d181d
 }
 
 struct CarControlSP @0xa5cd762cd951a455 {
   mads @0 :ModularAssistiveDrivingSystem;
-<<<<<<< HEAD
   leadDistance @1 :Float32;
   leadRelSpeed @2 :Float32;
   leadVisible @3 :Bool;
   params @4 :List(Param);
-=======
-  params @1 :List(Param);
->>>>>>> f12d181d
 
   struct Param {
     key @0 :Text;
@@ -295,10 +276,7 @@
 }
 
 struct CarStateSP @0xb86e6369214c01c8 {
-<<<<<<< HEAD
   speedLimit @0 :Float32;  # m/s
-=======
->>>>>>> f12d181d
 }
 
 struct LiveMapDataSP @0xf416ec09499d9d19 {
@@ -307,7 +285,6 @@
   speedLimitAheadValid @2 :Bool;
   speedLimitAhead @3 :Float32;
   speedLimitAheadDistance @4 :Float32;
-<<<<<<< HEAD
   turnSpeedLimitValid @5 :Bool;
   turnSpeedLimit @6 :Float32;
   turnSpeedLimitEndDistance @7 :Float32;
@@ -324,15 +301,13 @@
   lastGpsAccuracy @18 :Float32;
   lastGpsBearingAccuracyDeg @19 :Float32;
   dataType @20 :DataType;
+  roadName @21 :Text;
 
   enum DataType {
     default @0;
     offline @1;
     online @2;
   }
-=======
-  roadName @5 :Text;
->>>>>>> f12d181d
 }
 
 struct CustomReserved9 @0xa1680744031fdb2d {
