using Cxx = import "./include/c++.capnp";
$Cxx.namespace("cereal");

@0xb526ba661d550a59;

# custom.capnp: a home for empty structs reserved for custom forks
# These structs are guaranteed to remain reserved and empty in mainline
# cereal, so use these if you want custom events in your fork.

# DO rename the structs
# DON'T change the identifier (e.g. @0x81c2f05a394cf4af)

struct ModularAssistiveDrivingSystem {
  state @0 :ModularAssistiveDrivingSystemState;
  enabled @1 :Bool;
  active @2 :Bool;
  available @3 :Bool;

  enum ModularAssistiveDrivingSystemState {
    disabled @0;
    paused @1;
    enabled @2;
    softDisabling @3;
    overriding @4;
  }
}

struct SelfdriveStateSP @0x81c2f05a394cf4af {
  mads @0 :ModularAssistiveDrivingSystem;
}

struct ModelManagerSP @0xaedffd8f31e7b55d {
  activeBundle @0 :ModelBundle;
  selectedBundle @1 :ModelBundle;
  availableBundles @2 :List(ModelBundle);

  struct DownloadUri {
    uri @0 :Text;
    sha256 @1 :Text;
  }

  enum DownloadStatus {
    notDownloading @0;
    downloading @1;
    downloaded @2;
    cached @3;
    failed @4;
  }

  struct DownloadProgress {
    status @0 :DownloadStatus;
    progress @1 :Float32;
    eta @2 :UInt32;
  }

  struct Artifact {
    fileName @0 :Text;
    downloadUri @1 :DownloadUri;
    downloadProgress @2 :DownloadProgress;
  }

  struct Model {
    type @0 :Type;
    artifact @1 :Artifact;  # Main artifact
    metadata @2 :Artifact;  # Metadata artifact

    enum Type {
      supercombo @0;
      navigation @1;
      vision @2;
      policy @3;
    }
  }

  enum Runner {
    snpe @0;
    tinygrad @1;
    stock @2;
  }

  struct ModelBundle {
    index @0 :UInt32;
    internalName @1 :Text;
    displayName @2 :Text;
    models @3 :List(Model);
    status @4 :DownloadStatus;
    generation @5 :UInt32;
    environment @6 :Text;
    runner @7 :Runner;
    is20hz @8 :Bool;
    ref @9 :Text;  # New field
    minimumSelectorVersion @10 :UInt32;
  }
}

struct LongitudinalPlanSP @0xf35cc4560bbf6ec2 {
  dec @0 :DynamicExperimentalControl;

  struct DynamicExperimentalControl {
    state @0 :DynamicExperimentalControlState;
    enabled @1 :Bool;
    active @2 :Bool;

    enum DynamicExperimentalControlState {
      acc @0;
      blended @1;
    }
  }

  enum SpeedLimitControlState {
    inactive @0; # No speed limit set or not enabled by parameter.
    tempInactive @1; # User wants to ignore speed limit until it changes.
    adapting @2; # Reducing speed to match new speed limit.
    active @3; # Cruising at speed limit.
    preActive @4;
  }
}

struct OnroadEventSP @0xda96579883444c35 {
  events @0 :List(Event);

  struct Event {
    name @0 :EventName;

    # event types
    enable @1 :Bool;
    noEntry @2 :Bool;
    warning @3 :Bool;   # alerts presented only when  enabled or soft disabling
    userDisable @4 :Bool;
    softDisable @5 :Bool;
    immediateDisable @6 :Bool;
    preEnable @7 :Bool;
    permanent @8 :Bool; # alerts presented regardless of openpilot state
    overrideLateral @10 :Bool;
    overrideLongitudinal @9 :Bool;
  }

  enum EventName {
    lkasEnable @0;
    lkasDisable @1;
    manualSteeringRequired @2;
    manualLongitudinalRequired @3;
    silentLkasEnable @4;
    silentLkasDisable @5;
    silentBrakeHold @6;
    silentWrongGear @7;
    silentReverseGear @8;
    silentDoorOpen @9;
    silentSeatbeltNotLatched @10;
    silentParkBrake @11;
    controlsMismatchLateral @12;
    hyundaiRadarTracksConfirmed @13;
    experimentalModeSwitched @14;
    wrongCarModeAlertOnly @15;
<<<<<<< HEAD
    speedLimitPreActive @16;
    speedLimitActive @17;
    speedLimitConfirmed @18;
    speedLimitValueChange @19;
=======
    pedalPressedAlertOnly @16;
>>>>>>> 9d60846b
  }
}

struct CarParamsSP @0x80ae746ee2596b11 {
  flags @0 :UInt32;        # flags for car specific quirks in sunnypilot
  safetyParam @1 : Int16;  # flags for sunnypilot's custom safety flags

  neuralNetworkLateralControl @2 :NeuralNetworkLateralControl;

  struct NeuralNetworkLateralControl {
    model @0 :Model;
    fuzzyFingerprint @1 :Bool;

    struct Model {
      path @0 :Text;
      name @1 :Text;
    }
  }
}

struct CarControlSP @0xa5cd762cd951a455 {
  mads @0 :ModularAssistiveDrivingSystem;
}

struct BackupManagerSP @0xf98d843bfd7004a3 {
  backupStatus @0 :Status;
  restoreStatus @1 :Status;
  backupProgress @2 :Float32;
  restoreProgress @3 :Float32;
  lastError @4 :Text;
  currentBackup @5 :BackupInfo;
  backupHistory @6 :List(BackupInfo);

  enum Status {
    idle @0;
    inProgress @1;
    completed @2;
    failed @3;
  }

  struct Version {
    major @0 :UInt16;
    minor @1 :UInt16;
    patch @2 :UInt16;
    build @3 :UInt16;
    branch @4 :Text;
  }

  struct MetadataEntry {
    key @0 :Text;
    value @1 :Text;
    tags @2 :List(Text);
  }

  struct BackupInfo {
    deviceId @0 :Text;
    version @1 :UInt32;
    config @2 :Text;
    isEncrypted @3 :Bool;
    createdAt @4 :Text;  # ISO timestamp
    updatedAt @5 :Text;  # ISO timestamp
    sunnypilotVersion @6 :Version;
    backupMetadata @7 :List(MetadataEntry);
  }
}

struct LiveMapDataSP @0xb86e6369214c01c8 {
  speedLimitValid @0 :Bool;
  speedLimit @1 :Float32;
  speedLimitAheadValid @2 :Bool;
  speedLimitAhead @3 :Float32;
  speedLimitAheadDistance @4 :Float32;
  turnSpeedLimitValid @5 :Bool;
  turnSpeedLimit @6 :Float32;
  turnSpeedLimitEndDistance @7 :Float32;
  turnSpeedLimitSign @8 :Int16;
  turnSpeedLimitsAhead @9 :List(Float32);
  turnSpeedLimitsAheadDistances @10 :List(Float32);
  turnSpeedLimitsAheadSigns @11 :List(Int16);
  lastGpsTimestamp @12 :Int64;  # Milliseconds since January 1, 1970.
  currentRoadName @13 :Text;
  lastGpsLatitude @14 :Float64;
  lastGpsLongitude @15 :Float64;
  lastGpsSpeed @16 :Float32;
  lastGpsBearingDeg @17 :Float32;
  lastGpsAccuracy @18 :Float32;
  lastGpsBearingAccuracyDeg @19 :Float32;
  dataType @20 :DataType;

  enum DataType {
    default @0;
    offline @1;
    online @2;
  }
}

struct CustomReserved8 @0xf416ec09499d9d19 {
}

struct CustomReserved9 @0xa1680744031fdb2d {
}

struct CustomReserved10 @0xcb9fd56c7057593a {
}

struct CustomReserved11 @0xc2243c65e0340384 {
}

struct CustomReserved12 @0x9ccdc8676701b412 {
}

struct CustomReserved13 @0xcd96dafb67a082d0 {
}

struct CustomReserved14 @0xb057204d7deadf3f {
}

struct CustomReserved15 @0xbd443b539493bc68 {
}

struct CustomReserved16 @0xfc6241ed8877b611 {
}

struct CustomReserved17 @0xa30662f84033036c {
}

struct CustomReserved18 @0xc86a3d38d13eb3ef {
}

struct CustomReserved19 @0xa4f1eb3323f5f582 {
}<|MERGE_RESOLUTION|>--- conflicted
+++ resolved
@@ -152,14 +152,11 @@
     hyundaiRadarTracksConfirmed @13;
     experimentalModeSwitched @14;
     wrongCarModeAlertOnly @15;
-<<<<<<< HEAD
-    speedLimitPreActive @16;
-    speedLimitActive @17;
-    speedLimitConfirmed @18;
-    speedLimitValueChange @19;
-=======
     pedalPressedAlertOnly @16;
->>>>>>> 9d60846b
+    speedLimitPreActive @17;
+    speedLimitActive @18;
+    speedLimitConfirmed @19;
+    speedLimitValueChange @20;
   }
 }
 
