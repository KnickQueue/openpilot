--- conflicted
+++ resolved
@@ -198,17 +198,10 @@
 
 struct CarControlSP @0xa5cd762cd951a455 {
   mads @0 :ModularAssistiveDrivingSystem;
-<<<<<<< HEAD
-  params @1 :List(Param);
-  leadDistance @2 :Float32;
-  leadRelSpeed @3 :Float32;
-  leadVisible @4 :Bool;
-=======
   leadDistance @1 :Float32;
   leadRelSpeed @2 :Float32;
   leadVisible @3 :Bool;
   params @4 :List(Param);
->>>>>>> 9a35eb40
 
   struct Param {
     key @0 :Text;
