--- conflicted
+++ resolved
@@ -137,11 +137,8 @@
     speedLimitPreActive @139;
     speedLimitConfirmed @140;
     torqueNNLoad @141;
-<<<<<<< HEAD
-    spAutoBrakeHold @142;
-=======
     hyundaiRadarTracksAvailable @142;
->>>>>>> 91833303
+    spAutoBrakeHold @143;
 
     radarCanErrorDEPRECATED @15;
     communityFeatureDisallowedDEPRECATED @62;
