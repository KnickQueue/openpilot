--- conflicted
+++ resolved
@@ -44,12 +44,6 @@
     return model
 
   @staticmethod
-<<<<<<< HEAD
-  def _parse_overrides(overrides_data) -> custom.ModelManagerSP.Overrides:
-    overrides = custom.ModelManagerSP.Overrides()
-    overrides.lat = float(overrides_data["lat"])
-    overrides.long = float(overrides_data["long"])
-=======
   def _parse_overrides(overrides_data: dict[str, str]) -> list[custom.ModelManagerSP.Override]:
     overrides = []
     for key, value in overrides_data.items():
@@ -57,7 +51,6 @@
       override.key = key
       override.value = value
       overrides.append(override)
->>>>>>> 95e5fc4c
     return overrides
 
   @staticmethod
@@ -73,11 +66,7 @@
     model_bundle.runner = bundle.get("runner", custom.ModelManagerSP.Runner.snpe)
     model_bundle.is20hz = bundle.get("is_20hz", False)
     model_bundle.minimumSelectorVersion = int(bundle["minimum_selector_version"])
-<<<<<<< HEAD
-    model_bundle.overrides = ModelParser._parse_overrides(bundle["overrides"])
-=======
     model_bundle.overrides = ModelParser._parse_overrides(bundle.get("overrides", {}))
->>>>>>> 95e5fc4c
 
     return model_bundle
 
