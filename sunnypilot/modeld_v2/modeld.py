#!/usr/bin/env python3
import time
import numpy as np
import cereal.messaging as messaging
from cereal import car, log
from setproctitle import setproctitle
from cereal.messaging import PubMaster, SubMaster
from msgq.visionipc import VisionIpcClient, VisionStreamType, VisionBuf
from opendbc.car.car_helpers import get_demo_car_params
from openpilot.common.swaglog import cloudlog
from openpilot.common.params import Params
from openpilot.common.filter_simple import FirstOrderFilter
from openpilot.common.realtime import config_realtime_process, DT_MDL
from openpilot.common.transformations.camera import DEVICE_CAMERAS
from openpilot.common.transformations.model import get_warp_matrix
from openpilot.system import sentry
from openpilot.selfdrive.controls.lib.desire_helper import DesireHelper
from openpilot.selfdrive.controls.lib.drive_helpers import get_accel_from_plan, smooth_value

from openpilot.sunnypilot.modeld_v2.fill_model_msg import fill_model_msg, fill_pose_msg, PublishState, get_curvature_from_output
from openpilot.sunnypilot.modeld_v2.constants import Plan
from openpilot.sunnypilot.modeld_v2.models.commonmodel_pyx import DrivingModelFrame, CLContext
from openpilot.sunnypilot.modeld_v2.meta_helper import load_meta_constants

from openpilot.sunnypilot.models.helpers import get_active_bundle
from openpilot.sunnypilot.models.runners.helpers import get_model_runner

PROCESS_NAME = "selfdrive.modeld.modeld"


class FrameMeta:
  frame_id: int = 0
  timestamp_sof: int = 0
  timestamp_eof: int = 0

  def __init__(self, vipc=None):
    if vipc is not None:
      self.frame_id, self.timestamp_sof, self.timestamp_eof = vipc.frame_id, vipc.timestamp_sof, vipc.timestamp_eof


class ModelState:
  frames: dict[str, DrivingModelFrame]
  inputs: dict[str, np.ndarray]
  prev_desire: np.ndarray  # for tracking the rising edge of the pulse
  temporal_idxs: slice | np.ndarray

  def __init__(self, context: CLContext):
    try:
      self.model_runner = get_model_runner()
      self.constants = self.model_runner.constants
    except Exception as e:
      cloudlog.exception(f"Failed to initialize model runner: {str(e)}")
      raise

    model_bundle = get_active_bundle()
    self.generation = model_bundle.generation
    overrides = {override.key: override.value for override in model_bundle.overrides}

    self.LAT_SMOOTH_SECONDS = float(overrides.get('lat', ".2"))
<<<<<<< HEAD
    self.LONG_SMOOTH_SECONDS = 0.3 if (self.generation == 10) else float(overrides.get('long', ".0"))
=======
    self.LONG_SMOOTH_SECONDS = float(overrides.get('long', ".0"))
>>>>>>> e6f9f1ea
    self.MIN_LAT_CONTROL_SPEED = 0.3

    buffer_length = 5 if self.model_runner.is_20hz else 2
    self.frames = {'input_imgs': DrivingModelFrame(context, buffer_length), 'big_input_imgs': DrivingModelFrame(context, buffer_length)}
    self.prev_desire = np.zeros(self.constants.DESIRE_LEN, dtype=np.float32)

    # img buffers are managed in openCL transform code
    self.numpy_inputs = {}

    for key, shape in self.model_runner.input_shapes.items():
      if key not in self.frames: # Managed by opencl
        self.numpy_inputs[key] = np.zeros(shape, dtype=np.float32)

    if self.model_runner.is_20hz_3d:  # split models
      self.full_features_buffer = np.zeros((1, self.constants.FULL_HISTORY_BUFFER_LEN,  self.constants.FEATURE_LEN), dtype=np.float32)
      self.full_desire = np.zeros((1, self.constants.FULL_HISTORY_BUFFER_LEN, self.constants.DESIRE_LEN), dtype=np.float32)
      self.full_prev_desired_curv = np.zeros((1, self.constants.FULL_HISTORY_BUFFER_LEN, self.constants.PREV_DESIRED_CURV_LEN), dtype=np.float32)
      self.temporal_idxs = slice(-1-(self.constants.TEMPORAL_SKIP*(self.constants.INPUT_HISTORY_BUFFER_LEN-1)), None, self.constants.TEMPORAL_SKIP)
    elif self.model_runner.is_20hz and not self.model_runner.is_20hz_3d:
      self.full_features_buffer = np.zeros((self.constants.FULL_HISTORY_BUFFER_LEN + 1, self.constants.FEATURE_LEN), dtype=np.float32)
      self.full_desire = np.zeros((self.constants.FULL_HISTORY_BUFFER_LEN + 1, self.constants.DESIRE_LEN), dtype=np.float32)
      num_elements = self.numpy_inputs['features_buffer'].shape[1]
      step_size = int(-100 / num_elements)
      self.temporal_idxs = np.arange(step_size, step_size * (num_elements + 1), step_size)[::-1]
      self.desire_reshape_dims = (self.numpy_inputs['desire'].shape[0], self.numpy_inputs['desire'].shape[1], -1,
                                  self.numpy_inputs['desire'].shape[2])

  def run(self, buf: VisionBuf, wbuf: VisionBuf, transform: np.ndarray, transform_wide: np.ndarray,
          inputs: dict[str, np.ndarray], prepare_only: bool) -> dict[str, np.ndarray] | None:
    # Model decides when action is completed, so desire input is just a pulse triggered on rising edge
    inputs['desire'][0] = 0
    new_desire = np.where(inputs['desire'] - self.prev_desire > .99, inputs['desire'], 0)
    self.prev_desire[:] = inputs['desire']

    if self.model_runner.is_20hz_3d:  # split models
      self.full_desire[0,:-1] = self.full_desire[0,1:]
      self.full_desire[0,-1] = new_desire
      self.numpy_inputs['desire'][:] = self.full_desire.reshape((1, self.constants.INPUT_HISTORY_BUFFER_LEN, self.constants.TEMPORAL_SKIP, -1)).max(axis=2)
    elif self.model_runner.is_20hz and not self.model_runner.is_20hz_3d:  # 20hz supercombo
      self.full_desire[:-1] = self.full_desire[1:]
      self.full_desire[-1] = new_desire
      self.numpy_inputs['desire'][:] = self.full_desire.reshape(self.desire_reshape_dims).max(axis=2)
    else: # not 20hz
      length = inputs['desire'].shape[0]
      self.numpy_inputs['desire'][0, :-1] = self.numpy_inputs['desire'][0, 1:]
      self.numpy_inputs['desire'][0, -1, :length] = new_desire[:length]

    for key in self.numpy_inputs:
      if key in inputs and key not in ['desire']:
        self.numpy_inputs[key][:] = inputs[key]

    imgs_cl = {'input_imgs': self.frames['input_imgs'].prepare(buf, transform.flatten()),
               'big_input_imgs': self.frames['big_input_imgs'].prepare(wbuf, transform_wide.flatten())}

    # Prepare inputs using the model runner
    self.model_runner.prepare_inputs(imgs_cl, self.numpy_inputs, self.frames)

    if prepare_only:
      return None

    # Run model inference
    outputs = self.model_runner.run_model()

    if self.model_runner.is_20hz_3d: # split models
      self.full_features_buffer[0, :-1] = self.full_features_buffer[0, 1:]
      self.full_features_buffer[0, -1] = outputs['hidden_state'][0, :]
      self.numpy_inputs['features_buffer'][:] = self.full_features_buffer[0, self.temporal_idxs]
    elif self.model_runner.is_20hz and not self.model_runner.is_20hz_3d:  # 20hz supercombo
      self.full_features_buffer[:-1] = self.full_features_buffer[1:]
      self.full_features_buffer[-1] = outputs['hidden_state'][0, :]
      self.numpy_inputs['features_buffer'][:] = self.full_features_buffer[self.temporal_idxs]
    else: # not 20hz
      feature_len = outputs['hidden_state'].shape[1]
      self.numpy_inputs['features_buffer'][0, :-1] = self.numpy_inputs['features_buffer'][0, 1:]
      self.numpy_inputs['features_buffer'][0, -1, :feature_len] = outputs['hidden_state'][0, :feature_len]

    if "desired_curvature" in outputs:
      input_name_prev = None

      if "prev_desired_curvs" in self.numpy_inputs.keys():
        input_name_prev = 'prev_desired_curvs'
      elif "prev_desired_curv" in self.numpy_inputs.keys():
        input_name_prev = 'prev_desired_curv'

      if input_name_prev is not None:
        self.process_desired_curvature(outputs, input_name_prev)
    return outputs

  def process_desired_curvature(self, outputs, input_name_prev):
    if self.model_runner.is_20hz_3d:  # split models
      self.full_prev_desired_curv[0,:-1] = self.full_prev_desired_curv[0,1:]
      self.full_prev_desired_curv[0,-1,:] = outputs['desired_curvature'][0, :]
      self.numpy_inputs[input_name_prev][:] = self.full_prev_desired_curv[0, self.temporal_idxs]
      if self.generation == 11:
        self.numpy_inputs[input_name_prev][:] = 0*self.full_prev_desired_curv[0, self.temporal_idxs]
    else:
      length = outputs['desired_curvature'][0].size
      self.numpy_inputs[input_name_prev][0, :-length, 0] = self.numpy_inputs[input_name_prev][0, length:, 0]
      self.numpy_inputs[input_name_prev][0, -length:, 0] = outputs['desired_curvature'][0]

  def get_action_from_model(self, model_output: dict[str, np.ndarray], prev_action: log.ModelDataV2.Action,
                            lat_action_t: float, long_action_t: float, v_ego: float) -> log.ModelDataV2.Action:
    plan = model_output['plan'][0]
    desired_accel, should_stop = get_accel_from_plan(plan[:, Plan.VELOCITY][:, 0], plan[:, Plan.ACCELERATION][:, 0], self.constants.T_IDXS,
                                                     action_t=long_action_t)
    desired_accel = smooth_value(desired_accel, prev_action.desiredAcceleration, self.LONG_SMOOTH_SECONDS)

    desired_curvature = get_curvature_from_output(model_output, v_ego, lat_action_t, self.generation)
    if v_ego > self.MIN_LAT_CONTROL_SPEED:
      desired_curvature = smooth_value(desired_curvature, prev_action.desiredCurvature, self.LAT_SMOOTH_SECONDS)
    else:
      desired_curvature = prev_action.desiredCurvature

    return log.ModelDataV2.Action(desiredCurvature=float(desired_curvature),desiredAcceleration=float(desired_accel), shouldStop=bool(should_stop))


def main(demo=False):
  cloudlog.warning("modeld init")

  sentry.set_tag("daemon", PROCESS_NAME)
  cloudlog.bind(daemon=PROCESS_NAME)
  setproctitle(PROCESS_NAME)
  config_realtime_process(7, 54)

  cloudlog.warning("setting up CL context")
  cl_context = CLContext()
  cloudlog.warning("CL context ready; loading model")
  model = ModelState(cl_context)
  cloudlog.warning("models loaded, modeld starting")

  # visionipc clients
  while True:
    available_streams = VisionIpcClient.available_streams("camerad", block=False)
    if available_streams:
      use_extra_client = VisionStreamType.VISION_STREAM_WIDE_ROAD in available_streams and VisionStreamType.VISION_STREAM_ROAD in available_streams
      main_wide_camera = VisionStreamType.VISION_STREAM_ROAD not in available_streams
      break
    time.sleep(.1)

  vipc_client_main_stream = VisionStreamType.VISION_STREAM_WIDE_ROAD if main_wide_camera else VisionStreamType.VISION_STREAM_ROAD
  vipc_client_main = VisionIpcClient("camerad", vipc_client_main_stream, True, cl_context)
  vipc_client_extra = VisionIpcClient("camerad", VisionStreamType.VISION_STREAM_WIDE_ROAD, False, cl_context)
  cloudlog.warning(f"vision stream set up, main_wide_camera: {main_wide_camera}, use_extra_client: {use_extra_client}")

  while not vipc_client_main.connect(False):
    time.sleep(0.1)
  while use_extra_client and not vipc_client_extra.connect(False):
    time.sleep(0.1)

  cloudlog.warning(f"connected main cam with buffer size: {vipc_client_main.buffer_len} ({vipc_client_main.width} x {vipc_client_main.height})")
  if use_extra_client:
    cloudlog.warning(f"connected extra cam with buffer size: {vipc_client_extra.buffer_len} ({vipc_client_extra.width} x {vipc_client_extra.height})")

  # messaging
  pm = PubMaster(["modelV2", "drivingModelData", "cameraOdometry"])
  sm = SubMaster(["deviceState", "carState", "roadCameraState", "liveCalibration", "driverMonitoringState", "carControl", "liveDelay"])

  publish_state = PublishState()
  params = Params()

  # setup filter to track dropped frames
  frame_dropped_filter = FirstOrderFilter(0., 10., 1. / model.constants.MODEL_FREQ)
  frame_id = 0
  last_vipc_frame_id = 0
  run_count = 0

  model_transform_main = np.zeros((3, 3), dtype=np.float32)
  model_transform_extra = np.zeros((3, 3), dtype=np.float32)
  live_calib_seen = False
  buf_main, buf_extra = None, None
  meta_main = FrameMeta()
  meta_extra = FrameMeta()


  if demo:
    CP = get_demo_car_params()
  else:
    CP = messaging.log_from_bytes(params.get("CarParams", block=True), car.CarParams)
  cloudlog.info("modeld got CarParams: %s", CP.brand)

  # TODO Move smooth seconds to action function
  long_delay = CP.longitudinalActuatorDelay + model.LONG_SMOOTH_SECONDS
  prev_action = log.ModelDataV2.Action()

  DH = DesireHelper()

  while True:
    # Keep receiving frames until we are at least 1 frame ahead of previous extra frame
    while meta_main.timestamp_sof < meta_extra.timestamp_sof + 25000000:
      buf_main = vipc_client_main.recv()
      meta_main = FrameMeta(vipc_client_main)
      if buf_main is None:
        break

    if buf_main is None:
      cloudlog.debug("vipc_client_main no frame")
      continue

    if use_extra_client:
      # Keep receiving extra frames until frame id matches main camera
      while True:
        buf_extra = vipc_client_extra.recv()
        meta_extra = FrameMeta(vipc_client_extra)
        if buf_extra is None or meta_main.timestamp_sof < meta_extra.timestamp_sof + 25000000:
          break

      if buf_extra is None:
        cloudlog.debug("vipc_client_extra no frame")
        continue

      if abs(meta_main.timestamp_sof - meta_extra.timestamp_sof) > 10000000:
        cloudlog.error(f"frames out of sync! main: {meta_main.frame_id} ({meta_main.timestamp_sof / 1e9:.5f}),\
                       extra: {meta_extra.frame_id} ({meta_extra.timestamp_sof / 1e9:.5f})")

    else:
      # Use single camera
      buf_extra = buf_main
      meta_extra = meta_main

    sm.update(0)
    desire = DH.desire
    is_rhd = sm["driverMonitoringState"].isRHD
    frame_id = sm["roadCameraState"].frameId
    v_ego = max(sm["carState"].vEgo, 0.)
    steer_delay = sm["liveDelay"].lateralDelay + model.LAT_SMOOTH_SECONDS
    if sm.updated["liveCalibration"] and sm.seen['roadCameraState'] and sm.seen['deviceState']:
      device_from_calib_euler = np.array(sm["liveCalibration"].rpyCalib, dtype=np.float32)
      dc = DEVICE_CAMERAS[(str(sm['deviceState'].deviceType), str(sm['roadCameraState'].sensor))]
      model_transform_main = get_warp_matrix(device_from_calib_euler, dc.ecam.intrinsics if main_wide_camera else dc.fcam.intrinsics,
                                             False).astype(np.float32)
      model_transform_extra = get_warp_matrix(device_from_calib_euler, dc.ecam.intrinsics, True).astype(np.float32)
      live_calib_seen = True

    traffic_convention = np.zeros(2)
    traffic_convention[int(is_rhd)] = 1

    vec_desire = np.zeros(model.constants.DESIRE_LEN, dtype=np.float32)
    if desire >= 0 and desire < model.constants.DESIRE_LEN:
      vec_desire[desire] = 1

    # tracked dropped frames
    vipc_dropped_frames = max(0, meta_main.frame_id - last_vipc_frame_id - 1)
    frames_dropped = frame_dropped_filter.update(min(vipc_dropped_frames, 10))
    if run_count < 10: # let frame drops warm up
      frame_dropped_filter.x = 0.
      frames_dropped = 0.
    run_count = run_count + 1

    frame_drop_ratio = frames_dropped / (1 + frames_dropped)
    prepare_only = vipc_dropped_frames > 0
    if prepare_only:
      cloudlog.error(f"skipping model eval. Dropped {vipc_dropped_frames} frames")

    inputs:dict[str, np.ndarray] = {
      'desire': vec_desire,
      'traffic_convention': traffic_convention,
    }

    if "lateral_control_params" in model.numpy_inputs.keys():
      inputs['lateral_control_params'] = np.array([v_ego, steer_delay], dtype=np.float32)

    mt1 = time.perf_counter()
    model_output = model.run(buf_main, buf_extra, model_transform_main, model_transform_extra, inputs, prepare_only)
    mt2 = time.perf_counter()
    model_execution_time = mt2 - mt1

    if model_output is not None:
      modelv2_send = messaging.new_message('modelV2')
      drivingdata_send = messaging.new_message('drivingModelData')
      posenet_send = messaging.new_message('cameraOdometry')

      action = model.get_action_from_model(model_output, prev_action, steer_delay + DT_MDL, long_delay + DT_MDL, v_ego)
      prev_action = action
      fill_model_msg(drivingdata_send, modelv2_send, model_output, action,
                     publish_state, meta_main.frame_id, meta_extra.frame_id, frame_id,
                     frame_drop_ratio, meta_main.timestamp_eof, model_execution_time, live_calib_seen, load_meta_constants())

      desire_state = modelv2_send.modelV2.meta.desireState
      l_lane_change_prob = desire_state[log.Desire.laneChangeLeft]
      r_lane_change_prob = desire_state[log.Desire.laneChangeRight]
      lane_change_prob = l_lane_change_prob + r_lane_change_prob
      DH.update(sm['carState'], sm['carControl'].latActive, lane_change_prob)
      modelv2_send.modelV2.meta.laneChangeState = DH.lane_change_state
      modelv2_send.modelV2.meta.laneChangeDirection = DH.lane_change_direction
      drivingdata_send.drivingModelData.meta.laneChangeState = DH.lane_change_state
      drivingdata_send.drivingModelData.meta.laneChangeDirection = DH.lane_change_direction

      fill_pose_msg(posenet_send, model_output, meta_main.frame_id, vipc_dropped_frames, meta_main.timestamp_eof, live_calib_seen)
      pm.send('modelV2', modelv2_send)
      pm.send('drivingModelData', drivingdata_send)
      pm.send('cameraOdometry', posenet_send)
    last_vipc_frame_id = meta_main.frame_id


if __name__ == "__main__":
  try:
    import argparse
    parser = argparse.ArgumentParser()
    parser.add_argument('--demo', action='store_true', help='A boolean for demo mode.')
    args = parser.parse_args()
    main(demo=args.demo)
  except KeyboardInterrupt:
    cloudlog.warning(f"child {PROCESS_NAME} got SIGINT")
  except Exception:
    sentry.capture_exception()
    raise<|MERGE_RESOLUTION|>--- conflicted
+++ resolved
@@ -57,11 +57,7 @@
     overrides = {override.key: override.value for override in model_bundle.overrides}
 
     self.LAT_SMOOTH_SECONDS = float(overrides.get('lat', ".2"))
-<<<<<<< HEAD
-    self.LONG_SMOOTH_SECONDS = 0.3 if (self.generation == 10) else float(overrides.get('long', ".0"))
-=======
     self.LONG_SMOOTH_SECONDS = float(overrides.get('long', ".0"))
->>>>>>> e6f9f1ea
     self.MIN_LAT_CONTROL_SPEED = 0.3
 
     buffer_length = 5 if self.model_runner.is_20hz else 2
@@ -90,7 +86,7 @@
                                   self.numpy_inputs['desire'].shape[2])
 
   def run(self, buf: VisionBuf, wbuf: VisionBuf, transform: np.ndarray, transform_wide: np.ndarray,
-          inputs: dict[str, np.ndarray], prepare_only: bool) -> dict[str, np.ndarray] | None:
+                inputs: dict[str, np.ndarray], prepare_only: bool) -> dict[str, np.ndarray] | None:
     # Model decides when action is completed, so desire input is just a pulse triggered on rising edge
     inputs['desire'][0] = 0
     new_desire = np.where(inputs['desire'] - self.prev_desire > .99, inputs['desire'], 0)
