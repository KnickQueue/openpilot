--- conflicted
+++ resolved
@@ -23,11 +23,7 @@
 from openpilot.sunnypilot.modeld_v2.meta_helper import load_meta_constants
 
 from openpilot.sunnypilot.models.helpers import get_active_bundle
-<<<<<<< HEAD
-from openpilot.sunnypilot.livedelay.lagd_toggle import ModeldLagd
-=======
 from openpilot.sunnypilot.livedelay.lagd_toggle import LagdToggle
->>>>>>> c7d0ebc9
 from openpilot.sunnypilot.models.runners.helpers import get_model_runner
 
 PROCESS_NAME = "selfdrive.modeld.modeld"
@@ -66,7 +62,7 @@
     self.MIN_LAT_CONTROL_SPEED = 0.3
 
     buffer_length = 5 if self.model_runner.is_20hz else 2
-    self.frames = {name: DrivingModelFrame(context, buffer_length) for name in self.model_runner.vision_input_names}
+    self.frames = {'input_imgs': DrivingModelFrame(context, buffer_length), 'big_input_imgs': DrivingModelFrame(context, buffer_length)}
     self.prev_desire = np.zeros(self.constants.DESIRE_LEN, dtype=np.float32)
 
     # img buffers are managed in openCL transform code
@@ -90,7 +86,7 @@
       self.desire_reshape_dims = (self.numpy_inputs['desire'].shape[0], self.numpy_inputs['desire'].shape[1], -1,
                                   self.numpy_inputs['desire'].shape[2])
 
-  def run(self, bufs: dict[str, VisionBuf], transforms: dict[str, np.ndarray],
+  def run(self, buf: VisionBuf, wbuf: VisionBuf, transform: np.ndarray, transform_wide: np.ndarray,
                 inputs: dict[str, np.ndarray], prepare_only: bool) -> dict[str, np.ndarray] | None:
     # Model decides when action is completed, so desire input is just a pulse triggered on rising edge
     inputs['desire'][0] = 0
@@ -114,7 +110,8 @@
       if key in inputs and key not in ['desire']:
         self.numpy_inputs[key][:] = inputs[key]
 
-    imgs_cl = {name: self.frames[name].prepare(bufs[name], transforms[name].flatten()) for name in self.model_runner.vision_input_names}
+    imgs_cl = {'input_imgs': self.frames['input_imgs'].prepare(buf, transform.flatten()),
+               'big_input_imgs': self.frames['big_input_imgs'].prepare(wbuf, transform_wide.flatten())}
 
     # Prepare inputs using the model runner
     self.model_runner.prepare_inputs(imgs_cl, self.numpy_inputs, self.frames)
@@ -318,8 +315,6 @@
     if prepare_only:
       cloudlog.error(f"skipping model eval. Dropped {vipc_dropped_frames} frames")
 
-    bufs = {name: buf_extra if 'big' in name else buf_main for name in model.model_runner.vision_input_names}
-    transforms = {name: model_transform_extra if 'big' in name else model_transform_main for name in model.model_runner.vision_input_names}
     inputs:dict[str, np.ndarray] = {
       'desire': vec_desire,
       'traffic_convention': traffic_convention,
@@ -329,7 +324,7 @@
       inputs['lateral_control_params'] = np.array([v_ego, steer_delay], dtype=np.float32)
 
     mt1 = time.perf_counter()
-    model_output = model.run(bufs, transforms, inputs, prepare_only)
+    model_output = model.run(buf_main, buf_extra, model_transform_main, model_transform_extra, inputs, prepare_only)
     mt2 = time.perf_counter()
     model_execution_time = mt2 - mt1
 
