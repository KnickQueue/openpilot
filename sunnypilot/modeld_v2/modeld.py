#!/usr/bin/env python3
# ruff: noqa: E501
import time
import numpy as np
import cereal.messaging as messaging
from cereal import car, log
from setproctitle import setproctitle
from cereal.messaging import PubMaster, SubMaster
from msgq.visionipc import VisionIpcClient, VisionStreamType, VisionBuf
from opendbc.car.car_helpers import get_demo_car_params
from openpilot.common.swaglog import cloudlog
from openpilot.common.params import Params
from openpilot.common.filter_simple import FirstOrderFilter
from openpilot.common.realtime import config_realtime_process, DT_MDL
from openpilot.common.transformations.camera import DEVICE_CAMERAS
from openpilot.common.transformations.model import get_warp_matrix
from openpilot.system import sentry
from openpilot.selfdrive.controls.lib.desire_helper import DesireHelper
from openpilot.selfdrive.controls.lib.drive_helpers import get_accel_from_plan, smooth_value

from openpilot.sunnypilot.modeld_v2.fill_model_msg import fill_model_msg, fill_pose_msg, PublishState, get_curvature_from_output
from openpilot.sunnypilot.modeld_v2.constants import ModelConstants, Plan
from openpilot.sunnypilot.modeld_v2.models.commonmodel_pyx import DrivingModelFrame, CLContext
from openpilot.sunnypilot.modeld_v2.meta_helper import load_meta_constants

from openpilot.sunnypilot.models.helpers import  get_active_bundle
from openpilot.sunnypilot.models.runners.helpers import get_model_runner
from openpilot.sunnypilot.models.SplitModelConstants import SplitModelConstants

PROCESS_NAME = "selfdrive.modeld.modeld"

class FrameMeta:
  frame_id: int = 0
  timestamp_sof: int = 0
  timestamp_eof: int = 0

  def __init__(self, vipc=None):
    if vipc is not None:
      self.frame_id, self.timestamp_sof, self.timestamp_eof = vipc.frame_id, vipc.timestamp_sof, vipc.timestamp_eof

class ModelState:
  frames: dict[str, DrivingModelFrame]
  inputs: dict[str, np.ndarray]
  prev_desire: np.ndarray  # for tracking the rising edge of the pulse
  temporal_idxs: slice | np.ndarray

  def __init__(self, context: CLContext):
    try:
      self.model_runner = get_model_runner()
    except Exception as e:
      cloudlog.exception(f"Failed to initialize model runner: {str(e)}")
      raise

<<<<<<< HEAD
    self.LAT_SMOOTH_SECONDS = 0.2
    self.LONG_SMOOTH_SECONDS = 0.3 if self.model_runner.is_20hz_3d else 0.0
=======
    bundle = get_active_bundle()
    overrides = bundle.overrides
    self.LAT_SMOOTH_SECONDS = overrides.lat
    self.LONG_SMOOTH_SECONDS = overrides.long
>>>>>>> 12e0f302
    self.MIN_LAT_CONTROL_SPEED = 0.3

    buffer_length = 5 if self.model_runner.is_20hz else 2
    self.frames = {'input_imgs': DrivingModelFrame(context, buffer_length), 'big_input_imgs': DrivingModelFrame(context, buffer_length)}
    self.prev_desire = np.zeros(ModelConstants.DESIRE_LEN, dtype=np.float32)

    if self.model_runner.is_20hz and not self.model_runner.is_20hz_3d:
      self.full_features_buffer = np.zeros((ModelConstants.FULL_HISTORY_BUFFER_LEN + 1 , ModelConstants.FEATURE_LEN), dtype=np.float32)
      self.full_desire = np.zeros((ModelConstants.FULL_HISTORY_BUFFER_LEN + 1, ModelConstants.DESIRE_LEN), dtype=np.float32)
    elif self.model_runner.is_20hz and self.model_runner.is_20hz_3d: # is_20hz and is_20hz_3d
      self.full_features_buffer = np.zeros((1, SplitModelConstants.FULL_HISTORY_BUFFER_LEN,  SplitModelConstants.FEATURE_LEN), dtype=np.float32)
      self.full_desire = np.zeros((1, SplitModelConstants.FULL_HISTORY_BUFFER_LEN, SplitModelConstants.DESIRE_LEN), dtype=np.float32)
      self.full_prev_desired_curv = np.zeros((1, SplitModelConstants.FULL_HISTORY_BUFFER_LEN, SplitModelConstants.PREV_DESIRED_CURV_LEN), dtype=np.float32)
      self.temporal_idxs = slice(-1-(SplitModelConstants.TEMPORAL_SKIP*(SplitModelConstants.INPUT_HISTORY_BUFFER_LEN-1)), None, SplitModelConstants.TEMPORAL_SKIP)

    # img buffers are managed in openCL transform code
    self.numpy_inputs = {}

    for key, shape in self.model_runner.input_shapes.items():
      if key not in self.frames: # Managed by opencl
        self.numpy_inputs[key] = np.zeros(shape, dtype=np.float32)

    if self.model_runner.is_20hz and not self.model_runner.is_20hz_3d:
      num_elements = self.numpy_inputs['features_buffer'].shape[1]
      step_size = int(-100 / num_elements)
      self.temporal_idxs = np.arange(step_size, step_size * (num_elements + 1), step_size)[::-1]

    if self.model_runner.is_20hz:
      self.desire_reshape_dims = (self.numpy_inputs['desire'].shape[0], self.numpy_inputs['desire'].shape[1], -1, self.numpy_inputs['desire'].shape[2])

  def run(self, buf: VisionBuf, wbuf: VisionBuf, transform: np.ndarray, transform_wide: np.ndarray,
                inputs: dict[str, np.ndarray], prepare_only: bool) -> dict[str, np.ndarray] | None:
    # Model decides when action is completed, so desire input is just a pulse triggered on rising edge
    inputs['desire'][0] = 0
    new_desire = np.where(inputs['desire'] - self.prev_desire > .99, inputs['desire'], 0)
    self.prev_desire[:] = inputs['desire']

    if self.model_runner.is_20hz and not self.model_runner.is_20hz_3d:
      self.full_desire[:-1] = self.full_desire[1:]
      self.full_desire[-1] = new_desire
      self.numpy_inputs['desire'][:] = self.full_desire.reshape(self.desire_reshape_dims).max(axis=2)
    elif self.model_runner.is_20hz and self.model_runner.is_20hz_3d: # is_20hz and is_20hz_3d
      self.full_desire[0,:-1] = self.full_desire[0,1:]
      self.full_desire[0,-1] = new_desire
      self.numpy_inputs['desire'][:] = self.full_desire.reshape((1,SplitModelConstants.INPUT_HISTORY_BUFFER_LEN,SplitModelConstants.TEMPORAL_SKIP,-1)).max(axis=2)
    elif not self.model_runner.is_20hz: # not 20hz
      length = inputs['desire'].shape[0]
      self.numpy_inputs['desire'][0, :-1] = self.numpy_inputs['desire'][0, 1:]
      self.numpy_inputs['desire'][0, -1, :length] = new_desire[:length]

    for key in self.numpy_inputs:
      if key in inputs and key not in ['desire']:
        self.numpy_inputs[key][:] = inputs[key]

    imgs_cl = {'input_imgs': self.frames['input_imgs'].prepare(buf, transform.flatten()),
               'big_input_imgs': self.frames['big_input_imgs'].prepare(wbuf, transform_wide.flatten())}

    # Prepare inputs using the model runner
    self.model_runner.prepare_inputs(imgs_cl, self.numpy_inputs, self.frames)
    if prepare_only:
      return None

    # Run model inference
    outputs = self.model_runner.run_model()

    if self.model_runner.is_20hz and not self.model_runner.is_20hz_3d:
      self.full_features_buffer[:-1] = self.full_features_buffer[1:]
      self.full_features_buffer[-1] = outputs['hidden_state'][0, :]
      self.numpy_inputs['features_buffer'][:] = self.full_features_buffer[self.temporal_idxs]
    elif self.model_runner.is_20hz and self.model_runner.is_20hz_3d: # is_20hz and is_20hz_3d
      self.full_features_buffer[0, :-1] = self.full_features_buffer[0, 1:]
      self.full_features_buffer[0, -1] = outputs['hidden_state'][0, :]
      self.numpy_inputs['features_buffer'][0, :] = self.full_features_buffer[0, self.temporal_idxs]
    elif not self.model_runner.is_20hz: # not 20hz
      feature_len = outputs['hidden_state'].shape[1]
      self.numpy_inputs['features_buffer'][0, :-1] = self.numpy_inputs['features_buffer'][0, 1:]
      self.numpy_inputs['features_buffer'][0, -1, :feature_len] = outputs['hidden_state'][0, :feature_len]

    if "desired_curvature" in outputs:
      input_name_prev = None

      if "prev_desired_curvs" in self.numpy_inputs.keys():
        input_name_prev = 'prev_desired_curvs'
      elif "prev_desired_curv" in self.numpy_inputs.keys():
        input_name_prev = 'prev_desired_curv'

      if input_name_prev is not None:
        self.process_desired_curvature(outputs, input_name_prev)
    return outputs

  def process_desired_curvature(self, outputs, input_name_prev):
    if self.model_runner.is_20hz_3d:
      self.full_prev_desired_curv[0,:-1] = self.full_prev_desired_curv[0,1:]
      self.full_prev_desired_curv[0,-1,:] = outputs['desired_curvature'][0, :]
      self.numpy_inputs['prev_desired_curv'][:] = self.full_prev_desired_curv[0, self.temporal_idxs]
    else:
      length = outputs['desired_curvature'][0].size
      self.numpy_inputs[input_name_prev][0, :-length, 0] = self.numpy_inputs[input_name_prev][0, length:, 0]
      self.numpy_inputs[input_name_prev][0, -length:, 0] = outputs['desired_curvature'][0]

  def get_action_from_model(self, model_output: dict[str, np.ndarray], prev_action: log.ModelDataV2.Action,
                            lat_action_t: float, long_action_t: float, v_ego: float) -> log.ModelDataV2.Action:
    plan = model_output['plan'][0]
    desired_accel, should_stop = get_accel_from_plan(plan[:, Plan.VELOCITY][:, 0], plan[:, Plan.ACCELERATION][:, 0], ModelConstants.T_IDXS,
                                                     action_t=long_action_t)
    desired_accel = smooth_value(desired_accel, prev_action.desiredAcceleration, self.LONG_SMOOTH_SECONDS)
    desired_curvature = get_curvature_from_output(model_output, v_ego, lat_action_t)
    if v_ego > self.MIN_LAT_CONTROL_SPEED:
      desired_curvature = smooth_value(desired_curvature, prev_action.desiredCurvature, self.LAT_SMOOTH_SECONDS)
    else:
      desired_curvature = prev_action.desiredCurvature

    return log.ModelDataV2.Action(desiredCurvature=float(desired_curvature), desiredAcceleration=float(desired_accel), shouldStop=bool(should_stop))


def main(demo=False):
  cloudlog.warning("modeld init")

  sentry.set_tag("daemon", PROCESS_NAME)
  cloudlog.bind(daemon=PROCESS_NAME)
  setproctitle(PROCESS_NAME)
  config_realtime_process(7, 54)

  cloudlog.warning("setting up CL context")
  cl_context = CLContext()
  cloudlog.warning("CL context ready; loading model")
  model = ModelState(cl_context)
  cloudlog.warning("models loaded, modeld starting")

  # visionipc clients
  while True:
    available_streams = VisionIpcClient.available_streams("camerad", block=False)
    if available_streams:
      use_extra_client = VisionStreamType.VISION_STREAM_WIDE_ROAD in available_streams and VisionStreamType.VISION_STREAM_ROAD in available_streams
      main_wide_camera = VisionStreamType.VISION_STREAM_ROAD not in available_streams
      break
    time.sleep(.1)

  vipc_client_main_stream = VisionStreamType.VISION_STREAM_WIDE_ROAD if main_wide_camera else VisionStreamType.VISION_STREAM_ROAD
  vipc_client_main = VisionIpcClient("camerad", vipc_client_main_stream, True, cl_context)
  vipc_client_extra = VisionIpcClient("camerad", VisionStreamType.VISION_STREAM_WIDE_ROAD, False, cl_context)
  cloudlog.warning(f"vision stream set up, main_wide_camera: {main_wide_camera}, use_extra_client: {use_extra_client}")

  while not vipc_client_main.connect(False):
    time.sleep(0.1)
  while use_extra_client and not vipc_client_extra.connect(False):
    time.sleep(0.1)

  cloudlog.warning(f"connected main cam with buffer size: {vipc_client_main.buffer_len} ({vipc_client_main.width} x {vipc_client_main.height})")
  if use_extra_client:
    cloudlog.warning(f"connected extra cam with buffer size: {vipc_client_extra.buffer_len} ({vipc_client_extra.width} x {vipc_client_extra.height})")

  # messaging
  pm = PubMaster(["modelV2", "drivingModelData", "cameraOdometry"])
  sm = SubMaster(["deviceState", "carState", "roadCameraState", "liveCalibration", "driverMonitoringState", "carControl", "liveDelay"])

  publish_state = PublishState()
  params = Params()

  # setup filter to track dropped frames
  frame_dropped_filter = FirstOrderFilter(0., 10., 1. / ModelConstants.MODEL_FREQ)
  frame_id = 0
  last_vipc_frame_id = 0
  run_count = 0

  model_transform_main = np.zeros((3, 3), dtype=np.float32)
  model_transform_extra = np.zeros((3, 3), dtype=np.float32)
  live_calib_seen = False
  buf_main, buf_extra = None, None
  meta_main = FrameMeta()
  meta_extra = FrameMeta()


  if demo:
    CP = get_demo_car_params()
  else:
    CP = messaging.log_from_bytes(params.get("CarParams", block=True), car.CarParams)
  cloudlog.info("modeld got CarParams: %s", CP.brand)

  # Enable lagd support for modeld_v2
  steer_delay = sm["liveDelay"].lateralDelay + model.LAT_SMOOTH_SECONDS

  # TODO Move smooth seconds to action function
  long_delay = CP.longitudinalActuatorDelay + model.LONG_SMOOTH_SECONDS
  prev_action = log.ModelDataV2.Action()

  DH = DesireHelper()

  while True:
    # Keep receiving frames until we are at least 1 frame ahead of previous extra frame
    while meta_main.timestamp_sof < meta_extra.timestamp_sof + 25000000:
      buf_main = vipc_client_main.recv()
      meta_main = FrameMeta(vipc_client_main)
      if buf_main is None:
        break

    if buf_main is None:
      cloudlog.debug("vipc_client_main no frame")
      continue

    if use_extra_client:
      # Keep receiving extra frames until frame id matches main camera
      while True:
        buf_extra = vipc_client_extra.recv()
        meta_extra = FrameMeta(vipc_client_extra)
        if buf_extra is None or meta_main.timestamp_sof < meta_extra.timestamp_sof + 25000000:
          break

      if buf_extra is None:
        cloudlog.debug("vipc_client_extra no frame")
        continue

      if abs(meta_main.timestamp_sof - meta_extra.timestamp_sof) > 10000000:
        cloudlog.error(f"frames out of sync! main: {meta_main.frame_id} ({meta_main.timestamp_sof / 1e9:.5f}),\
                         extra: {meta_extra.frame_id} ({meta_extra.timestamp_sof / 1e9:.5f})")

    else:
      # Use single camera
      buf_extra = buf_main
      meta_extra = meta_main

    sm.update(0)
    desire = DH.desire
    is_rhd = sm["driverMonitoringState"].isRHD
    frame_id = sm["roadCameraState"].frameId
    v_ego = max(sm["carState"].vEgo, 0.)
    if sm.updated["liveCalibration"] and sm.seen['roadCameraState'] and sm.seen['deviceState']:
      device_from_calib_euler = np.array(sm["liveCalibration"].rpyCalib, dtype=np.float32)
      dc = DEVICE_CAMERAS[(str(sm['deviceState'].deviceType), str(sm['roadCameraState'].sensor))]
      model_transform_main = get_warp_matrix(device_from_calib_euler, dc.ecam.intrinsics if main_wide_camera else dc.fcam.intrinsics, False).astype(np.float32)
      model_transform_extra = get_warp_matrix(device_from_calib_euler, dc.ecam.intrinsics, True).astype(np.float32)
      live_calib_seen = True

    traffic_convention = np.zeros(2)
    traffic_convention[int(is_rhd)] = 1

    vec_desire = np.zeros(ModelConstants.DESIRE_LEN, dtype=np.float32)
    if desire >= 0 and desire < ModelConstants.DESIRE_LEN:
      vec_desire[desire] = 1

    # tracked dropped frames
    vipc_dropped_frames = max(0, meta_main.frame_id - last_vipc_frame_id - 1)
    frames_dropped = frame_dropped_filter.update(min(vipc_dropped_frames, 10))
    if run_count < 10: # let frame drops warm up
      frame_dropped_filter.x = 0.
      frames_dropped = 0.
    run_count = run_count + 1

    frame_drop_ratio = frames_dropped / (1 + frames_dropped)
    prepare_only = vipc_dropped_frames > 0
    if prepare_only:
      cloudlog.error(f"skipping model eval. Dropped {vipc_dropped_frames} frames")

    inputs:dict[str, np.ndarray] = {
      'desire': vec_desire,
      'traffic_convention': traffic_convention,
    }

    if "lateral_control_params" in model.numpy_inputs.keys():
      inputs['lateral_control_params'] = np.array([v_ego, steer_delay], dtype=np.float32)

    mt1 = time.perf_counter()
    model_output = model.run(buf_main, buf_extra, model_transform_main, model_transform_extra, inputs, prepare_only)
    mt2 = time.perf_counter()
    model_execution_time = mt2 - mt1

    if model_output is not None:
      modelv2_send = messaging.new_message('modelV2')
      drivingdata_send = messaging.new_message('drivingModelData')
      posenet_send = messaging.new_message('cameraOdometry')

      action = model.get_action_from_model(model_output, prev_action, steer_delay + DT_MDL, long_delay + DT_MDL, v_ego)
      prev_action = action
      fill_model_msg(drivingdata_send, modelv2_send, model_output, action,
                     publish_state, meta_main.frame_id, meta_extra.frame_id, frame_id,
                     frame_drop_ratio, meta_main.timestamp_eof, model_execution_time, live_calib_seen, load_meta_constants())

      desire_state = modelv2_send.modelV2.meta.desireState
      l_lane_change_prob = desire_state[log.Desire.laneChangeLeft]
      r_lane_change_prob = desire_state[log.Desire.laneChangeRight]
      lane_change_prob = l_lane_change_prob + r_lane_change_prob
      DH.update(sm['carState'], sm['carControl'].latActive, lane_change_prob)
      modelv2_send.modelV2.meta.laneChangeState = DH.lane_change_state
      modelv2_send.modelV2.meta.laneChangeDirection = DH.lane_change_direction
      drivingdata_send.drivingModelData.meta.laneChangeState = DH.lane_change_state
      drivingdata_send.drivingModelData.meta.laneChangeDirection = DH.lane_change_direction

      fill_pose_msg(posenet_send, model_output, meta_main.frame_id, vipc_dropped_frames, meta_main.timestamp_eof, live_calib_seen)
      pm.send('modelV2', modelv2_send)
      pm.send('drivingModelData', drivingdata_send)
      pm.send('cameraOdometry', posenet_send)
    last_vipc_frame_id = meta_main.frame_id


if __name__ == "__main__":
  try:
    import argparse
    parser = argparse.ArgumentParser()
    parser.add_argument('--demo', action='store_true', help='A boolean for demo mode.')
    args = parser.parse_args()
    main(demo=args.demo)
  except KeyboardInterrupt:
    cloudlog.warning(f"child {PROCESS_NAME} got SIGINT")
  except Exception:
    sentry.capture_exception()
    raise<|MERGE_RESOLUTION|>--- conflicted
+++ resolved
@@ -51,15 +51,10 @@
       cloudlog.exception(f"Failed to initialize model runner: {str(e)}")
       raise
 
-<<<<<<< HEAD
-    self.LAT_SMOOTH_SECONDS = 0.2
-    self.LONG_SMOOTH_SECONDS = 0.3 if self.model_runner.is_20hz_3d else 0.0
-=======
     bundle = get_active_bundle()
     overrides = bundle.overrides
     self.LAT_SMOOTH_SECONDS = overrides.lat
     self.LONG_SMOOTH_SECONDS = overrides.long
->>>>>>> 12e0f302
     self.MIN_LAT_CONTROL_SPEED = 0.3
 
     buffer_length = 5 if self.model_runner.is_20hz else 2
