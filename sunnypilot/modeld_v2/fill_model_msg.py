import os
import capnp
import numpy as np
from cereal import log
from openpilot.sunnypilot.modeld_v2.constants import ModelConstants, Plan
from openpilot.selfdrive.controls.lib.drive_helpers import get_curvature_from_plan

SEND_RAW_PRED = os.getenv('SEND_RAW_PRED')

ConfidenceClass = log.ModelDataV2.ConfidenceClass


def get_curvature_from_output(output, vego, lat_action_t, current_generation=None):
  if current_generation != 11:
    if desired_curv := output.get('desired_curvature'):  # If the model outputs the desired curvature, use that directly
      return float(desired_curv[0, 0])

  plan_output = output['plan'][0]
  return float(get_curvature_from_plan(plan_output[:, Plan.T_FROM_CURRENT_EULER][:, 2], plan_output[:, Plan.ORIENTATION_RATE][:, 2],
                                       ModelConstants.T_IDXS, vego, lat_action_t))


class PublishState:
  def __init__(self):
    self.disengage_buffer = np.zeros(ModelConstants.CONFIDENCE_BUFFER_LEN*ModelConstants.DISENGAGE_WIDTH, dtype=np.float32)
    self.prev_brake_5ms2_probs = np.zeros(ModelConstants.FCW_5MS2_PROBS_WIDTH, dtype=np.float32)
    self.prev_brake_3ms2_probs = np.zeros(ModelConstants.FCW_3MS2_PROBS_WIDTH, dtype=np.float32)

def fill_xyzt(builder, t, x, y, z, x_std=None, y_std=None, z_std=None):
  builder.t = t
  builder.x = x.tolist()
  builder.y = y.tolist()
  builder.z = z.tolist()
  if x_std is not None:
    builder.xStd = x_std.tolist()
  if y_std is not None:
    builder.yStd = y_std.tolist()
  if z_std is not None:
    builder.zStd = z_std.tolist()

def fill_xyvat(builder, t, x, y, v, a, x_std=None, y_std=None, v_std=None, a_std=None):
  builder.t = t
  builder.x = x.tolist()
  builder.y = y.tolist()
  builder.v = v.tolist()
  builder.a = a.tolist()
  if x_std is not None:
    builder.xStd = x_std.tolist()
  if y_std is not None:
    builder.yStd = y_std.tolist()
  if v_std is not None:
    builder.vStd = v_std.tolist()
  if a_std is not None:
    builder.aStd = a_std.tolist()

def fill_xyz_poly(builder, degree, x, y, z):
  xyz = np.stack([x, y, z], axis=1)
  coeffs = np.polynomial.polynomial.polyfit(ModelConstants.T_IDXS, xyz, deg=degree)
  builder.xCoefficients = coeffs[:, 0].tolist()
  builder.yCoefficients = coeffs[:, 1].tolist()
  builder.zCoefficients = coeffs[:, 2].tolist()

def fill_lane_line_meta(builder, lane_lines, lane_line_probs):
  builder.leftY = lane_lines[1].y[0]
  builder.leftProb = lane_line_probs[1]
  builder.rightY = lane_lines[2].y[0]
  builder.rightProb = lane_line_probs[2]

def fill_model_msg(base_msg: capnp._DynamicStructBuilder, extended_msg: capnp._DynamicStructBuilder,
                   net_output_data: dict[str, np.ndarray], action: log.ModelDataV2.Action,
                   publish_state: PublishState, vipc_frame_id: int, vipc_frame_id_extra: int,
                   frame_id: int, frame_drop: float, timestamp_eof: int, model_execution_time: float,
                   valid: bool, model_meta) -> None:
  frame_age = frame_id - vipc_frame_id if frame_id > vipc_frame_id else 0
  frame_drop_perc = frame_drop * 100
  extended_msg.valid = valid
  base_msg.valid = valid

  driving_model_data = base_msg.drivingModelData

  driving_model_data.frameId = vipc_frame_id
  driving_model_data.frameIdExtra = vipc_frame_id_extra
  driving_model_data.frameDropPerc = frame_drop_perc
  driving_model_data.modelExecutionTime = model_execution_time
<<<<<<< HEAD

=======
>>>>>>> 95e5fc4c
  driving_model_data.action = action

  modelV2 = extended_msg.modelV2
  modelV2.frameId = vipc_frame_id
  modelV2.frameIdExtra = vipc_frame_id_extra
  modelV2.frameAge = frame_age
  modelV2.frameDropPerc = frame_drop_perc
  modelV2.timestampEof = timestamp_eof
  modelV2.modelExecutionTime = model_execution_time

  # plan
  fill_xyzt(modelV2.position, ModelConstants.T_IDXS, *net_output_data['plan'][0,:,Plan.POSITION].T, *net_output_data['plan_stds'][0,:,Plan.POSITION].T)
  fill_xyzt(modelV2.velocity, ModelConstants.T_IDXS, *net_output_data['plan'][0,:,Plan.VELOCITY].T)
  fill_xyzt(modelV2.acceleration, ModelConstants.T_IDXS, *net_output_data['plan'][0,:,Plan.ACCELERATION].T)
  fill_xyzt(modelV2.orientation, ModelConstants.T_IDXS, *net_output_data['plan'][0,:,Plan.T_FROM_CURRENT_EULER].T)
  fill_xyzt(modelV2.orientationRate, ModelConstants.T_IDXS, *net_output_data['plan'][0,:,Plan.ORIENTATION_RATE].T)

  # temporal pose
  temporal_pose = modelV2.temporalPose
  if 'sim_pose' in net_output_data:
    temporal_pose.trans = net_output_data['sim_pose'][0,:ModelConstants.POSE_WIDTH//2].tolist()
    temporal_pose.transStd = net_output_data['sim_pose_stds'][0,:ModelConstants.POSE_WIDTH//2].tolist()
    temporal_pose.rot = net_output_data['sim_pose'][0,ModelConstants.POSE_WIDTH//2:].tolist()
    temporal_pose.rotStd = net_output_data['sim_pose_stds'][0,ModelConstants.POSE_WIDTH//2:].tolist()
  else:
    temporal_pose.trans = net_output_data['plan'][0,0,Plan.VELOCITY].tolist()
    temporal_pose.transStd = net_output_data['plan_stds'][0,0,Plan.VELOCITY].tolist()
    temporal_pose.rot = net_output_data['plan'][0,0,Plan.ORIENTATION_RATE].tolist()
    temporal_pose.rotStd = net_output_data['plan_stds'][0,0,Plan.ORIENTATION_RATE].tolist()

  # poly path
  fill_xyz_poly(driving_model_data.path, ModelConstants.POLY_PATH_DEGREE, *net_output_data['plan'][0,:,Plan.POSITION].T)

  # action (includes lateral planning now)
  modelV2.action = action

  # times at X_IDXS according to model plan
  PLAN_T_IDXS = [np.nan] * ModelConstants.IDX_N
  PLAN_T_IDXS[0] = 0.0
  plan_x = net_output_data['plan'][0,:,Plan.POSITION][:,0].tolist()
  for xidx in range(1, ModelConstants.IDX_N):
    tidx = 0
    # increment tidx until we find an element that's further away than the current xidx
    while tidx < ModelConstants.IDX_N - 1 and plan_x[tidx+1] < ModelConstants.X_IDXS[xidx]:
      tidx += 1
    if tidx == ModelConstants.IDX_N - 1:
      # if the Plan doesn't extend far enough, set plan_t to the max value (10s), then break
      PLAN_T_IDXS[xidx] = ModelConstants.T_IDXS[ModelConstants.IDX_N - 1]
      break
    # interpolate to find `t` for the current xidx
    current_x_val = plan_x[tidx]
    next_x_val = plan_x[tidx+1]
    p = (ModelConstants.X_IDXS[xidx] - current_x_val) / (next_x_val - current_x_val) if abs(next_x_val - current_x_val) > 1e-9 else float('nan')
    PLAN_T_IDXS[xidx] = p * ModelConstants.T_IDXS[tidx+1] + (1 - p) * ModelConstants.T_IDXS[tidx]

  # lane lines
  modelV2.init('laneLines', 4)
  for i in range(4):
    lane_line = modelV2.laneLines[i]
    fill_xyzt(lane_line, PLAN_T_IDXS, np.array(ModelConstants.X_IDXS), net_output_data['lane_lines'][0,i,:,0], net_output_data['lane_lines'][0,i,:,1])
  modelV2.laneLineStds = net_output_data['lane_lines_stds'][0,:,0,0].tolist()
  modelV2.laneLineProbs = net_output_data['lane_lines_prob'][0,1::2].tolist()

  fill_lane_line_meta(driving_model_data.laneLineMeta, modelV2.laneLines, modelV2.laneLineProbs)

  # road edges
  modelV2.init('roadEdges', 2)
  for i in range(2):
    road_edge = modelV2.roadEdges[i]
    fill_xyzt(road_edge, PLAN_T_IDXS, np.array(ModelConstants.X_IDXS), net_output_data['road_edges'][0,i,:,0], net_output_data['road_edges'][0,i,:,1])
  modelV2.roadEdgeStds = net_output_data['road_edges_stds'][0,:,0,0].tolist()

  # leads
  modelV2.init('leadsV3', 3)
  for i in range(3):
    lead = modelV2.leadsV3[i]
    fill_xyvat(lead, ModelConstants.LEAD_T_IDXS, *net_output_data['lead'][0,i].T, *net_output_data['lead_stds'][0,i].T)
    lead.prob = net_output_data['lead_prob'][0,i].tolist()
    lead.probTime = ModelConstants.LEAD_T_OFFSETS[i]

  # meta
  meta = modelV2.meta
  meta.desireState = net_output_data['desire_state'][0].reshape(-1).tolist()
  meta.desirePrediction = net_output_data['desire_pred'][0].reshape(-1).tolist()
  meta.engagedProb = net_output_data['meta'][0,model_meta.ENGAGED].item()
  meta.init('disengagePredictions')
  disengage_predictions = meta.disengagePredictions
  disengage_predictions.t = ModelConstants.META_T_IDXS
  disengage_predictions.brakeDisengageProbs = net_output_data['meta'][0,model_meta.BRAKE_DISENGAGE].tolist()
  disengage_predictions.gasDisengageProbs = net_output_data['meta'][0,model_meta.GAS_DISENGAGE].tolist()
  disengage_predictions.steerOverrideProbs = net_output_data['meta'][0,model_meta.STEER_OVERRIDE].tolist()
  disengage_predictions.brake3MetersPerSecondSquaredProbs = net_output_data['meta'][0,model_meta.HARD_BRAKE_3].tolist()
  disengage_predictions.brake4MetersPerSecondSquaredProbs = net_output_data['meta'][0,model_meta.HARD_BRAKE_4].tolist()
  disengage_predictions.brake5MetersPerSecondSquaredProbs = net_output_data['meta'][0,model_meta.HARD_BRAKE_5].tolist()

  if hasattr(model_meta, 'GAS_PRESS') and hasattr(model_meta, 'BRAKE_PRESS'):
    disengage_predictions.gasPressProbs = net_output_data['meta'][0,model_meta.GAS_PRESS].tolist()
    disengage_predictions.brakePressProbs = net_output_data['meta'][0,model_meta.BRAKE_PRESS].tolist()

  publish_state.prev_brake_5ms2_probs[:-1] = publish_state.prev_brake_5ms2_probs[1:]
  publish_state.prev_brake_5ms2_probs[-1] = net_output_data['meta'][0,model_meta.HARD_BRAKE_5][0]
  publish_state.prev_brake_3ms2_probs[:-1] = publish_state.prev_brake_3ms2_probs[1:]
  publish_state.prev_brake_3ms2_probs[-1] = net_output_data['meta'][0,model_meta.HARD_BRAKE_3][0]
  hard_brake_predicted = (publish_state.prev_brake_5ms2_probs > ModelConstants.FCW_THRESHOLDS_5MS2).all() and \
    (publish_state.prev_brake_3ms2_probs > ModelConstants.FCW_THRESHOLDS_3MS2).all()
  meta.hardBrakePredicted = hard_brake_predicted.item()

  # confidence
  if vipc_frame_id % (2*ModelConstants.MODEL_FREQ) == 0:
    # any disengage prob
    brake_disengage_probs = net_output_data['meta'][0,model_meta.BRAKE_DISENGAGE]
    gas_disengage_probs = net_output_data['meta'][0,model_meta.GAS_DISENGAGE]
    steer_override_probs = net_output_data['meta'][0,model_meta.STEER_OVERRIDE]
    any_disengage_probs = 1-((1-brake_disengage_probs)*(1-gas_disengage_probs)*(1-steer_override_probs))
    # independent disengage prob for each 2s slice
    ind_disengage_probs = np.r_[any_disengage_probs[0], np.diff(any_disengage_probs) / (1 - any_disengage_probs[:-1])]
    # rolling buf for 2, 4, 6, 8, 10s
    publish_state.disengage_buffer[:-ModelConstants.DISENGAGE_WIDTH] = publish_state.disengage_buffer[ModelConstants.DISENGAGE_WIDTH:]
    publish_state.disengage_buffer[-ModelConstants.DISENGAGE_WIDTH:] = ind_disengage_probs

  score = 0.
  for i in range(ModelConstants.DISENGAGE_WIDTH):
    score += publish_state.disengage_buffer[i*ModelConstants.DISENGAGE_WIDTH+ModelConstants.DISENGAGE_WIDTH-1-i].item() / ModelConstants.DISENGAGE_WIDTH
  if score < ModelConstants.RYG_GREEN:
    modelV2.confidence = ConfidenceClass.green
  elif score < ModelConstants.RYG_YELLOW:
    modelV2.confidence = ConfidenceClass.yellow
  else:
    modelV2.confidence = ConfidenceClass.red

  # raw prediction if enabled
  if SEND_RAW_PRED:
    modelV2.rawPredictions = net_output_data['raw_pred'].tobytes()

def fill_pose_msg(msg: capnp._DynamicStructBuilder, net_output_data: dict[str, np.ndarray],
                  vipc_frame_id: int, vipc_dropped_frames: int, timestamp_eof: int, live_calib_seen: bool) -> None:
  msg.valid = live_calib_seen & (vipc_dropped_frames < 1)
  cameraOdometry = msg.cameraOdometry

  cameraOdometry.frameId = vipc_frame_id
  cameraOdometry.timestampEof = timestamp_eof

  cameraOdometry.trans = net_output_data['pose'][0,:3].tolist()
  cameraOdometry.rot = net_output_data['pose'][0,3:].tolist()
  cameraOdometry.wideFromDeviceEuler = net_output_data['wide_from_device_euler'][0,:].tolist()
  cameraOdometry.roadTransformTrans = net_output_data['road_transform'][0,:3].tolist()
  cameraOdometry.transStd = net_output_data['pose_stds'][0,:3].tolist()
  cameraOdometry.rotStd = net_output_data['pose_stds'][0,3:].tolist()
  cameraOdometry.wideFromDeviceEulerStd = net_output_data['wide_from_device_euler_stds'][0,:].tolist()
  cameraOdometry.roadTransformTransStd = net_output_data['road_transform_stds'][0,:3].tolist()<|MERGE_RESOLUTION|>--- conflicted
+++ resolved
@@ -82,10 +82,6 @@
   driving_model_data.frameIdExtra = vipc_frame_id_extra
   driving_model_data.frameDropPerc = frame_drop_perc
   driving_model_data.modelExecutionTime = model_execution_time
-<<<<<<< HEAD
-
-=======
->>>>>>> 95e5fc4c
   driving_model_data.action = action
 
   modelV2 = extended_msg.modelV2
