"""
Copyright (c) 2021-, Haibin Wen, sunnypilot, and a number of other contributors.

This file is part of sunnypilot and is licensed under the MIT License.
See the LICENSE.md file in the root directory for more details.
"""

from opendbc.car import structs
from opendbc.car.interfaces import CarInterfaceBase
from openpilot.common.params import Params
from openpilot.common.swaglog import cloudlog
from openpilot.sunnypilot.selfdrive.controls.lib.nnlc.helpers import get_nn_model_path

import openpilot.system.sentry as sentry


def log_fingerprint(CP: structs.CarParams) -> None:
  if CP.carFingerprint == "MOCK":
    sentry.capture_fingerprint_mock()
  else:
    sentry.capture_fingerprint(CP.carFingerprint, CP.brand)


def _initialize_neural_network_lateral_control(CI: CarInterfaceBase, CP: structs.CarParams, CP_SP: structs.CarParamsSP,
                                               params: Params = None, enabled: bool = False) -> None:
  if params is None:
    params = Params()

  nnlc_model_path, nnlc_model_name, exact_match = get_nn_model_path(CP)

  if nnlc_model_name == "MOCK":
    cloudlog.error({"nnlc event": "car doesn't match any Neural Network model"})

  if nnlc_model_name != "MOCK" and CP.steerControlType != structs.CarParams.SteerControlType.angle:
    enabled = params.get_bool("NeuralNetworkLateralControl")

  if enabled:
    CI.configure_torque_tune(CP.carFingerprint, CP.lateralTuning)

  CP_SP.neuralNetworkLateralControl.model.path = nnlc_model_path
  CP_SP.neuralNetworkLateralControl.model.name = nnlc_model_name
  CP_SP.neuralNetworkLateralControl.fuzzyFingerprint = not exact_match


def setup_interfaces(CI: CarInterfaceBase, params: Params = None) -> None:
  CP = CI.CP
  CP_SP = CI.CP_SP

<<<<<<< HEAD
  _initialize_custom_longitudinal_tuning(CI, CP, CP_SP, params)
  _initialize_neural_network_lateral_control(CI, CP, CP_SP, params)


def _custom_acc_controls(CP_SP: structs.CarParamsSP, params: Params = None) -> None:
  if params is None:
    params = Params()

  is_metric = params.get_bool("IsMetric")

  try:
    custom_enabled = params.get_bool("CustomAccIncrementsEnabled")
    short_inc = int(params.get("CustomAccShortPressIncrement"))
    long_inc = int(params.get("CustomAccLongPressIncrement"))

    short_inc = short_inc if custom_enabled and 1 <= short_inc <= 10 else 1
    long_inc = long_inc if custom_enabled and 1 <= long_inc <= 10 else 10 if is_metric else 5

  except Exception:
    custom_enabled = False
    short_inc = 1
    long_inc = 10 if is_metric else 5

  CP_SP.customAccControl.mode = structs.CarParamsSP.CustomAccControl.Mode.custom if custom_enabled else structs.CarParamsSP.CustomAccControl.Mode.disabled
  CP_SP.customAccControl.increments.shortIncrement = short_inc
  CP_SP.customAccControl.increments.longIncrement = long_inc

def get_init_params(params) -> list[dict[str, str]]:
  keys: list = [
    "HyundaiLongitudinalTuning",
=======
  _initialize_neural_network_lateral_control(CI, CP, CP_SP, params)


def get_init_params(params) -> list[dict[str, str]]:
  keys: list = [
    "HyundaiLongitudinalTuning",
    "HyundaiRadarTracks",
    "HyundaiRadarTracksToggle",
>>>>>>> 4c0abbc7
  ]

  return [{k: params.get(k, encoding='utf8') or "0"} for k in keys]<|MERGE_RESOLUTION|>--- conflicted
+++ resolved
@@ -46,8 +46,6 @@
   CP = CI.CP
   CP_SP = CI.CP_SP
 
-<<<<<<< HEAD
-  _initialize_custom_longitudinal_tuning(CI, CP, CP_SP, params)
   _initialize_neural_network_lateral_control(CI, CP, CP_SP, params)
 
 
@@ -74,19 +72,12 @@
   CP_SP.customAccControl.increments.shortIncrement = short_inc
   CP_SP.customAccControl.increments.longIncrement = long_inc
 
-def get_init_params(params) -> list[dict[str, str]]:
-  keys: list = [
-    "HyundaiLongitudinalTuning",
-=======
-  _initialize_neural_network_lateral_control(CI, CP, CP_SP, params)
-
 
 def get_init_params(params) -> list[dict[str, str]]:
   keys: list = [
     "HyundaiLongitudinalTuning",
     "HyundaiRadarTracks",
     "HyundaiRadarTracksToggle",
->>>>>>> 4c0abbc7
   ]
 
   return [{k: params.get(k, encoding='utf8') or "0"} for k in keys]