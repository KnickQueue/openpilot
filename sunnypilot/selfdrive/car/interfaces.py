"""
Copyright (c) 2021-, Haibin Wen, sunnypilot, and a number of other contributors.

This file is part of sunnypilot and is licensed under the MIT License.
See the LICENSE.md file in the root directory for more details.
"""

from opendbc.car import Bus, structs
from opendbc.car.can_definitions import CanRecvCallable, CanSendCallable
from opendbc.car.car_helpers import can_fingerprint
from opendbc.car.interfaces import CarInterfaceBase
from opendbc.car.hyundai.radar_interface import RADAR_START_ADDR
from opendbc.car.hyundai.values import DBC as HYUNDAI_DBC
from opendbc.sunnypilot.car.hyundai.values import HyundaiFlagsSP
from openpilot.common.params import Params
from openpilot.common.swaglog import cloudlog
from openpilot.sunnypilot.selfdrive.controls.lib.nnlc.helpers import get_nn_model_path

import openpilot.system.sentry as sentry


def log_fingerprint(CP: structs.CarParams) -> None:
  if CP.carFingerprint == "MOCK":
    sentry.capture_fingerprint_mock()
  else:
    sentry.capture_fingerprint(CP.carFingerprint, CP.brand)


def _initialize_neural_network_lateral_control(CI: CarInterfaceBase, CP: structs.CarParams, CP_SP: structs.CarParamsSP,
                                               params: Params = None, enabled: bool = False) -> None:
  if params is None:
    params = Params()

  nnlc_model_path, nnlc_model_name, exact_match = get_nn_model_path(CP)

  if nnlc_model_name == "MOCK":
    cloudlog.error({"nnlc event": "car doesn't match any Neural Network model"})

  if nnlc_model_name != "MOCK" and CP.steerControlType != structs.CarParams.SteerControlType.angle:
    enabled = params.get_bool("NeuralNetworkLateralControl")

  if enabled:
    CI.configure_torque_tune(CP.carFingerprint, CP.lateralTuning)

  CP_SP.neuralNetworkLateralControl.model.path = nnlc_model_path
  CP_SP.neuralNetworkLateralControl.model.name = nnlc_model_name
  CP_SP.neuralNetworkLateralControl.fuzzyFingerprint = not exact_match


def setup_interfaces(CI: CarInterfaceBase, params: Params = None) -> None:
  CP = CI.CP
  CP_SP = CI.CP_SP

  _initialize_neural_network_lateral_control(CI, CP, CP_SP, params)


def _enable_radar_tracks(CP: structs.CarParams, CP_SP: structs.CarParamsSP, can_recv: CanRecvCallable,
                         params: Params) -> None:
  if CP.brand == 'hyundai':
    if CP_SP.flags & HyundaiFlagsSP.ENABLE_RADAR_TRACKS:
      can_recv()
      _, fingerprint = can_fingerprint(can_recv)
      radar_unavailable = RADAR_START_ADDR not in fingerprint[1] or Bus.radar not in HYUNDAI_DBC[CP.carFingerprint]

      radar_tracks = params.get_bool("HyundaiRadarTracks")
      radar_tracks_persistent = params.get_bool("HyundaiRadarTracksPersistent")

      params.put_bool_nonblocking("HyundaiRadarTracksConfirmed", radar_tracks)

      if not radar_tracks_persistent:
        params.put_bool_nonblocking("HyundaiRadarTracks", not radar_unavailable)
        params.put_bool_nonblocking("HyundaiRadarTracksPersistent", True)


def init_interfaces(CP: structs.CarParams, CP_SP: structs.CarParamsSP, params: Params,
                                can_recv: CanRecvCallable, can_send: CanSendCallable):
  _enable_radar_tracks(CP, CP_SP, can_recv, params)

<<<<<<< HEAD
def _custom_acc_controls(CP_SP: structs.CarParamsSP, params: Params = None) -> None:
  if params is None:
    params = Params()

  is_metric = params.get_bool("IsMetric")

  try:
    custom_enabled = params.get_bool("CustomAccIncrementsEnabled")
    short_inc = int(params.get("CustomAccShortPressIncrement"))
    long_inc = int(params.get("CustomAccLongPressIncrement"))

    short_inc = short_inc if custom_enabled and 1 <= short_inc <= 10 else 1
    long_inc = long_inc if custom_enabled and 1 <= long_inc <= 10 else 10 if is_metric else 5

  except Exception:
    custom_enabled = False
    short_inc = 1
    long_inc = 10 if is_metric else 5

  CP_SP.customAccControl.mode = structs.CarParamsSP.CustomAccControl.Mode.custom if custom_enabled else structs.CarParamsSP.CustomAccControl.Mode.disabled
  CP_SP.customAccControl.increments.shortIncrement = short_inc
  CP_SP.customAccControl.increments.longIncrement = long_inc
=======

def get_init_params(params) -> list[dict[str, str]]:
  keys: list = [
    "HyundaiLongitudinalTuning",
    "HyundaiRadarTracks",
    "HyundaiRadarTracksToggle",
  ]

  return [{k: params.get(k, encoding='utf8') or "0"} for k in keys]
>>>>>>> d13560f5
<|MERGE_RESOLUTION|>--- conflicted
+++ resolved
@@ -76,7 +76,16 @@
                                 can_recv: CanRecvCallable, can_send: CanSendCallable):
   _enable_radar_tracks(CP, CP_SP, can_recv, params)
 
-<<<<<<< HEAD
+
+def get_init_params(params) -> list[dict[str, str]]:
+  keys: list = [
+    "HyundaiLongitudinalTuning",
+    "HyundaiRadarTracks",
+    "HyundaiRadarTracksToggle",
+  ]
+
+  return [{k: params.get(k, encoding='utf8') or "0"} for k in keys]
+
 def _custom_acc_controls(CP_SP: structs.CarParamsSP, params: Params = None) -> None:
   if params is None:
     params = Params()
@@ -98,15 +107,4 @@
 
   CP_SP.customAccControl.mode = structs.CarParamsSP.CustomAccControl.Mode.custom if custom_enabled else structs.CarParamsSP.CustomAccControl.Mode.disabled
   CP_SP.customAccControl.increments.shortIncrement = short_inc
-  CP_SP.customAccControl.increments.longIncrement = long_inc
-=======
-
-def get_init_params(params) -> list[dict[str, str]]:
-  keys: list = [
-    "HyundaiLongitudinalTuning",
-    "HyundaiRadarTracks",
-    "HyundaiRadarTracksToggle",
-  ]
-
-  return [{k: params.get(k, encoding='utf8') or "0"} for k in keys]
->>>>>>> d13560f5
+  CP_SP.customAccControl.increments.longIncrement = long_inc