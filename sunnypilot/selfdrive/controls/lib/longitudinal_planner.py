"""
Copyright (c) 2021-, Haibin Wen, sunnypilot, and a number of other contributors.

This file is part of sunnypilot and is licensed under the MIT License.
See the LICENSE.md file in the root directory for more details.
"""

from cereal import messaging, custom
from opendbc.car import structs
<<<<<<< HEAD
from openpilot.common.params import Params
from openpilot.selfdrive.car.cruise import V_CRUISE_UNSET
from openpilot.sunnypilot.selfdrive.controls.lib.dec.dec import DynamicExperimentalController
from openpilot.sunnypilot.selfdrive.controls.lib.accel_personality.accel_controller import AccelController
from openpilot.sunnypilot.selfdrive.controls.lib.speed_limit_controller.speed_limit_controller import SpeedLimitController
from openpilot.sunnypilot.selfdrive.selfdrived.events import EventsSP
=======
from openpilot.selfdrive.car.cruise import V_CRUISE_UNSET
from openpilot.sunnypilot.selfdrive.controls.lib.dec.dec import DynamicExperimentalController
from openpilot.sunnypilot.selfdrive.controls.lib.vision_turn_controller import VisionTurnController
>>>>>>> 9197f56c

DecState = custom.LongitudinalPlanSP.DynamicExperimentalControl.DynamicExperimentalControlState


class LongitudinalPlannerSP:
  def __init__(self, CP: structs.CarParams, mpc):
    self.events_sp = EventsSP()

    self.dec = DynamicExperimentalController(CP, mpc)
<<<<<<< HEAD
    self._params = Params()
    self.slc = SpeedLimitController(CP)
    self.accel_controller = AccelController()
    self.params = Params()
    self.param_read_counter = 0
    self.dynamic_personality = False
    self.read_param()

  def read_param(self):
    try:
      self.dynamic_personality = self.params.get_bool("DynamicPersonality")
    except AttributeError:
      pass

=======
    self.v_tsc = VisionTurnController(CP)
>>>>>>> 9197f56c

  def get_mpc_mode(self) -> str | None:
    if not self.dec.active():
      return None

    return self.dec.mode()

  def update_v_cruise(self, sm: messaging.SubMaster, v_ego: float, a_ego: float, v_cruise: float) -> float:
<<<<<<< HEAD
    self.events_sp.clear()

    self.slc.update(sm, v_ego, a_ego, v_cruise, self.events_sp)

    v_cruise_slc = self.slc.speed_limit_offseted if self.slc.is_active else V_CRUISE_UNSET

    v_cruise_final = min(v_cruise, v_cruise_slc)

    return v_cruise_final

  def gas_gating(self) -> bool:
    if self._params.get_bool("GasGating"):
      return True
    return False
=======
    self.v_tsc.update(sm, sm['carControl'].enabled, v_ego, a_ego, v_cruise)

    v_cruise_v_tsc = self.v_tsc.v_turn if self.v_tsc.is_active else V_CRUISE_UNSET

    return min(v_cruise, v_cruise_v_tsc)
>>>>>>> 9197f56c

  def update(self, sm: messaging.SubMaster) -> None:
    self.param_read_counter += 1
    if self.param_read_counter % 50 == 0:
      self.read_param()
    self.dec.update(sm)
    self.accel_controller.update()

  def publish_longitudinal_plan_sp(self, sm: messaging.SubMaster, pm: messaging.PubMaster) -> None:
    plan_sp_send = messaging.new_message('longitudinalPlanSP')

    plan_sp_send.valid = sm.all_checks(service_list=['carState', 'controlsState'])

    longitudinalPlanSP = plan_sp_send.longitudinalPlanSP
    longitudinalPlanSP.events = self.events_sp.to_msg()

    # Dynamic Experimental Control
    dec = longitudinalPlanSP.dec
    dec.state = DecState.blended if self.dec.mode() == 'blended' else DecState.acc
    dec.enabled = self.dec.enabled()
    dec.active = self.dec.active()

<<<<<<< HEAD
    # Speed Limit Control
    slc = longitudinalPlanSP.slc
    slc.state = self.slc.state
    slc.enabled = self.slc.is_enabled
    slc.active = self.slc.is_active
    slc.speedLimit = float(self.slc.speed_limit)
    slc.speedLimitOffset = float(self.slc.speed_limit_offset)
    slc.distToSpeedLimit = float(self.slc.distance)
=======
    # Vision Turn Speed Control
    visionTurnSpeedControl = longitudinalPlanSP.visionTurnSpeedControl
    visionTurnSpeedControl.state = self.v_tsc.state
    visionTurnSpeedControl.velocity = float(self.v_tsc.v_turn)
    visionTurnSpeedControl.currentLateralAccel = float(self.v_tsc.current_lat_acc)
    visionTurnSpeedControl.maxPredictedLateralAccel = float(self.v_tsc.max_pred_lat_acc)
>>>>>>> 9197f56c

    pm.send('longitudinalPlanSP', plan_sp_send)<|MERGE_RESOLUTION|>--- conflicted
+++ resolved
@@ -7,18 +7,13 @@
 
 from cereal import messaging, custom
 from opendbc.car import structs
-<<<<<<< HEAD
 from openpilot.common.params import Params
 from openpilot.selfdrive.car.cruise import V_CRUISE_UNSET
 from openpilot.sunnypilot.selfdrive.controls.lib.dec.dec import DynamicExperimentalController
 from openpilot.sunnypilot.selfdrive.controls.lib.accel_personality.accel_controller import AccelController
 from openpilot.sunnypilot.selfdrive.controls.lib.speed_limit_controller.speed_limit_controller import SpeedLimitController
 from openpilot.sunnypilot.selfdrive.selfdrived.events import EventsSP
-=======
-from openpilot.selfdrive.car.cruise import V_CRUISE_UNSET
-from openpilot.sunnypilot.selfdrive.controls.lib.dec.dec import DynamicExperimentalController
 from openpilot.sunnypilot.selfdrive.controls.lib.vision_turn_controller import VisionTurnController
->>>>>>> 9197f56c
 
 DecState = custom.LongitudinalPlanSP.DynamicExperimentalControl.DynamicExperimentalControlState
 
@@ -28,7 +23,7 @@
     self.events_sp = EventsSP()
 
     self.dec = DynamicExperimentalController(CP, mpc)
-<<<<<<< HEAD
+    self.v_tsc = VisionTurnController(CP)
     self._params = Params()
     self.slc = SpeedLimitController(CP)
     self.accel_controller = AccelController()
@@ -43,9 +38,6 @@
     except AttributeError:
       pass
 
-=======
-    self.v_tsc = VisionTurnController(CP)
->>>>>>> 9197f56c
 
   def get_mpc_mode(self) -> str | None:
     if not self.dec.active():
@@ -54,28 +46,28 @@
     return self.dec.mode()
 
   def update_v_cruise(self, sm: messaging.SubMaster, v_ego: float, a_ego: float, v_cruise: float) -> float:
-<<<<<<< HEAD
     self.events_sp.clear()
 
     self.slc.update(sm, v_ego, a_ego, v_cruise, self.events_sp)
-
     v_cruise_slc = self.slc.speed_limit_offseted if self.slc.is_active else V_CRUISE_UNSET
 
-    v_cruise_final = min(v_cruise, v_cruise_slc)
+    self.v_tsc.update(sm, sm['carControl'].enabled, v_ego, a_ego, v_cruise)
+    v_cruise_v_tsc = self.v_tsc.v_turn if self.v_tsc.is_active else V_CRUISE_UNSET
 
+    cruise_speeds = [v_cruise]
+
+    if self.v_tsc.is_active and v_cruise_v_tsc != V_CRUISE_UNSET:
+      cruise_speeds.append(v_cruise_v_tsc)
+    if self.slc.is_active and v_cruise_slc != V_CRUISE_UNSET:
+      cruise_speeds.append(v_cruise_slc)
+
+    v_cruise_final = min(cruise_speeds)
     return v_cruise_final
 
   def gas_gating(self) -> bool:
     if self._params.get_bool("GasGating"):
       return True
     return False
-=======
-    self.v_tsc.update(sm, sm['carControl'].enabled, v_ego, a_ego, v_cruise)
-
-    v_cruise_v_tsc = self.v_tsc.v_turn if self.v_tsc.is_active else V_CRUISE_UNSET
-
-    return min(v_cruise, v_cruise_v_tsc)
->>>>>>> 9197f56c
 
   def update(self, sm: messaging.SubMaster) -> None:
     self.param_read_counter += 1
@@ -98,7 +90,13 @@
     dec.enabled = self.dec.enabled()
     dec.active = self.dec.active()
 
-<<<<<<< HEAD
+    # Vision Turn Speed Control
+    visionTurnSpeedControl = longitudinalPlanSP.visionTurnSpeedControl
+    visionTurnSpeedControl.state = self.v_tsc.state
+    visionTurnSpeedControl.velocity = float(self.v_tsc.v_turn)
+    visionTurnSpeedControl.currentLateralAccel = float(self.v_tsc.current_lat_acc)
+    visionTurnSpeedControl.maxPredictedLateralAccel = float(self.v_tsc.max_pred_lat_acc)
+
     # Speed Limit Control
     slc = longitudinalPlanSP.slc
     slc.state = self.slc.state
@@ -107,13 +105,5 @@
     slc.speedLimit = float(self.slc.speed_limit)
     slc.speedLimitOffset = float(self.slc.speed_limit_offset)
     slc.distToSpeedLimit = float(self.slc.distance)
-=======
-    # Vision Turn Speed Control
-    visionTurnSpeedControl = longitudinalPlanSP.visionTurnSpeedControl
-    visionTurnSpeedControl.state = self.v_tsc.state
-    visionTurnSpeedControl.velocity = float(self.v_tsc.v_turn)
-    visionTurnSpeedControl.currentLateralAccel = float(self.v_tsc.current_lat_acc)
-    visionTurnSpeedControl.maxPredictedLateralAccel = float(self.v_tsc.max_pred_lat_acc)
->>>>>>> 9197f56c
 
     pm.send('longitudinalPlanSP', plan_sp_send)