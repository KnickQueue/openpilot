--- conflicted
+++ resolved
@@ -7,17 +7,13 @@
 
 from cereal import messaging, custom
 from opendbc.car import structs
-<<<<<<< HEAD
 from openpilot.common.params import Params
+from openpilot.selfdrive.car.cruise import V_CRUISE_UNSET
 from openpilot.sunnypilot.selfdrive.controls.lib.dec.dec import DynamicExperimentalController
 from openpilot.sunnypilot.selfdrive.controls.lib.accel_personality.accel_controller import AccelController
-=======
-from openpilot.selfdrive.car.cruise import V_CRUISE_UNSET
-from openpilot.sunnypilot.selfdrive.controls.lib.dec.dec import DynamicExperimentalController
 from openpilot.sunnypilot.selfdrive.controls.lib.speed_limit_controller.speed_limit_controller import SpeedLimitController
 from openpilot.sunnypilot.selfdrive.selfdrived.events import EventsSP
 
->>>>>>> 5b98cdf7
 DecState = custom.LongitudinalPlanSP.DynamicExperimentalControl.DynamicExperimentalControlState
 
 
@@ -26,8 +22,8 @@
     self.events_sp = EventsSP()
 
     self.dec = DynamicExperimentalController(CP, mpc)
-<<<<<<< HEAD
     self._params = Params()
+    self.slc = SpeedLimitController(CP)
     self.accel_controller = AccelController()
     self.params = Params()
     self.param_read_counter = 0
@@ -39,9 +35,7 @@
       self.dynamic_personality = self.params.get_bool("DynamicPersonality")
     except AttributeError:
       pass
-=======
-    self.slc = SpeedLimitController(CP)
->>>>>>> 5b98cdf7
+
 
   def get_mpc_mode(self) -> str | None:
     if not self.dec.active():
@@ -49,12 +43,6 @@
 
     return self.dec.mode()
 
-<<<<<<< HEAD
-  def gas_gating(self) -> bool:
-    if self._params.get_bool("GasGating"):
-      return True
-    return False
-=======
   def update_v_cruise(self, sm: messaging.SubMaster, long_enabled: bool, v_ego: float, a_ego: float, v_cruise: float) -> float:
     self.events_sp.clear()
 
@@ -65,7 +53,11 @@
     v_cruise_final = min(v_cruise, v_cruise_slc)
 
     return v_cruise_final
->>>>>>> 5b98cdf7
+
+  def gas_gating(self) -> bool:
+    if self._params.get_bool("GasGating"):
+      return True
+    return False
 
   def update(self, sm: messaging.SubMaster) -> None:
     self.param_read_counter += 1
