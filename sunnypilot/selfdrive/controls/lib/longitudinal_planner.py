--- conflicted
+++ resolved
@@ -9,7 +9,6 @@
 from opendbc.car import structs
 from openpilot.common.params import Params
 from openpilot.sunnypilot.selfdrive.controls.lib.dec.dec import DynamicExperimentalController
-from openpilot.common.params import Params
 from openpilot.sunnypilot.selfdrive.controls.lib.accel_personality.accel_controller import AccelController
 DecState = custom.LongitudinalPlanSP.DynamicExperimentalControl.DynamicExperimentalControlState
 
@@ -17,7 +16,7 @@
 class LongitudinalPlannerSP:
   def __init__(self, CP: structs.CarParams, mpc):
     self.dec = DynamicExperimentalController(CP, mpc)
-<<<<<<< HEAD
+    self._params = Params()
     self.accel_controller = AccelController()
     self.params = Params()
     self.param_read_counter = 0
@@ -29,9 +28,6 @@
       self.dynamic_personality = self.params.get_bool("DynamicPersonality")
     except AttributeError:
       pass
-=======
-    self._params = Params()
->>>>>>> cc655073
 
   def get_mpc_mode(self) -> str | None:
     if not self.dec.active():
