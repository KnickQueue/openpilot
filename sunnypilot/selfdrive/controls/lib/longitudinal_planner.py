"""
Copyright (c) 2021-, Haibin Wen, sunnypilot, and a number of other contributors.

This file is part of sunnypilot and is licensed under the MIT License.
See the LICENSE.md file in the root directory for more details.
"""

from cereal import messaging, custom
from opendbc.car import structs
<<<<<<< HEAD
from openpilot.common.params import Params
from openpilot.selfdrive.car.cruise import V_CRUISE_UNSET
from openpilot.sunnypilot.selfdrive.controls.lib.dec.dec import DynamicExperimentalController
from openpilot.sunnypilot.selfdrive.controls.lib.accel_personality.accel_controller import AccelController
=======
from openpilot.selfdrive.car.cruise import V_CRUISE_UNSET
from openpilot.sunnypilot.selfdrive.controls.lib.dec.dec import DynamicExperimentalController
>>>>>>> 3f7e1e2d
from openpilot.sunnypilot.selfdrive.controls.lib.speed_limit_controller.speed_limit_controller import SpeedLimitController
from openpilot.sunnypilot.selfdrive.selfdrived.events import EventsSP

DecState = custom.LongitudinalPlanSP.DynamicExperimentalControl.DynamicExperimentalControlState


class LongitudinalPlannerSP:
  def __init__(self, CP: structs.CarParams, mpc):
    self.events_sp = EventsSP()

    self.dec = DynamicExperimentalController(CP, mpc)
<<<<<<< HEAD
    self._params = Params()
    self.slc = SpeedLimitController(CP)
    self.accel_controller = AccelController()
    self.params = Params()
    self.param_read_counter = 0
    self.dynamic_personality = False
    self.read_param()

  def read_param(self):
    try:
      self.dynamic_personality = self.params.get_bool("DynamicPersonality")
    except AttributeError:
      pass

=======
    self.slc = SpeedLimitController(CP)
>>>>>>> 3f7e1e2d

  def get_mpc_mode(self) -> str | None:
    if not self.dec.active():
      return None

    return self.dec.mode()

<<<<<<< HEAD
  def update_v_cruise(self, sm: messaging.SubMaster, long_enabled: bool, v_ego: float, a_ego: float, v_cruise: float) -> float:
    self.events_sp.clear()

    self.slc.update(long_enabled, v_ego, a_ego, sm, v_cruise, self.events_sp)
=======
  def update_v_cruise(self, sm: messaging.SubMaster, v_ego: float, a_ego: float, v_cruise: float) -> float:
    self.events_sp.clear()

    self.slc.update(sm, v_ego, a_ego, v_cruise, self.events_sp)
>>>>>>> 3f7e1e2d

    v_cruise_slc = self.slc.speed_limit_offseted if self.slc.is_active else V_CRUISE_UNSET

    v_cruise_final = min(v_cruise, v_cruise_slc)

    return v_cruise_final

<<<<<<< HEAD
  def gas_gating(self) -> bool:
    if self._params.get_bool("GasGating"):
      return True
    return False

=======
>>>>>>> 3f7e1e2d
  def update(self, sm: messaging.SubMaster) -> None:
    self.param_read_counter += 1
    if self.param_read_counter % 50 == 0:
      self.read_param()
    self.dec.update(sm)
    self.accel_controller.update()

  def publish_longitudinal_plan_sp(self, sm: messaging.SubMaster, pm: messaging.PubMaster) -> None:
    plan_sp_send = messaging.new_message('longitudinalPlanSP')

    plan_sp_send.valid = sm.all_checks(service_list=['carState', 'controlsState'])

    longitudinalPlanSP = plan_sp_send.longitudinalPlanSP
    longitudinalPlanSP.events = self.events_sp.to_msg()

    # Dynamic Experimental Control
    dec = longitudinalPlanSP.dec
    dec.state = DecState.blended if self.dec.mode() == 'blended' else DecState.acc
    dec.enabled = self.dec.enabled()
    dec.active = self.dec.active()

    # Speed Limit Control
    slc = longitudinalPlanSP.slc
    slc.state = self.slc.state
    slc.enabled = self.slc.is_enabled
    slc.active = self.slc.is_active
    slc.speedLimit = float(self.slc.speed_limit)
    slc.speedLimitOffset = float(self.slc.speed_limit_offset)
    slc.distToSpeedLimit = float(self.slc.distance)

    pm.send('longitudinalPlanSP', plan_sp_send)<|MERGE_RESOLUTION|>--- conflicted
+++ resolved
@@ -7,15 +7,10 @@
 
 from cereal import messaging, custom
 from opendbc.car import structs
-<<<<<<< HEAD
 from openpilot.common.params import Params
 from openpilot.selfdrive.car.cruise import V_CRUISE_UNSET
 from openpilot.sunnypilot.selfdrive.controls.lib.dec.dec import DynamicExperimentalController
 from openpilot.sunnypilot.selfdrive.controls.lib.accel_personality.accel_controller import AccelController
-=======
-from openpilot.selfdrive.car.cruise import V_CRUISE_UNSET
-from openpilot.sunnypilot.selfdrive.controls.lib.dec.dec import DynamicExperimentalController
->>>>>>> 3f7e1e2d
 from openpilot.sunnypilot.selfdrive.controls.lib.speed_limit_controller.speed_limit_controller import SpeedLimitController
 from openpilot.sunnypilot.selfdrive.selfdrived.events import EventsSP
 
@@ -27,7 +22,6 @@
     self.events_sp = EventsSP()
 
     self.dec = DynamicExperimentalController(CP, mpc)
-<<<<<<< HEAD
     self._params = Params()
     self.slc = SpeedLimitController(CP)
     self.accel_controller = AccelController()
@@ -42,9 +36,6 @@
     except AttributeError:
       pass
 
-=======
-    self.slc = SpeedLimitController(CP)
->>>>>>> 3f7e1e2d
 
   def get_mpc_mode(self) -> str | None:
     if not self.dec.active():
@@ -52,17 +43,10 @@
 
     return self.dec.mode()
 
-<<<<<<< HEAD
-  def update_v_cruise(self, sm: messaging.SubMaster, long_enabled: bool, v_ego: float, a_ego: float, v_cruise: float) -> float:
-    self.events_sp.clear()
-
-    self.slc.update(long_enabled, v_ego, a_ego, sm, v_cruise, self.events_sp)
-=======
   def update_v_cruise(self, sm: messaging.SubMaster, v_ego: float, a_ego: float, v_cruise: float) -> float:
     self.events_sp.clear()
 
     self.slc.update(sm, v_ego, a_ego, v_cruise, self.events_sp)
->>>>>>> 3f7e1e2d
 
     v_cruise_slc = self.slc.speed_limit_offseted if self.slc.is_active else V_CRUISE_UNSET
 
@@ -70,14 +54,11 @@
 
     return v_cruise_final
 
-<<<<<<< HEAD
   def gas_gating(self) -> bool:
     if self._params.get_bool("GasGating"):
       return True
     return False
 
-=======
->>>>>>> 3f7e1e2d
   def update(self, sm: messaging.SubMaster) -> None:
     self.param_read_counter += 1
     if self.param_read_counter % 50 == 0:
