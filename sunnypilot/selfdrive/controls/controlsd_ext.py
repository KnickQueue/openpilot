--- conflicted
+++ resolved
@@ -40,32 +40,17 @@
     # MADS not available, use stock state to engage
     return bool(sm['selfdriveState'].active)
 
-<<<<<<< HEAD
-  @staticmethod
-  def _set_custom_lead_vehicle_state(CC_SP: custom.CarControlSP, sm: messaging.SubMaster):
-    """ Update the custom LeadVehicle state in CarControlSP. """
-    CC_SP.leadDistance = 0.0
-    CC_SP.leadRelSpeed = 0.0
-
-
-    leadOne = sm['radarState'].leadOne
-    # Set leadDistance and leadRelSpeed if the lead vehicle is detected
-    CC_SP.leadDistance = leadOne.dRel if leadOne.status else 0.0
-    CC_SP.leadRelSpeed = leadOne.vRel if leadOne.status else 0.0
-=======
   def _set_custom_lead_vehicle_state(self, CC_SP: custom.CarControlSP,  sm: messaging.SubMaster) -> None:
     """ Update the custom LeadVehicle state in CarControlSP. """
     CC_SP.leadDistance = 0.0
     CC_SP.leadRelSpeed = 0.0
     CC_SP.leadVisible = sm['longitudinalPlan'].hasLead
 
-    if sm.valid["radarState"]:
-      leadOne = sm["radarState"].leadOne
-      # Set leadDistance and leadRelSpeed if the lead vehicle is detected
-      CC_SP.leadDistance = leadOne.dRel if leadOne.status else 0.0
-      CC_SP.leadRelSpeed = leadOne.vRel if leadOne.status else 0.0
+    leadOne = sm['radarState'].leadOne
+    # Set leadDistance and leadRelSpeed if the lead vehicle is detected
+    CC_SP.leadDistance = leadOne.dRel if leadOne.status else 0.0
+    CC_SP.leadRelSpeed = leadOne.vRel if leadOne.status else 0.0
 
->>>>>>> 9a35eb40
 
   def state_control_ext(self, sm: messaging.SubMaster) -> custom.CarControlSP:
     CC_SP = custom.CarControlSP.new_message()
@@ -77,9 +62,6 @@
     CC_SP.mads = sm['selfdriveStateSP'].mads
 
     CC_SP.params = self.param_store.publish()
-
-    ControlsExt._set_custom_lead_vehicle_state(CC_SP, sm)
-    CC_SP.leadVisible = sm['longitudinalPlan'].hasLead
 
     return CC_SP
 
