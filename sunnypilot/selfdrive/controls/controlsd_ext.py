"""
Copyright (c) 2021-, Haibin Wen, sunnypilot, and a number of other contributors.

This file is part of sunnypilot and is licensed under the MIT License.
See the LICENSE.md file in the root directory for more details.
"""
import cereal.messaging as messaging
from cereal import custom

from opendbc.car import structs
from openpilot.common.params import Params
from openpilot.common.swaglog import cloudlog
from openpilot.sunnypilot.selfdrive.controls.lib.param_store import ParamStore


class ControlsExt:
  def __init__(self, CP: structs.CarParams, params: Params):
    self.CP = CP
    self.params = params
    self.param_store = ParamStore(self.CP)
    self.get_params_sp()

    cloudlog.info("controlsd_ext is waiting for CarParamsSP")
    self.CP_SP = messaging.log_from_bytes(params.get("CarParamsSP", block=True), custom.CarParamsSP)
    cloudlog.info("controlsd_ext got CarParamsSP")

    self.sm_services_ext = ['longitudinalPlan', 'selfdriveStateSP', 'radarState']
    self.pm_services_ext = ['carControlSP']

  def get_params_sp(self) -> None:
    self.param_store.update(self.params)

  @staticmethod
  def get_lat_active(sm: messaging.SubMaster) -> bool:
    ss_sp = sm['selfdriveStateSP']

    if ss_sp.mads.available:
      return bool(ss_sp.mads.active)

    # MADS not available, use stock state to engage
    return bool(sm['selfdriveState'].active)

<<<<<<< HEAD
  @staticmethod
  def _set_custom_lead_vehicle_state(CC_SP: custom.CarControlSP, sm: messaging.SubMaster):
    """ Update the custom LeadVehicle state in CarControlSP. """
    CC_SP.leadDistance = 0.0
    CC_SP.leadRelSpeed = 0.0


    leadOne = sm['radarState'].leadOne
    # Set leadDistance and leadRelSpeed if the lead vehicle is detected
    CC_SP.leadDistance = leadOne.dRel if leadOne.status else 0.0
    CC_SP.leadRelSpeed = leadOne.vRel if leadOne.status else 0.0

  @staticmethod
  def state_control_ext(sm: messaging.SubMaster) -> custom.CarControlSP:
=======
  def state_control_ext(self, sm: messaging.SubMaster) -> custom.CarControlSP:
>>>>>>> d13560f5
    CC_SP = custom.CarControlSP.new_message()

    # MADS state
    CC_SP.mads = sm['selfdriveStateSP'].mads
<<<<<<< HEAD
    ControlsExt._set_custom_lead_vehicle_state(CC_SP, sm)
    CC_SP.leadVisible = sm['longitudinalPlan'].hasLead
=======

    CC_SP.params = self.param_store.publish()

>>>>>>> d13560f5
    return CC_SP


  @staticmethod
  def publish_ext(CC_SP: custom.CarControlSP, sm: messaging.SubMaster, pm: messaging.PubMaster) -> None:
    cc_sp_send = messaging.new_message('carControlSP')
    cc_sp_send.valid = sm['carState'].canValid
    cc_sp_send.carControlSP = CC_SP

    pm.send('carControlSP', cc_sp_send)

  def run_ext(self, sm: messaging.SubMaster, pm: messaging.PubMaster) -> None:
    CC_SP = self.state_control_ext(sm)
    self.publish_ext(CC_SP, sm, pm)<|MERGE_RESOLUTION|>--- conflicted
+++ resolved
@@ -40,7 +40,6 @@
     # MADS not available, use stock state to engage
     return bool(sm['selfdriveState'].active)
 
-<<<<<<< HEAD
   @staticmethod
   def _set_custom_lead_vehicle_state(CC_SP: custom.CarControlSP, sm: messaging.SubMaster):
     """ Update the custom LeadVehicle state in CarControlSP. """
@@ -53,25 +52,18 @@
     CC_SP.leadDistance = leadOne.dRel if leadOne.status else 0.0
     CC_SP.leadRelSpeed = leadOne.vRel if leadOne.status else 0.0
 
-  @staticmethod
-  def state_control_ext(sm: messaging.SubMaster) -> custom.CarControlSP:
-=======
   def state_control_ext(self, sm: messaging.SubMaster) -> custom.CarControlSP:
->>>>>>> d13560f5
     CC_SP = custom.CarControlSP.new_message()
 
     # MADS state
     CC_SP.mads = sm['selfdriveStateSP'].mads
-<<<<<<< HEAD
-    ControlsExt._set_custom_lead_vehicle_state(CC_SP, sm)
-    CC_SP.leadVisible = sm['longitudinalPlan'].hasLead
-=======
 
     CC_SP.params = self.param_store.publish()
 
->>>>>>> d13560f5
+    ControlsExt._set_custom_lead_vehicle_state(CC_SP, sm)
+    CC_SP.leadVisible = sm['longitudinalPlan'].hasLead
+
     return CC_SP
-
 
   @staticmethod
   def publish_ext(CC_SP: custom.CarControlSP, sm: messaging.SubMaster, pm: messaging.PubMaster) -> None:
