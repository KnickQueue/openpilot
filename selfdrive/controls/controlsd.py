#!/usr/bin/env python3
import os
import math
import time
import threading
from typing import SupportsFloat

from cereal import car, log
from openpilot.common.numpy_fast import clip
from openpilot.common.realtime import config_realtime_process, Priority, Ratekeeper, DT_CTRL
from openpilot.common.params import Params
import cereal.messaging as messaging
from cereal.visionipc import VisionIpcClient, VisionStreamType
from openpilot.common.conversions import Conversions as CV
from panda import ALTERNATIVE_EXPERIENCE
from openpilot.common.swaglog import cloudlog
from openpilot.system.version import get_short_branch
from openpilot.selfdrive.boardd.boardd import can_list_to_can_capnp
from openpilot.selfdrive.car.car_helpers import get_car, get_startup_event, get_one_can
from openpilot.selfdrive.controls.lib.drive_helpers import VCruiseHelper, clip_curvature
from openpilot.selfdrive.controls.lib.latcontrol import LatControl, MIN_LATERAL_CONTROL_SPEED
from openpilot.selfdrive.controls.lib.longcontrol import LongControl
from openpilot.selfdrive.controls.lib.latcontrol_pid import LatControlPID
from openpilot.selfdrive.controls.lib.latcontrol_angle import LatControlAngle, STEER_ANGLE_SATURATION_THRESHOLD
from openpilot.selfdrive.controls.lib.latcontrol_torque import LatControlTorque
from openpilot.selfdrive.controls.lib.events import Events, ET
from openpilot.selfdrive.controls.lib.alertmanager import AlertManager, set_offroad_alert
from openpilot.selfdrive.controls.lib.vehicle_model import VehicleModel
from openpilot.system.hardware import HARDWARE

SOFT_DISABLE_TIME = 3  # seconds
LDW_MIN_SPEED = 31 * CV.MPH_TO_MS
LANE_DEPARTURE_THRESHOLD = 0.1
CAMERA_OFFSET = 0.04

REPLAY = "REPLAY" in os.environ
SIMULATION = "SIMULATION" in os.environ
TESTING_CLOSET = "TESTING_CLOSET" in os.environ
IGNORE_PROCESSES = {"loggerd", "encoderd", "statsd"}

ThermalStatus = log.DeviceState.ThermalStatus
State = log.ControlsState.OpenpilotState
PandaType = log.PandaState.PandaType
Desire = log.Desire
LaneChangeState = log.LaneChangeState
LaneChangeDirection = log.LaneChangeDirection
EventName = car.CarEvent.EventName
ButtonType = car.CarState.ButtonEvent.Type
SafetyModel = car.CarParams.SafetyModel

IGNORED_SAFETY_MODES = (SafetyModel.silent, SafetyModel.noOutput)
CSID_MAP = {"1": EventName.roadCameraError, "2": EventName.wideRoadCameraError, "0": EventName.driverCameraError}
ACTUATOR_FIELDS = tuple(car.CarControl.Actuators.schema.fields.keys())
ACTIVE_STATES = (State.enabled, State.softDisabling, State.overriding)
ENABLED_STATES = (State.preEnabled, *ACTIVE_STATES)


class Controls:
  def __init__(self, CI=None):
    config_realtime_process(4, Priority.CTRL_HIGH)

    # Ensure the current branch is cached, otherwise the first iteration of controlsd lags
    self.branch = get_short_branch("")

    # Setup sockets
    self.pm = messaging.PubMaster(['sendcan', 'controlsState', 'carState',
                                   'carControl', 'onroadEvents', 'carParams'])

    self.sensor_packets = ["accelerometer", "gyroscope"]
    self.camera_packets = ["roadCameraState", "driverCameraState", "wideRoadCameraState"]

    self.log_sock = messaging.sub_sock('androidLog')
    self.can_sock = messaging.sub_sock('can', timeout=20)

    self.params = Params()
    ignore = self.sensor_packets + ['testJoystick']
    if SIMULATION:
      ignore += ['driverCameraState', 'managerState']
    self.sm = messaging.SubMaster(['deviceState', 'pandaStates', 'peripheralState', 'modelV2', 'liveCalibration',
                                   'driverMonitoringState', 'longitudinalPlan', 'liveLocationKalman',
                                   'managerState', 'liveParameters', 'radarState', 'liveTorqueParameters',
<<<<<<< HEAD
                                   'testJoystick', 'longitudinalPlanSP', 'lateralPlanSPDEPRECATED'] + self.camera_packets + self.sensor_packets,
                                  ignore_alive=ignore, ignore_avg_freq=['radarState', 'testJoystick'], ignore_valid=['testJoystick', ])
=======
                                   'testJoystick', 'longitudinalPlanSP', 'lateralPlanSPDEPRECATED', 'modelV2SP'] + self.camera_packets + self.sensor_packets,
                                  ignore_alive=ignore, ignore_avg_freq=['radarState', 'testJoystick'])
>>>>>>> 66df10fa

    if CI is None:
      # wait for one pandaState and one CAN packet
      print("Waiting for CAN messages...")
      get_one_can(self.can_sock)

      num_pandas = len(messaging.recv_one_retry(self.sm.sock['pandaStates']).pandaStates)
      experimental_long_allowed = self.params.get_bool("ExperimentalLongitudinalEnabled")
      self.CI, self.CP = get_car(self.can_sock, self.pm.sock['sendcan'], experimental_long_allowed, num_pandas)
    else:
      self.CI, self.CP = CI, CI.CP

    self.joystick_mode = self.params.get_bool("JoystickDebugMode")

    # set alternative experiences from parameters
    self.disengage_on_accelerator = self.params.get_bool("DisengageOnAccelerator")
    self.CP.alternativeExperience = 0
    if not self.disengage_on_accelerator:
      self.CP.alternativeExperience |= ALTERNATIVE_EXPERIENCE.DISABLE_DISENGAGE_ON_GAS

    # read params
    self.is_metric = self.params.get_bool("IsMetric")
    self.is_ldw_enabled = self.params.get_bool("IsLdwEnabled")
    openpilot_enabled_toggle = self.params.get_bool("OpenpilotEnabledToggle")

    # detect sound card presence and ensure successful init
    sounds_available = HARDWARE.get_sound_card_online()

    car_recognized = self.CP.carName != 'mock'

    controller_available = self.CI.CC is not None and openpilot_enabled_toggle and not self.CP.dashcamOnly
    self.CP.passive = not car_recognized or not controller_available or self.CP.dashcamOnly
    if self.CP.passive:
      safety_config = car.CarParams.SafetyConfig.new_message()
      safety_config.safetyModel = car.CarParams.SafetyModel.noOutput
      self.CP.safetyConfigs = [safety_config]

    # Write previous route's CarParams
    prev_cp = self.params.get("CarParamsPersistent")
    if prev_cp is not None:
      self.params.put("CarParamsPrevRoute", prev_cp)

    # Write CarParams for radard
    cp_bytes = self.CP.to_bytes()
    self.params.put("CarParams", cp_bytes)
    self.params.put_nonblocking("CarParamsCache", cp_bytes)
    self.params.put_nonblocking("CarParamsPersistent", cp_bytes)

    # cleanup old params
    if not self.CP.experimentalLongitudinalAvailable:
      self.params.remove("ExperimentalLongitudinalEnabled")
    if not self.CP.openpilotLongitudinalControl:
      self.params.remove("ExperimentalMode")

    self.CC = car.CarControl.new_message()
    self.CS_prev = car.CarState.new_message()
    self.AM = AlertManager()
    self.events = Events()

    self.LoC = LongControl(self.CP)
    self.VM = VehicleModel(self.CP)

    self.LaC: LatControl
    if self.CP.steerControlType == car.CarParams.SteerControlType.angle:
      self.LaC = LatControlAngle(self.CP, self.CI)
    elif self.CP.lateralTuning.which() == 'pid':
      self.LaC = LatControlPID(self.CP, self.CI)
    elif self.CP.lateralTuning.which() == 'torque':
      self.LaC = LatControlTorque(self.CP, self.CI)

    self.initialized = False
    self.state = State.disabled
    self.enabled = False
    self.active = False
    self.soft_disable_timer = 0
    self.mismatch_counter = 0
    self.cruise_mismatch_counter = 0
    self.can_rcv_timeout_counter = 0      # conseuctive timeout count
    self.can_rcv_cum_timeout_counter = 0  # cumulative timeout count
    self.last_blinker_frame = 0
    self.last_steering_pressed_frame = 0
    self.distance_traveled = 0
    self.last_functional_fan_frame = 0
    self.events_prev = []
    self.current_alert_types = [ET.PERMANENT]
    self.logged_comm_issue = None
    self.not_running_prev = None
    self.last_actuators = car.CarControl.Actuators.new_message()
    self.steer_limited = False
    self.desired_curvature = 0.0
    self.experimental_mode = False
    self.v_cruise_helper = VCruiseHelper(self.CP)
    self.recalibrating_seen = False

    self.reverse_acc_change = False

    self.can_log_mono_time = 0

    self.startup_event = get_startup_event(car_recognized, controller_available, len(self.CP.carFw) > 0)

    if not sounds_available:
      self.events.add(EventName.soundsUnavailable, static=True)
    if not car_recognized:
      self.events.add(EventName.carUnrecognized, static=True)
      if len(self.CP.carFw) > 0:
        set_offroad_alert("Offroad_CarUnrecognized", True)
      else:
        set_offroad_alert("Offroad_NoFirmware", True)
    elif self.CP.passive:
      self.events.add(EventName.dashcamMode, static=True)

    # controlsd is driven by can recv, expected at 100Hz
    self.rk = Ratekeeper(100, print_delay_threshold=None)

  def set_initial_state(self):
    if REPLAY:
      controls_state = Params().get("ReplayControlsState")
      if controls_state is not None:
        with log.ControlsState.from_bytes(controls_state) as controls_state:
          self.v_cruise_helper.v_cruise_kph = controls_state.vCruise

      if any(ps.controlsAllowed for ps in self.sm['pandaStates']):
        self.state = State.enabled

  def update_events(self, CS):
    """Compute onroadEvents from carState"""

    self.events.clear()

    # Add joystick event, static on cars, dynamic on nonCars
    if self.joystick_mode:
      self.events.add(EventName.joystickDebug)
      self.startup_event = None

    # Add startup event
    if self.startup_event is not None:
      self.events.add(self.startup_event)
      self.startup_event = None

    # Don't add any more events if not initialized
    if not self.initialized:
      self.events.add(EventName.controlsInitializing)
      return

    # no more events while in dashcam mode
    if self.CP.passive:
      return

    # Block resume if cruise never previously enabled
    resume_pressed = any(be.type in (ButtonType.accelCruise, ButtonType.resumeCruise) for be in CS.buttonEvents)
    if not self.CP.pcmCruise and not self.v_cruise_helper.v_cruise_initialized and resume_pressed:
      self.events.add(EventName.resumeBlocked)

    # Disable on rising edge of accelerator or brake. Also disable on brake when speed > 0
    if (CS.gasPressed and not self.CS_prev.gasPressed and self.disengage_on_accelerator) or \
      (CS.brakePressed and (not self.CS_prev.brakePressed or not CS.standstill)) or \
      (CS.regenBraking and (not self.CS_prev.regenBraking or not CS.standstill)):
      self.events.add(EventName.pedalPressed)

    if CS.brakePressed and CS.standstill:
      self.events.add(EventName.preEnableStandstill)

    if CS.gasPressed:
      self.events.add(EventName.gasPressedOverride)

    if not self.CP.notCar:
      self.events.add_from_msg(self.sm['driverMonitoringState'].events)
      self.events.add_from_msg(self.sm['longitudinalPlanSP'].events)

    # Add car events, ignore if CAN isn't valid
    if CS.canValid:
      self.events.add_from_msg(CS.events)

    # Create events for temperature, disk space, and memory
    if self.sm['deviceState'].thermalStatus >= ThermalStatus.red:
      self.events.add(EventName.overheat)
    if self.sm['deviceState'].freeSpacePercent < 7 and not SIMULATION:
      # under 7% of space free no enable allowed
      self.events.add(EventName.outOfSpace)
    if self.sm['deviceState'].memoryUsagePercent > 90 and not SIMULATION:
      self.events.add(EventName.lowMemory)

    # TODO: enable this once loggerd CPU usage is more reasonable
    #cpus = list(self.sm['deviceState'].cpuUsagePercent)
    #if max(cpus, default=0) > 95 and not SIMULATION:
    #  self.events.add(EventName.highCpuUsage)

    # Alert if fan isn't spinning for 5 seconds
    if self.sm['peripheralState'].pandaType != log.PandaState.PandaType.unknown:
      if self.sm['peripheralState'].fanSpeedRpm < 500 and self.sm['deviceState'].fanSpeedPercentDesired > 50:
        # allow enough time for the fan controller in the panda to recover from stalls
        if (self.sm.frame - self.last_functional_fan_frame) * DT_CTRL > 15.0:
          self.events.add(EventName.fanMalfunction)
      else:
        self.last_functional_fan_frame = self.sm.frame

    # Handle calibration status
    cal_status = self.sm['liveCalibration'].calStatus
    if cal_status != log.LiveCalibrationData.Status.calibrated:
      if cal_status == log.LiveCalibrationData.Status.uncalibrated:
        self.events.add(EventName.calibrationIncomplete)
      elif cal_status == log.LiveCalibrationData.Status.recalibrating:
        if not self.recalibrating_seen:
          set_offroad_alert("Offroad_Recalibration", True)
        self.recalibrating_seen = True
        self.events.add(EventName.calibrationRecalibrating)
      else:
        self.events.add(EventName.calibrationInvalid)

    # Handle lane change
    lane_change_set_timer = int(self.params.get("AutoLaneChangeTimer", encoding="utf8"))
<<<<<<< HEAD
    if self.sm['modelV2'].meta.laneChangeState == LaneChangeState.preLaneChange:
      direction = self.sm['modelV2'].meta.laneChangeDirection
      lc_prev = self.sm['lateralPlanSPDEPRECATED'].laneChangePrev
=======
    if self.sm['lateralPlan'].laneChangeState == LaneChangeState.preLaneChange:
      direction = self.sm['lateralPlan'].laneChangeDirection
      lc_prev = self.sm['lateralPlanSPDEPRECATED'].laneChangePrevDEPRECATED
>>>>>>> 66df10fa
      if (CS.leftBlindspot and direction == LaneChangeDirection.left) or \
         (CS.rightBlindspot and direction == LaneChangeDirection.right):
        self.events.add(EventName.laneChangeBlocked)
      else:
        if direction == LaneChangeDirection.left:
          self.events.add(EventName.preLaneChangeLeft) if lane_change_set_timer == 0 or lc_prev else \
            self.events.add(EventName.laneChange)
        else:
          self.events.add(EventName.preLaneChangeRight) if lane_change_set_timer == 0 or lc_prev else \
            self.events.add(EventName.laneChange)
    elif self.sm['modelV2'].meta.laneChangeState in (LaneChangeState.laneChangeStarting,
                                                    LaneChangeState.laneChangeFinishing):
      self.events.add(EventName.laneChange)

    for i, pandaState in enumerate(self.sm['pandaStates']):
      # All pandas must match the list of safetyConfigs, and if outside this list, must be silent or noOutput
      if i < len(self.CP.safetyConfigs):
        safety_mismatch = pandaState.safetyModel != self.CP.safetyConfigs[i].safetyModel or \
                          pandaState.safetyParam != self.CP.safetyConfigs[i].safetyParam or \
                          pandaState.alternativeExperience != self.CP.alternativeExperience
      else:
        safety_mismatch = pandaState.safetyModel not in IGNORED_SAFETY_MODES

      if safety_mismatch or pandaState.safetyRxChecksInvalid or self.mismatch_counter >= 200:
        self.events.add(EventName.controlsMismatch)

      if log.PandaState.FaultType.relayMalfunction in pandaState.faults:
        self.events.add(EventName.relayMalfunction)

    # Handle HW and system malfunctions
    # Order is very intentional here. Be careful when modifying this.
    # All events here should at least have NO_ENTRY and SOFT_DISABLE.
    num_events = len(self.events)

    not_running = {p.name for p in self.sm['managerState'].processes if not p.running and p.shouldBeRunning}
    if self.sm.rcv_frame['managerState'] and (not_running - IGNORE_PROCESSES):
      self.events.add(EventName.processNotRunning)
      if not_running != self.not_running_prev:
        cloudlog.event("process_not_running", not_running=not_running, error=True)
      self.not_running_prev = not_running
    else:
      if not SIMULATION and not self.rk.lagging:
        if not self.sm.all_alive(self.camera_packets):
          self.events.add(EventName.cameraMalfunction)
        elif not self.sm.all_freq_ok(self.camera_packets):
          self.events.add(EventName.cameraFrameRate)
    if not REPLAY and self.rk.lagging:
      self.events.add(EventName.controlsdLagging)
    if len(self.sm['radarState'].radarErrors) or (not self.rk.lagging and not self.sm.all_checks(['radarState'])):
      self.events.add(EventName.radarFault)
    if not self.sm.valid['pandaStates']:
      self.events.add(EventName.usbError)
    if CS.canTimeout:
      self.events.add(EventName.canBusMissing)
    elif not CS.canValid:
      self.events.add(EventName.canError)

    # generic catch-all. ideally, a more specific event should be added above instead
    can_rcv_timeout = self.can_rcv_timeout_counter >= 5
    has_disable_events = self.events.contains(ET.NO_ENTRY) and (self.events.contains(ET.SOFT_DISABLE) or self.events.contains(ET.IMMEDIATE_DISABLE))
    no_system_errors = (not has_disable_events) or (len(self.events) == num_events)
    if (not self.sm.all_checks() or can_rcv_timeout) and no_system_errors:
      if not self.sm.all_alive():
        self.events.add(EventName.commIssue)
      elif not self.sm.all_freq_ok():
        self.events.add(EventName.commIssueAvgFreq)
      else:  # invalid or can_rcv_timeout.
        self.events.add(EventName.commIssue)

      logs = {
        'invalid': [s for s, valid in self.sm.valid.items() if not valid],
        'not_alive': [s for s, alive in self.sm.alive.items() if not alive],
        'not_freq_ok': [s for s, freq_ok in self.sm.freq_ok.items() if not freq_ok],
        'can_rcv_timeout': can_rcv_timeout,
      }
      if logs != self.logged_comm_issue:
        cloudlog.event("commIssue", error=True, **logs)
        self.logged_comm_issue = logs
    else:
      self.logged_comm_issue = None

    if not (self.CP.notCar and self.joystick_mode):
      if not self.sm['liveLocationKalman'].posenetOK:
        self.events.add(EventName.posenetInvalid)
      if not self.sm['liveLocationKalman'].deviceStable:
        self.events.add(EventName.deviceFalling)
      if not self.sm['liveLocationKalman'].inputsOK:
        self.events.add(EventName.locationdTemporaryError)
      if not self.sm['liveParameters'].valid and not TESTING_CLOSET and (not SIMULATION or REPLAY):
        self.events.add(EventName.paramsdTemporaryError)

    # conservative HW alert. if the data or frequency are off, locationd will throw an error
    if any((self.sm.frame - self.sm.rcv_frame[s])*DT_CTRL > 10. for s in self.sensor_packets):
      self.events.add(EventName.sensorDataInvalid)

    if not REPLAY:
      # Check for mismatch between openpilot and car's PCM
      cruise_mismatch = CS.cruiseState.enabled and (not self.enabled or not self.CP.pcmCruise)
      self.cruise_mismatch_counter = self.cruise_mismatch_counter + 1 if cruise_mismatch else 0
      if self.cruise_mismatch_counter > int(6. / DT_CTRL):
        self.events.add(EventName.cruiseMismatch)

    # Check for FCW
    stock_long_is_braking = self.enabled and not self.CP.openpilotLongitudinalControl and CS.aEgo < -1.25
    model_fcw = self.sm['modelV2'].meta.hardBrakePredicted and not CS.brakePressed and not stock_long_is_braking
    planner_fcw = self.sm['longitudinalPlan'].fcw and self.enabled
    if planner_fcw or model_fcw:
      self.events.add(EventName.fcw)

    for m in messaging.drain_sock(self.log_sock, wait_for_one=False):
      try:
        msg = m.androidLog.message
        if any(err in msg for err in ("ERROR_CRC", "ERROR_ECC", "ERROR_STREAM_UNDERFLOW", "APPLY FAILED")):
          csid = msg.split("CSID:")[-1].split(" ")[0]
          evt = CSID_MAP.get(csid, None)
          if evt is not None:
            self.events.add(evt)
      except UnicodeDecodeError:
        pass

    # TODO: fix simulator
    if not SIMULATION or REPLAY:
      if not self.sm['liveLocationKalman'].gpsOK and self.sm['liveLocationKalman'].inputsOK and (self.distance_traveled > 1000):
        # Not show in first 1 km to allow for driving out of garage. This event shows after 5 minutes
        self.events.add(EventName.noGps)

      if self.sm['modelV2'].frameDropPerc > 20:
        self.events.add(EventName.modeldLagging)

  def data_sample(self):
    """Receive data from sockets and update carState"""

    # Update carState from CAN
    can_strs = messaging.drain_sock_raw(self.can_sock, wait_for_one=True)
    CS = self.CI.update(self.CC, can_strs)
    if len(can_strs) and REPLAY:
      self.can_log_mono_time = messaging.log_from_bytes(can_strs[0]).logMonoTime

    self.sm.update(0)

    if not self.initialized:
      all_valid = CS.canValid and self.sm.all_checks()
      timed_out = self.sm.frame * DT_CTRL > (6. if REPLAY else 3.5)
      if all_valid or timed_out or (SIMULATION and not REPLAY):
        available_streams = VisionIpcClient.available_streams("camerad", block=False)
        if VisionStreamType.VISION_STREAM_ROAD not in available_streams:
          self.sm.ignore_alive.append('roadCameraState')
        if VisionStreamType.VISION_STREAM_WIDE_ROAD not in available_streams:
          self.sm.ignore_alive.append('wideRoadCameraState')

        if not self.CP.passive:
          self.CI.init(self.CP, self.can_sock, self.pm.sock['sendcan'])

        self.initialized = True
        self.set_initial_state()
        self.params.put_bool_nonblocking("ControlsReady", True)

    # Check for CAN timeout
    if not can_strs:
      self.can_rcv_timeout_counter += 1
      self.can_rcv_cum_timeout_counter += 1
    else:
      self.can_rcv_timeout_counter = 0

    # When the panda and controlsd do not agree on controls_allowed
    # we want to disengage openpilot. However the status from the panda goes through
    # another socket other than the CAN messages and one can arrive earlier than the other.
    # Therefore we allow a mismatch for two samples, then we trigger the disengagement.
    if not self.enabled:
      self.mismatch_counter = 0

    # All pandas not in silent mode must have controlsAllowed when openpilot is enabled
    if self.enabled and any(not ps.controlsAllowed for ps in self.sm['pandaStates']
           if ps.safetyModel not in IGNORED_SAFETY_MODES):
      self.mismatch_counter += 1

    self.distance_traveled += CS.vEgo * DT_CTRL

    return CS

  def state_transition(self, CS):
    """Compute conditional state transitions and execute actions on state transitions"""

    self.v_cruise_helper.update_v_cruise(CS, self.enabled, self.is_metric, self.reverse_acc_change)

    # decrement the soft disable timer at every step, as it's reset on
    # entrance in SOFT_DISABLING state
    self.soft_disable_timer = max(0, self.soft_disable_timer - 1)

    self.current_alert_types = [ET.PERMANENT]

    # ENABLED, SOFT DISABLING, PRE ENABLING, OVERRIDING
    if self.state != State.disabled:
      # user and immediate disable always have priority in a non-disabled state
      if self.events.contains(ET.USER_DISABLE):
        self.state = State.disabled
        self.current_alert_types.append(ET.USER_DISABLE)

      elif self.events.contains(ET.IMMEDIATE_DISABLE):
        self.state = State.disabled
        self.current_alert_types.append(ET.IMMEDIATE_DISABLE)

      else:
        # ENABLED
        if self.state == State.enabled:
          if self.events.contains(ET.SOFT_DISABLE):
            self.state = State.softDisabling
            self.soft_disable_timer = int(SOFT_DISABLE_TIME / DT_CTRL)
            self.current_alert_types.append(ET.SOFT_DISABLE)

          elif self.events.contains(ET.OVERRIDE_LATERAL) or self.events.contains(ET.OVERRIDE_LONGITUDINAL):
            self.state = State.overriding
            self.current_alert_types += [ET.OVERRIDE_LATERAL, ET.OVERRIDE_LONGITUDINAL]

        # SOFT DISABLING
        elif self.state == State.softDisabling:
          if not self.events.contains(ET.SOFT_DISABLE):
            # no more soft disabling condition, so go back to ENABLED
            self.state = State.enabled

          elif self.soft_disable_timer > 0:
            self.current_alert_types.append(ET.SOFT_DISABLE)

          elif self.soft_disable_timer <= 0:
            self.state = State.disabled

        # PRE ENABLING
        elif self.state == State.preEnabled:
          if not self.events.contains(ET.PRE_ENABLE):
            self.state = State.enabled
          else:
            self.current_alert_types.append(ET.PRE_ENABLE)

        # OVERRIDING
        elif self.state == State.overriding:
          if self.events.contains(ET.SOFT_DISABLE):
            self.state = State.softDisabling
            self.soft_disable_timer = int(SOFT_DISABLE_TIME / DT_CTRL)
            self.current_alert_types.append(ET.SOFT_DISABLE)
          elif not (self.events.contains(ET.OVERRIDE_LATERAL) or self.events.contains(ET.OVERRIDE_LONGITUDINAL)):
            self.state = State.enabled
          else:
            self.current_alert_types += [ET.OVERRIDE_LATERAL, ET.OVERRIDE_LONGITUDINAL]

    # DISABLED
    elif self.state == State.disabled:
      if self.events.contains(ET.ENABLE):
        if self.events.contains(ET.NO_ENTRY):
          self.current_alert_types.append(ET.NO_ENTRY)

        else:
          if self.events.contains(ET.PRE_ENABLE):
            self.state = State.preEnabled
          elif self.events.contains(ET.OVERRIDE_LATERAL) or self.events.contains(ET.OVERRIDE_LONGITUDINAL):
            self.state = State.overriding
          else:
            self.state = State.enabled
          self.current_alert_types.append(ET.ENABLE)
          self.v_cruise_helper.initialize_v_cruise(CS, self.experimental_mode)

    # Check if openpilot is engaged and actuators are enabled
    self.enabled = self.state in ENABLED_STATES
    self.active = self.state in ACTIVE_STATES
    if self.active:
      self.current_alert_types.append(ET.WARNING)

  def state_control(self, CS):
    """Given the state, this function returns a CarControl packet"""

    # Update VehicleModel
    lp = self.sm['liveParameters']
    x = max(lp.stiffnessFactor, 0.1)
    sr = max(lp.steerRatio, 0.1)
    self.VM.update_params(x, sr)

    # Update Torque Params
    if self.CP.lateralTuning.which() == 'torque':
      torque_params = self.sm['liveTorqueParameters']
      if self.sm.all_checks(['liveTorqueParameters']) and torque_params.useParams:
        self.LaC.update_live_torque_params(torque_params.latAccelFactorFiltered, torque_params.latAccelOffsetFiltered,
                                           torque_params.frictionCoefficientFiltered)

    long_plan = self.sm['longitudinalPlan']
    model_v2 = self.sm['modelV2']

    CC = car.CarControl.new_message()
    CC.enabled = self.enabled

    # Check which actuators can be enabled
    standstill = CS.vEgo <= max(self.CP.minSteerSpeed, MIN_LATERAL_CONTROL_SPEED) or CS.standstill
    CC.latActive = self.active and not CS.steerFaultTemporary and not CS.steerFaultPermanent and \
                   (not standstill or self.joystick_mode)
    CC.longActive = self.enabled and not self.events.contains(ET.OVERRIDE_LONGITUDINAL) and self.CP.openpilotLongitudinalControl

    actuators = CC.actuators
    actuators.longControlState = self.LoC.long_control_state

    # Enable blinkers while lane changing
    if model_v2.meta.laneChangeState != LaneChangeState.off:
      CC.leftBlinker = model_v2.meta.laneChangeDirection == LaneChangeDirection.left
      CC.rightBlinker = model_v2.meta.laneChangeDirection == LaneChangeDirection.right

    if CS.leftBlinker or CS.rightBlinker:
      self.last_blinker_frame = self.sm.frame

    # State specific actions

    if not CC.latActive:
      self.LaC.reset()
    if not CC.longActive:
      self.LoC.reset(v_pid=CS.vEgo)

    if not self.joystick_mode:
      # accel PID loop
      pid_accel_limits = self.CI.get_pid_accel_limits(self.CP, CS.vEgo, self.v_cruise_helper.v_cruise_kph * CV.KPH_TO_MS)
      t_since_plan = (self.sm.frame - self.sm.rcv_frame['longitudinalPlan']) * DT_CTRL
      actuators.accel = self.LoC.update(CC.longActive, CS, long_plan, pid_accel_limits, t_since_plan)

      # Steering PID loop and lateral MPC
      self.desired_curvature = clip_curvature(CS.vEgo, self.desired_curvature, model_v2.action.desiredCurvature)
      actuators.curvature = self.desired_curvature
      actuators.steer, actuators.steeringAngleDeg, lac_log = self.LaC.update(CC.latActive, CS, self.VM, lp,
                                                                             self.steer_limited, self.desired_curvature,
                                                                             self.sm['liveLocationKalman'])
    else:
      lac_log = log.ControlsState.LateralDebugState.new_message()
      if self.sm.rcv_frame['testJoystick'] > 0:
        # reset joystick if it hasn't been received in a while
        should_reset_joystick = (self.sm.frame - self.sm.rcv_frame['testJoystick'])*DT_CTRL > 0.2
        if not should_reset_joystick:
          joystick_axes = self.sm['testJoystick'].axes
        else:
          joystick_axes = [0.0, 0.0]

        if CC.longActive:
          actuators.accel = 4.0*clip(joystick_axes[0], -1, 1)

        if CC.latActive:
          steer = clip(joystick_axes[1], -1, 1)
          # max angle is 45 for angle-based cars, max curvature is 0.02
          actuators.steer, actuators.steeringAngleDeg, actuators.curvature = steer, steer * 90., steer * -0.02

        lac_log.active = self.active
        lac_log.steeringAngleDeg = CS.steeringAngleDeg
        lac_log.output = actuators.steer
        lac_log.saturated = abs(actuators.steer) >= 0.9

    if CS.steeringPressed:
      self.last_steering_pressed_frame = self.sm.frame
    recent_steer_pressed = (self.sm.frame - self.last_steering_pressed_frame)*DT_CTRL < 2.0

    # Send a "steering required alert" if saturation count has reached the limit
    if lac_log.active and not recent_steer_pressed and not self.CP.notCar:
      if self.CP.lateralTuning.which() == 'torque' and not self.joystick_mode:
        undershooting = abs(lac_log.desiredLateralAccel) / abs(1e-3 + lac_log.actualLateralAccel) > 1.2
        turning = abs(lac_log.desiredLateralAccel) > 1.0
        good_speed = CS.vEgo > 5
        max_torque = abs(self.last_actuators.steer) > 0.99
        if undershooting and turning and good_speed and max_torque:
          lac_log.active and self.events.add(EventName.steerSaturated)
      elif lac_log.saturated:
        # TODO probably should not use dpath_points but curvature
        dpath_points = model_v2.position.y
        if len(dpath_points):
          # Check if we deviated from the path
          # TODO use desired vs actual curvature
          if self.CP.steerControlType == car.CarParams.SteerControlType.angle:
            steering_value = actuators.steeringAngleDeg
          else:
            steering_value = actuators.steer

          left_deviation = steering_value > 0 and dpath_points[0] < -0.20
          right_deviation = steering_value < 0 and dpath_points[0] > 0.20

          if left_deviation or right_deviation:
            self.events.add(EventName.steerSaturated)

    # Ensure no NaNs/Infs
    for p in ACTUATOR_FIELDS:
      attr = getattr(actuators, p)
      if not isinstance(attr, SupportsFloat):
        continue

      if not math.isfinite(attr):
        cloudlog.error(f"actuators.{p} not finite {actuators.to_dict()}")
        setattr(actuators, p, 0.0)

    return CC, lac_log

  def publish_logs(self, CS, start_time, CC, lac_log):
    """Send actuators and hud commands to the car, send controlsstate and MPC logging"""

    # Orientation and angle rates can be useful for carcontroller
    # Only calibrated (car) frame is relevant for the carcontroller
    orientation_value = list(self.sm['liveLocationKalman'].calibratedOrientationNED.value)
    if len(orientation_value) > 2:
      CC.orientationNED = orientation_value
    angular_rate_value = list(self.sm['liveLocationKalman'].angularVelocityCalibrated.value)
    if len(angular_rate_value) > 2:
      CC.angularVelocity = angular_rate_value

    CC.cruiseControl.override = self.enabled and not CC.longActive and self.CP.openpilotLongitudinalControl
    CC.cruiseControl.cancel = CS.cruiseState.enabled and (not self.enabled or not self.CP.pcmCruise)
    if self.joystick_mode and self.sm.rcv_frame['testJoystick'] > 0 and self.sm['testJoystick'].buttons[0]:
      CC.cruiseControl.cancel = True

    speeds = self.sm['longitudinalPlan'].speeds
    if len(speeds):
      CC.cruiseControl.resume = self.enabled and CS.cruiseState.standstill and speeds[-1] > 0.1

    hudControl = CC.hudControl
    hudControl.setSpeed = float(self.v_cruise_helper.v_cruise_cluster_kph * CV.KPH_TO_MS)
    hudControl.speedVisible = self.enabled
    hudControl.lanesVisible = self.enabled
    hudControl.leadVisible = self.sm['longitudinalPlan'].hasLead

    hudControl.rightLaneVisible = True
    hudControl.leftLaneVisible = True

    recent_blinker = (self.sm.frame - self.last_blinker_frame) * DT_CTRL < 5.0  # 5s blinker cooldown
    ldw_allowed = self.is_ldw_enabled and CS.vEgo > LDW_MIN_SPEED and not recent_blinker \
                  and not CC.latActive and self.sm['liveCalibration'].calStatus == log.LiveCalibrationData.Status.calibrated

    model_v2 = self.sm['modelV2']
    desire_prediction = model_v2.meta.desirePrediction
    if len(desire_prediction) and ldw_allowed:
      right_lane_visible = model_v2.laneLineProbs[2] > 0.5
      left_lane_visible = model_v2.laneLineProbs[1] > 0.5
      l_lane_change_prob = desire_prediction[Desire.laneChangeLeft]
      r_lane_change_prob = desire_prediction[Desire.laneChangeRight]

      lane_lines = model_v2.laneLines
      l_lane_close = left_lane_visible and (lane_lines[1].y[0] > -(1.08 + CAMERA_OFFSET))
      r_lane_close = right_lane_visible and (lane_lines[2].y[0] < (1.08 - CAMERA_OFFSET))

      hudControl.leftLaneDepart = bool(l_lane_change_prob > LANE_DEPARTURE_THRESHOLD and l_lane_close)
      hudControl.rightLaneDepart = bool(r_lane_change_prob > LANE_DEPARTURE_THRESHOLD and r_lane_close)

    if hudControl.rightLaneDepart or hudControl.leftLaneDepart:
      self.events.add(EventName.ldw)

    clear_event_types = set()
    if ET.WARNING not in self.current_alert_types:
      clear_event_types.add(ET.WARNING)
    if self.enabled:
      clear_event_types.add(ET.NO_ENTRY)

    alerts = self.events.create_alerts(self.current_alert_types, [self.CP, CS, self.sm, self.is_metric, self.soft_disable_timer])
    self.AM.add_many(self.sm.frame, alerts)
    current_alert = self.AM.process_alerts(self.sm.frame, clear_event_types)
    if current_alert:
      hudControl.visualAlert = current_alert.visual_alert

    if not self.CP.passive and self.initialized:
      # send car controls over can
      now_nanos = self.can_log_mono_time if REPLAY else int(time.monotonic() * 1e9)
      self.last_actuators, can_sends = self.CI.apply(CC, now_nanos)
      self.pm.send('sendcan', can_list_to_can_capnp(can_sends, msgtype='sendcan', valid=CS.canValid))
      CC.actuatorsOutput = self.last_actuators
      if self.CP.steerControlType == car.CarParams.SteerControlType.angle:
        self.steer_limited = abs(CC.actuators.steeringAngleDeg - CC.actuatorsOutput.steeringAngleDeg) > \
                             STEER_ANGLE_SATURATION_THRESHOLD
      else:
        self.steer_limited = abs(CC.actuators.steer - CC.actuatorsOutput.steer) > 1e-2

    force_decel = (self.sm['driverMonitoringState'].awarenessStatus < 0.) or \
                  (self.state == State.softDisabling)

    # Curvature & Steering angle
    lp = self.sm['liveParameters']

    steer_angle_without_offset = math.radians(CS.steeringAngleDeg - lp.angleOffsetDeg)
    curvature = -self.VM.calc_curvature(steer_angle_without_offset, CS.vEgo, lp.roll)

    # controlsState
    dat = messaging.new_message('controlsState')
    dat.valid = CS.canValid
    controlsState = dat.controlsState
    if current_alert:
      controlsState.alertText1 = current_alert.alert_text_1
      controlsState.alertText2 = current_alert.alert_text_2
      controlsState.alertSize = current_alert.alert_size
      controlsState.alertStatus = current_alert.alert_status
      controlsState.alertBlinkingRate = current_alert.alert_rate
      controlsState.alertType = current_alert.alert_type
      controlsState.alertSound = current_alert.audible_alert

    controlsState.longitudinalPlanMonoTime = self.sm.logMonoTime['longitudinalPlan']
    controlsState.lateralPlanMonoTime = self.sm.logMonoTime['modelV2']
    controlsState.enabled = self.enabled
    controlsState.active = self.active
    controlsState.curvature = curvature
    controlsState.desiredCurvature = self.desired_curvature
    controlsState.state = self.state
    controlsState.engageable = not self.events.contains(ET.NO_ENTRY)
    controlsState.longControlState = self.LoC.long_control_state
    controlsState.vPid = float(self.LoC.v_pid)
    controlsState.vCruise = float(self.v_cruise_helper.v_cruise_kph)
    controlsState.vCruiseCluster = float(self.v_cruise_helper.v_cruise_cluster_kph)
    controlsState.upAccelCmd = float(self.LoC.pid.p)
    controlsState.uiAccelCmd = float(self.LoC.pid.i)
    controlsState.ufAccelCmd = float(self.LoC.pid.f)
    controlsState.cumLagMs = -self.rk.remaining * 1000.
    controlsState.startMonoTime = int(start_time * 1e9)
    controlsState.forceDecel = bool(force_decel)
    controlsState.canErrorCounter = self.can_rcv_cum_timeout_counter
    controlsState.experimentalMode = self.experimental_mode

    lat_tuning = self.CP.lateralTuning.which()
    if self.joystick_mode:
      controlsState.lateralControlState.debugState = lac_log
    elif self.CP.steerControlType == car.CarParams.SteerControlType.angle:
      controlsState.lateralControlState.angleState = lac_log
    elif lat_tuning == 'pid':
      controlsState.lateralControlState.pidState = lac_log
    elif lat_tuning == 'torque':
      controlsState.lateralControlState.torqueState = lac_log

    self.pm.send('controlsState', dat)

    # carState
    car_events = self.events.to_msg()
    cs_send = messaging.new_message('carState')
    cs_send.valid = CS.canValid
    cs_send.carState = CS
    cs_send.carState.events = car_events
    self.pm.send('carState', cs_send)

    # onroadEvents - logged every second or on change
    if (self.sm.frame % int(1. / DT_CTRL) == 0) or (self.events.names != self.events_prev):
      ce_send = messaging.new_message('onroadEvents', len(self.events))
      ce_send.valid = True
      ce_send.onroadEvents = car_events
      self.pm.send('onroadEvents', ce_send)
    self.events_prev = self.events.names.copy()

    # carParams - logged every 50 seconds (> 1 per segment)
    if (self.sm.frame % int(50. / DT_CTRL) == 0):
      cp_send = messaging.new_message('carParams')
      cp_send.valid = True
      cp_send.carParams = self.CP
      self.pm.send('carParams', cp_send)

    # carControl
    cc_send = messaging.new_message('carControl')
    cc_send.valid = CS.canValid
    cc_send.carControl = CC
    self.pm.send('carControl', cc_send)

    # copy CarControl to pass to CarInterface on the next iteration
    self.CC = CC

  def step(self):
    start_time = time.monotonic()

    self.reverse_acc_change = self.params.get_bool("ReverseAccChange")

    # Sample data from sockets and get a carState
    CS = self.data_sample()
    cloudlog.timestamp("Data sampled")

    self.update_events(CS)
    cloudlog.timestamp("Events updated")

    if not self.CP.passive and self.initialized:
      # Update control state
      self.state_transition(CS)

    # Compute actuators (runs PID loops and lateral MPC)
    CC, lac_log = self.state_control(CS)

    # Publish data
    self.publish_logs(CS, start_time, CC, lac_log)

    self.CS_prev = CS

  def params_thread(self, evt):
    while not evt.is_set():
      self.is_metric = self.params.get_bool("IsMetric")
      self.experimental_mode = self.params.get_bool("ExperimentalMode") and self.CP.openpilotLongitudinalControl
      if self.CP.notCar:
        self.joystick_mode = self.params.get_bool("JoystickDebugMode")
      time.sleep(0.1)

  def controlsd_thread(self):
    e = threading.Event()
    t = threading.Thread(target=self.params_thread, args=(e, ))
    try:
      t.start()
      while True:
        self.step()
        self.rk.monitor_time()
    except SystemExit:
      e.set()
      t.join()


def main():
  controls = Controls()
  controls.controlsd_thread()


if __name__ == "__main__":
  main()<|MERGE_RESOLUTION|>--- conflicted
+++ resolved
@@ -79,13 +79,8 @@
     self.sm = messaging.SubMaster(['deviceState', 'pandaStates', 'peripheralState', 'modelV2', 'liveCalibration',
                                    'driverMonitoringState', 'longitudinalPlan', 'liveLocationKalman',
                                    'managerState', 'liveParameters', 'radarState', 'liveTorqueParameters',
-<<<<<<< HEAD
-                                   'testJoystick', 'longitudinalPlanSP', 'lateralPlanSPDEPRECATED'] + self.camera_packets + self.sensor_packets,
-                                  ignore_alive=ignore, ignore_avg_freq=['radarState', 'testJoystick'], ignore_valid=['testJoystick', ])
-=======
                                    'testJoystick', 'longitudinalPlanSP', 'lateralPlanSPDEPRECATED', 'modelV2SP'] + self.camera_packets + self.sensor_packets,
                                   ignore_alive=ignore, ignore_avg_freq=['radarState', 'testJoystick'])
->>>>>>> 66df10fa
 
     if CI is None:
       # wait for one pandaState and one CAN packet
@@ -297,15 +292,9 @@
 
     # Handle lane change
     lane_change_set_timer = int(self.params.get("AutoLaneChangeTimer", encoding="utf8"))
-<<<<<<< HEAD
     if self.sm['modelV2'].meta.laneChangeState == LaneChangeState.preLaneChange:
       direction = self.sm['modelV2'].meta.laneChangeDirection
-      lc_prev = self.sm['lateralPlanSPDEPRECATED'].laneChangePrev
-=======
-    if self.sm['lateralPlan'].laneChangeState == LaneChangeState.preLaneChange:
-      direction = self.sm['lateralPlan'].laneChangeDirection
       lc_prev = self.sm['lateralPlanSPDEPRECATED'].laneChangePrevDEPRECATED
->>>>>>> 66df10fa
       if (CS.leftBlindspot and direction == LaneChangeDirection.left) or \
          (CS.rightBlindspot and direction == LaneChangeDirection.right):
         self.events.add(EventName.laneChangeBlocked)
