#!/usr/bin/env python3
import math
from typing import SupportsFloat

from cereal import car, log
import cereal.messaging as messaging
from openpilot.common.conversions import Conversions as CV
from openpilot.common.params import Params
from openpilot.common.realtime import config_realtime_process, Priority, Ratekeeper
from openpilot.common.swaglog import cloudlog

from opendbc.car.car_helpers import interfaces
from opendbc.car.vehicle_model import VehicleModel
from openpilot.selfdrive.controls.lib.drive_helpers import clip_curvature
from openpilot.selfdrive.controls.lib.latcontrol import LatControl
from openpilot.selfdrive.controls.lib.latcontrol_pid import LatControlPID
from openpilot.selfdrive.controls.lib.latcontrol_angle import LatControlAngle, STEER_ANGLE_SATURATION_THRESHOLD
from openpilot.selfdrive.controls.lib.latcontrol_torque import LatControlTorque
from openpilot.selfdrive.controls.lib.longcontrol import LongControl
from openpilot.selfdrive.locationd.helpers import PoseCalibrator, Pose
from sunnypilot.selfdrive.controls.controlsd_ext import ControlsdExt

from openpilot.sunnypilot.selfdrive.controls.controlsd_ext import ControlsExt

State = log.SelfdriveState.OpenpilotState
LaneChangeState = log.LaneChangeState
LaneChangeDirection = log.LaneChangeDirection

ACTUATOR_FIELDS = tuple(car.CarControl.Actuators.schema.fields.keys())


class Controls(ControlsExt):
  def __init__(self) -> None:
    self.params = Params()
    cloudlog.info("controlsd is waiting for CarParams")
    self.CP = messaging.log_from_bytes(self.params.get("CarParams", block=True), car.CarParams)
    cloudlog.info("controlsd got CarParams")

<<<<<<< HEAD
    # Initialize SP controlsd extension
    self.ext = ControlsdExt(self.CP, self.params)
=======
    # Initialize sunnypilot controlsd extension
    ControlsExt.__init__(self, self.params)
>>>>>>> c76410e8

    self.CI = interfaces[self.CP.carFingerprint](self.CP, self.ext.CP_SP)

    self.sm = messaging.SubMaster(['liveParameters', 'liveTorqueParameters', 'modelV2', 'selfdriveState',
                                   'liveCalibration', 'livePose', 'longitudinalPlan', 'carState', 'carOutput',
<<<<<<< HEAD
                                   'driverMonitoringState', 'onroadEvents', 'driverAssistance'],
                                  poll='selfdriveState')
    self.pm = messaging.PubMaster(['carControl', 'controlsState'])
=======
                                   'driverMonitoringState', 'onroadEvents', 'driverAssistance'] + self.sm_services_ext,
                                  poll='selfdriveState')
    self.pm = messaging.PubMaster(['carControl', 'controlsState'] + self.pm_services_ext)
>>>>>>> c76410e8

    self.steer_limited_by_controls = False
    self.curvature = 0.0
    self.desired_curvature = 0.0

    self.pose_calibrator = PoseCalibrator()
    self.calibrated_pose: Pose | None = None

    self.LoC = LongControl(self.CP)
    self.VM = VehicleModel(self.CP)
    self.LaC: LatControl
    if self.CP.steerControlType == car.CarParams.SteerControlType.angle:
      self.LaC = LatControlAngle(self.CP, self.ext.CP_SP, self.CI)
    elif self.CP.lateralTuning.which() == 'pid':
      self.LaC = LatControlPID(self.CP, self.ext.CP_SP, self.CI)
    elif self.CP.lateralTuning.which() == 'torque':
      self.LaC = LatControlTorque(self.CP, self.ext.CP_SP, self.CI)

  def update(self):
    self.sm.update(15)
    self.ext.update_state() # Update SP state
    if self.sm.updated["liveCalibration"]:
      self.pose_calibrator.feed_live_calib(self.sm['liveCalibration'])
    if self.sm.updated["livePose"]:
      device_pose = Pose.from_live_pose(self.sm['livePose'])
      self.calibrated_pose = self.pose_calibrator.build_calibrated_pose(device_pose)

  def state_control(self):
    CS = self.sm['carState']

    # Update VehicleModel
    lp = self.sm['liveParameters']
    x = max(lp.stiffnessFactor, 0.1)
    sr = max(lp.steerRatio, 0.1)
    self.VM.update_params(x, sr)

    steer_angle_without_offset = math.radians(CS.steeringAngleDeg - lp.angleOffsetDeg)
    self.curvature = -self.VM.calc_curvature(steer_angle_without_offset, CS.vEgo, lp.roll)

    # Update Torque Params
    if self.CP.lateralTuning.which() == 'torque':
      torque_params = self.sm['liveTorqueParameters']
      if self.sm.all_checks(['liveTorqueParameters']) and torque_params.useParams:
        self.LaC.update_live_torque_params(torque_params.latAccelFactorFiltered, torque_params.latAccelOffsetFiltered,
                                           torque_params.frictionCoefficientFiltered)

      self.LaC.extension.update_model_v2(self.sm['modelV2'])

    long_plan = self.sm['longitudinalPlan']
    model_v2 = self.sm['modelV2']

    CC = car.CarControl.new_message()
    CC.enabled = self.sm['selfdriveState'].enabled

    # Check which actuators can be enabled
    standstill = abs(CS.vEgo) <= max(self.CP.minSteerSpeed, 0.3) or CS.standstill

<<<<<<< HEAD
    # Use ControlsdExt to determine lat active state
    _lat_active = self.ext.get_lat_active(self.sm['selfdriveState'].active)
=======
    # Get which state to use for active lateral control
    _lat_active = self.get_lat_active(self.sm)
>>>>>>> c76410e8

    CC.latActive = _lat_active and not CS.steerFaultTemporary and not CS.steerFaultPermanent and \
                   (not standstill or self.CP.steerAtStandstill)
    CC.longActive = CC.enabled and not any(e.overrideLongitudinal for e in self.sm['onroadEvents']) and self.CP.openpilotLongitudinalControl

    actuators = CC.actuators
    actuators.longControlState = self.LoC.long_control_state

    # Enable blinkers while lane changing
    if model_v2.meta.laneChangeState != LaneChangeState.off:
      CC.leftBlinker = model_v2.meta.laneChangeDirection == LaneChangeDirection.left
      CC.rightBlinker = model_v2.meta.laneChangeDirection == LaneChangeDirection.right

    if not CC.latActive:
      self.LaC.reset()
    if not CC.longActive:
      self.LoC.reset()

    # accel PID loop
    pid_accel_limits = self.CI.get_pid_accel_limits(self.CP, CS.vEgo, CS.vCruise * CV.KPH_TO_MS)
    actuators.accel = float(self.LoC.update(CC.longActive, CS, long_plan.aTarget, long_plan.shouldStop, pid_accel_limits))

    # Steering PID loop and lateral MPC
    # Reset desired curvature to current to avoid violating the limits on engage
    new_desired_curvature = model_v2.action.desiredCurvature if CC.latActive else self.curvature
    self.desired_curvature, curvature_limited = clip_curvature(CS.vEgo, self.desired_curvature, new_desired_curvature, lp.roll)

    actuators.curvature = self.desired_curvature
    steer, steeringAngleDeg, lac_log = self.LaC.update(CC.latActive, CS, self.VM, lp,
                                                       self.steer_limited_by_controls, self.desired_curvature,
                                                       self.calibrated_pose, curvature_limited)  # TODO what if not available
    actuators.torque = float(steer)
    actuators.steeringAngleDeg = float(steeringAngleDeg)
    # Ensure no NaNs/Infs
    for p in ACTUATOR_FIELDS:
      attr = getattr(actuators, p)
      if not isinstance(attr, SupportsFloat):
        continue

      if not math.isfinite(attr):
        cloudlog.error(f"actuators.{p} not finite {actuators.to_dict()}")
        setattr(actuators, p, 0.0)

<<<<<<< HEAD
    # Create CarControlSP
    CC_SP = self.ext.create_cc_sp()

    return CC, CC_SP, lac_log
=======
    return CC, lac_log
>>>>>>> c76410e8

  def publish(self, CC, lac_log):
    CS = self.sm['carState']

    # Orientation and angle rates can be useful for carcontroller
    # Only calibrated (car) frame is relevant for the carcontroller
    CC.currentCurvature = self.curvature
    if self.calibrated_pose is not None:
      CC.orientationNED = self.calibrated_pose.orientation.xyz.tolist()
      CC.angularVelocity = self.calibrated_pose.angular_velocity.xyz.tolist()

    CC.cruiseControl.override = CC.enabled and not CC.longActive and self.CP.openpilotLongitudinalControl
    CC.cruiseControl.cancel = CS.cruiseState.enabled and (not CC.enabled or not self.CP.pcmCruise)

    speeds = self.sm['longitudinalPlan'].speeds
    if len(speeds):
      CC.cruiseControl.resume = CC.enabled and CS.cruiseState.standstill and speeds[-1] > 0.1

    hudControl = CC.hudControl
    hudControl.setSpeed = float(CS.vCruiseCluster * CV.KPH_TO_MS)
    hudControl.speedVisible = CC.enabled
    hudControl.lanesVisible = CC.enabled
    hudControl.leadVisible = self.sm['longitudinalPlan'].hasLead
    hudControl.leadDistanceBars = self.sm['selfdriveState'].personality.raw + 1
    hudControl.visualAlert = self.sm['selfdriveState'].alertHudVisual

    hudControl.rightLaneVisible = True
    hudControl.leftLaneVisible = True
    if self.sm.valid['driverAssistance']:
      hudControl.leftLaneDepart = self.sm['driverAssistance'].leftLaneDeparture
      hudControl.rightLaneDepart = self.sm['driverAssistance'].rightLaneDeparture

    if self.sm['selfdriveState'].active:
      CO = self.sm['carOutput']
      if self.CP.steerControlType == car.CarParams.SteerControlType.angle:
        self.steer_limited_by_controls = abs(CC.actuators.steeringAngleDeg - CO.actuatorsOutput.steeringAngleDeg) > \
                                              STEER_ANGLE_SATURATION_THRESHOLD
      else:
        self.steer_limited_by_controls = abs(CC.actuators.torque - CO.actuatorsOutput.torque) > 1e-2

    # TODO: both controlsState and carControl valids should be set by
    #       sm.all_checks(), but this creates a circular dependency

    # controlsState
    dat = messaging.new_message('controlsState')
    dat.valid = CS.canValid
    cs = dat.controlsState

    cs.curvature = self.curvature
    cs.longitudinalPlanMonoTime = self.sm.logMonoTime['longitudinalPlan']
    cs.lateralPlanMonoTime = self.sm.logMonoTime['modelV2']
    cs.desiredCurvature = self.desired_curvature
    cs.longControlState = self.LoC.long_control_state
    cs.upAccelCmd = float(self.LoC.pid.p)
    cs.uiAccelCmd = float(self.LoC.pid.i)
    cs.ufAccelCmd = float(self.LoC.pid.f)
    cs.forceDecel = bool((self.sm['driverMonitoringState'].awarenessStatus < 0.) or
                         (self.sm['selfdriveState'].state == State.softDisabling))

    lat_tuning = self.CP.lateralTuning.which()
    if self.CP.steerControlType == car.CarParams.SteerControlType.angle:
      cs.lateralControlState.angleState = lac_log
    elif lat_tuning == 'pid':
      cs.lateralControlState.pidState = lac_log
    elif lat_tuning == 'torque':
      cs.lateralControlState.torqueState = lac_log

    self.pm.send('controlsState', dat)

    # carControl
    cc_send = messaging.new_message('carControl')
    cc_send.valid = CS.canValid
    cc_send.carControl = CC
    self.pm.send('carControl', cc_send)

<<<<<<< HEAD
    # Publish CarControlSP
    self.ext.publish_sp(CC_SP, CS.canValid)

=======
>>>>>>> c76410e8
  def run(self):
    rk = Ratekeeper(100, print_delay_threshold=None)
    while True:
      self.update()
      CC, lac_log = self.state_control()
      self.publish(CC, lac_log)
      self.run_ext(self.sm, self.pm)
      rk.monitor_time()


def main():
  config_realtime_process(4, Priority.CTRL_HIGH)
  controls = Controls()
  controls.run()


if __name__ == "__main__":
  main()<|MERGE_RESOLUTION|>--- conflicted
+++ resolved
@@ -18,7 +18,6 @@
 from openpilot.selfdrive.controls.lib.latcontrol_torque import LatControlTorque
 from openpilot.selfdrive.controls.lib.longcontrol import LongControl
 from openpilot.selfdrive.locationd.helpers import PoseCalibrator, Pose
-from sunnypilot.selfdrive.controls.controlsd_ext import ControlsdExt
 
 from openpilot.sunnypilot.selfdrive.controls.controlsd_ext import ControlsExt
 
@@ -36,27 +35,16 @@
     self.CP = messaging.log_from_bytes(self.params.get("CarParams", block=True), car.CarParams)
     cloudlog.info("controlsd got CarParams")
 
-<<<<<<< HEAD
-    # Initialize SP controlsd extension
-    self.ext = ControlsdExt(self.CP, self.params)
-=======
     # Initialize sunnypilot controlsd extension
     ControlsExt.__init__(self, self.params)
->>>>>>> c76410e8
-
-    self.CI = interfaces[self.CP.carFingerprint](self.CP, self.ext.CP_SP)
+
+    self.CI = interfaces[self.CP.carFingerprint](self.CP, self.CP_SP)
 
     self.sm = messaging.SubMaster(['liveParameters', 'liveTorqueParameters', 'modelV2', 'selfdriveState',
                                    'liveCalibration', 'livePose', 'longitudinalPlan', 'carState', 'carOutput',
-<<<<<<< HEAD
-                                   'driverMonitoringState', 'onroadEvents', 'driverAssistance'],
-                                  poll='selfdriveState')
-    self.pm = messaging.PubMaster(['carControl', 'controlsState'])
-=======
                                    'driverMonitoringState', 'onroadEvents', 'driverAssistance'] + self.sm_services_ext,
                                   poll='selfdriveState')
     self.pm = messaging.PubMaster(['carControl', 'controlsState'] + self.pm_services_ext)
->>>>>>> c76410e8
 
     self.steer_limited_by_controls = False
     self.curvature = 0.0
@@ -69,15 +57,14 @@
     self.VM = VehicleModel(self.CP)
     self.LaC: LatControl
     if self.CP.steerControlType == car.CarParams.SteerControlType.angle:
-      self.LaC = LatControlAngle(self.CP, self.ext.CP_SP, self.CI)
+      self.LaC = LatControlAngle(self.CP, self.CP_SP, self.CI)
     elif self.CP.lateralTuning.which() == 'pid':
-      self.LaC = LatControlPID(self.CP, self.ext.CP_SP, self.CI)
+      self.LaC = LatControlPID(self.CP, self.CP_SP, self.CI)
     elif self.CP.lateralTuning.which() == 'torque':
-      self.LaC = LatControlTorque(self.CP, self.ext.CP_SP, self.CI)
+      self.LaC = LatControlTorque(self.CP, self.CP_SP, self.CI)
 
   def update(self):
     self.sm.update(15)
-    self.ext.update_state() # Update SP state
     if self.sm.updated["liveCalibration"]:
       self.pose_calibrator.feed_live_calib(self.sm['liveCalibration'])
     if self.sm.updated["livePose"]:
@@ -114,13 +101,8 @@
     # Check which actuators can be enabled
     standstill = abs(CS.vEgo) <= max(self.CP.minSteerSpeed, 0.3) or CS.standstill
 
-<<<<<<< HEAD
-    # Use ControlsdExt to determine lat active state
-    _lat_active = self.ext.get_lat_active(self.sm['selfdriveState'].active)
-=======
     # Get which state to use for active lateral control
     _lat_active = self.get_lat_active(self.sm)
->>>>>>> c76410e8
 
     CC.latActive = _lat_active and not CS.steerFaultTemporary and not CS.steerFaultPermanent and \
                    (not standstill or self.CP.steerAtStandstill)
@@ -164,14 +146,7 @@
         cloudlog.error(f"actuators.{p} not finite {actuators.to_dict()}")
         setattr(actuators, p, 0.0)
 
-<<<<<<< HEAD
-    # Create CarControlSP
-    CC_SP = self.ext.create_cc_sp()
-
-    return CC, CC_SP, lac_log
-=======
     return CC, lac_log
->>>>>>> c76410e8
 
   def publish(self, CC, lac_log):
     CS = self.sm['carState']
@@ -247,12 +222,6 @@
     cc_send.carControl = CC
     self.pm.send('carControl', cc_send)
 
-<<<<<<< HEAD
-    # Publish CarControlSP
-    self.ext.publish_sp(CC_SP, CS.canValid)
-
-=======
->>>>>>> c76410e8
   def run(self):
     rk = Ratekeeper(100, print_delay_threshold=None)
     while True:
