--- conflicted
+++ resolved
@@ -33,15 +33,11 @@
     self.CP = messaging.log_from_bytes(self.params.get("CarParams", block=True), car.CarParams)
     cloudlog.info("controlsd got CarParams")
 
-<<<<<<< HEAD
     cloudlog.info("controlsd is waiting for CarParamsSP")
     self.CP_SP = messaging.log_from_bytes(self.params.get("CarParamsSP", block=True), custom.CarParamsSP)
     cloudlog.info("controlsd got CarParamsSP")
 
-    self.CI = get_car_interface(self.CP, self.CP_SP)
-=======
-    self.CI = interfaces[self.CP.carFingerprint](self.CP)
->>>>>>> d1042df6
+    self.CI = interfaces[self.CP.carFingerprint](self.CP, self.CP_SP)
 
     self.sm = messaging.SubMaster(['liveParameters', 'liveTorqueParameters', 'modelV2', 'selfdriveState',
                                    'liveCalibration', 'livePose', 'longitudinalPlan', 'carState', 'carOutput',
