#!/usr/bin/env python3
import os
import math
from typing import SupportsFloat

from cereal import car, log
from common.numpy_fast import clip
from common.realtime import sec_since_boot, config_realtime_process, Priority, Ratekeeper, DT_CTRL
from common.profiler import Profiler
from common.params import Params, put_nonblocking, put_bool_nonblocking
import cereal.messaging as messaging
from cereal.visionipc import VisionIpcClient, VisionStreamType
from common.conversions import Conversions as CV
from panda import ALTERNATIVE_EXPERIENCE
from system.swaglog import cloudlog
from system.version import is_release_branch, get_short_branch
from selfdrive.boardd.boardd import can_list_to_can_capnp
from selfdrive.car.car_helpers import get_car, get_startup_event, get_one_can
from selfdrive.controls.lib.lane_planner import CAMERA_OFFSET
from selfdrive.controls.lib.drive_helpers import VCruiseHelper, get_lag_adjusted_curvature
from selfdrive.controls.lib.latcontrol import LatControl, MIN_LATERAL_CONTROL_SPEED
from selfdrive.controls.lib.longcontrol import LongControl
from selfdrive.controls.lib.latcontrol_pid import LatControlPID
from selfdrive.controls.lib.latcontrol_angle import LatControlAngle, STEER_ANGLE_SATURATION_THRESHOLD
from selfdrive.controls.lib.latcontrol_torque import LatControlTorque
from selfdrive.controls.lib.events import Events, ET
from selfdrive.controls.lib.alertmanager import AlertManager, set_offroad_alert
from selfdrive.controls.lib.vehicle_model import VehicleModel
from system.hardware import HARDWARE

SOFT_DISABLE_TIME = 3  # seconds
LDW_MIN_SPEED = 31 * CV.MPH_TO_MS
LANE_DEPARTURE_THRESHOLD = 0.1

REPLAY = "REPLAY" in os.environ
SIMULATION = "SIMULATION" in os.environ
TESTING_CLOSET = "TESTING_CLOSET" in os.environ
NOSENSOR = "NOSENSOR" in os.environ
IGNORE_PROCESSES = {"loggerd", "encoderd", "statsd", "mapd", "gpxd"}

ThermalStatus = log.DeviceState.ThermalStatus
State = log.ControlsState.OpenpilotState
PandaType = log.PandaState.PandaType
Desire = log.LateralPlan.Desire
LaneChangeState = log.LateralPlan.LaneChangeState
LaneChangeDirection = log.LateralPlan.LaneChangeDirection
EventName = car.CarEvent.EventName
ButtonType = car.CarState.ButtonEvent.Type
SafetyModel = car.CarParams.SafetyModel

IGNORED_SAFETY_MODES = (SafetyModel.silent, SafetyModel.noOutput)
CSID_MAP = {"1": EventName.roadCameraError, "2": EventName.wideRoadCameraError, "0": EventName.driverCameraError}
ACTUATOR_FIELDS = tuple(car.CarControl.Actuators.schema.fields.keys())
ACTIVE_STATES = (State.enabled, State.softDisabling, State.overriding)
ENABLED_STATES = (State.preEnabled, *ACTIVE_STATES)


class Controls:
  def __init__(self, sm=None, pm=None, can_sock=None, CI=None):
    config_realtime_process(4, Priority.CTRL_HIGH)

    # Ensure the current branch is cached, otherwise the first iteration of controlsd lags
    self.branch = get_short_branch("")

    # Setup sockets
    self.pm = pm
    if self.pm is None:
      self.pm = messaging.PubMaster(['sendcan', 'controlsState', 'carState',
                                     'carControl', 'carEvents', 'carParams'])

    self.camera_packets = ["roadCameraState", "driverCameraState", "wideRoadCameraState"]

    self.can_sock = can_sock
    if can_sock is None:
      can_timeout = None if os.environ.get('NO_CAN_TIMEOUT', False) else 20
      self.can_sock = messaging.sub_sock('can', timeout=can_timeout)

    self.log_sock = messaging.sub_sock('androidLog')

    self.params = Params()
    self.sm = sm
    if self.sm is None:
      ignore = ['testJoystick']
      if SIMULATION:
        ignore += ['driverCameraState', 'managerState']
      self.sm = messaging.SubMaster(['deviceState', 'pandaStates', 'peripheralState', 'modelV2', 'liveCalibration',
                                     'driverMonitoringState', 'longitudinalPlan', 'lateralPlan', 'liveLocationKalman',
                                     'managerState', 'liveParameters', 'radarState', 'liveTorqueParameters', 'testJoystick'] + self.camera_packets,
                                    ignore_alive=ignore, ignore_avg_freq=['radarState', 'testJoystick'])

    if CI is None:
      # wait for one pandaState and one CAN packet
      print("Waiting for CAN messages...")
      get_one_can(self.can_sock)

      num_pandas = len(messaging.recv_one_retry(self.sm.sock['pandaStates']).pandaStates)
      experimental_long_allowed = self.params.get_bool("ExperimentalLongitudinalEnabled") and not is_release_branch()
      self.CI, self.CP = get_car(self.can_sock, self.pm.sock['sendcan'], experimental_long_allowed, num_pandas)
    else:
      self.CI, self.CP = CI, CI.CP

    self.joystick_mode = self.params.get_bool("JoystickDebugMode") or self.CP.notCar

    # set alternative experiences from parameters
    self.disengage_on_accelerator = self.params.get_bool("DisengageOnAccelerator")
    self.enable_mads = self.params.get_bool("EnableMads")
    self.mads_disengage_lateral_on_brake = self.params.get_bool("DisengageLateralOnBrake")
    self.mads_dlob = self.enable_mads and self.mads_disengage_lateral_on_brake
    self.mads_ndlob = self.enable_mads and not self.mads_disengage_lateral_on_brake
    if self.enable_mads and self.disengage_on_accelerator:
      self.params.put_bool("DisengageOnAccelerator", False)
      self.disengage_on_accelerator = False
    self.CP.alternativeExperience = 0
    if not self.disengage_on_accelerator:
      self.CP.alternativeExperience |= ALTERNATIVE_EXPERIENCE.DISABLE_DISENGAGE_ON_GAS
    if self.mads_dlob:
      self.CP.alternativeExperience |= ALTERNATIVE_EXPERIENCE.ENABLE_MADS
    elif self.mads_ndlob:
      self.CP.alternativeExperience |= ALTERNATIVE_EXPERIENCE.MADS_DISABLE_DISENGAGE_LATERAL_ON_BRAKE

    if self.CP.customStockLongAvailable and self.CP.pcmCruise and self.params.get_bool("CustomStockLong"):
      self.CP.pcmCruiseSpeed = False

    # read params
    self.is_metric = self.params.get_bool("IsMetric")
    self.is_ldw_enabled = self.params.get_bool("IsLdwEnabled")
    openpilot_enabled_toggle = self.params.get_bool("OpenpilotEnabledToggle")
    passive = self.params.get_bool("Passive") or not openpilot_enabled_toggle

    # detect sound card presence and ensure successful init
    sounds_available = HARDWARE.get_sound_card_online()

    car_recognized = self.CP.carName != 'mock'

    controller_available = self.CI.CC is not None and not passive and not self.CP.dashcamOnly
    self.read_only = not car_recognized or not controller_available or self.CP.dashcamOnly
    if self.read_only:
      safety_config = car.CarParams.SafetyConfig.new_message()
      safety_config.safetyModel = car.CarParams.SafetyModel.noOutput
      self.CP.safetyConfigs = [safety_config]

    # Write CarParams for radard
    cp_bytes = self.CP.to_bytes()
    self.params.put("CarParams", cp_bytes)
    put_nonblocking("CarParamsCache", cp_bytes)
    put_nonblocking("CarParamsPersistent", cp_bytes)

    # cleanup old params
    if not self.CP.experimentalLongitudinalAvailable or is_release_branch():
      self.params.remove("ExperimentalLongitudinalEnabled")
    if not self.CP.openpilotLongitudinalControl:
      self.params.remove("ExperimentalMode")

    self.CC = car.CarControl.new_message()
    self.CS_prev = car.CarState.new_message()
    self.AM = AlertManager()
    self.events = Events()

    self.LoC = LongControl(self.CP)
    self.VM = VehicleModel(self.CP)

    self.LaC: LatControl
    if self.CP.steerControlType == car.CarParams.SteerControlType.angle:
      self.LaC = LatControlAngle(self.CP, self.CI)
    elif self.CP.lateralTuning.which() == 'pid':
      self.LaC = LatControlPID(self.CP, self.CI)
    elif self.CP.lateralTuning.which() == 'torque':
      self.LaC = LatControlTorque(self.CP, self.CI)

    self.initialized = False
    self.state = State.disabled
    self.enabled = False
    self.enabled_long = False
    self.active = False
    self.soft_disable_timer = 0
    self.mismatch_counter = 0
    self.mismatch_counter_long = 0
    self.cruise_mismatch_counter = 0
    self.can_rcv_timeout_counter = 0      # conseuctive timeout count
    self.can_rcv_cum_timeout_counter = 0  # cumulative timeout count
    self.last_blinker_frame = 0
    self.last_steering_pressed_frame = 0
    self.distance_traveled = 0
    self.last_functional_fan_frame = 0
    self.events_prev = []
    self.current_alert_types = [ET.PERMANENT]
    self.logged_comm_issue = None
    self.not_running_prev = None
    self.last_actuators = car.CarControl.Actuators.new_message()
    self.steer_limited = False
    self.desired_curvature = 0.0
    self.desired_curvature_rate = 0.0
    self.experimental_mode = False
    self.v_cruise_helper = VCruiseHelper(self.CP)
    self.recalibrating_seen = False

    self.lane_change_set_timer = int(self.params.get("AutoLaneChangeTimer", encoding="utf8"))
    self.reverse_acc_change = False

    self.live_torque = self.params.get_bool("LiveTorque")
    self.custom_torque = self.params.get_bool("CustomTorqueLateral")

    # TODO: no longer necessary, aside from process replay
    self.sm['liveParameters'].valid = True
    self.can_log_mono_time = 0

    self.startup_event = get_startup_event(car_recognized, controller_available, len(self.CP.carFw) > 0)

    if not sounds_available:
      self.events.add(EventName.soundsUnavailable, static=True)
    if not car_recognized:
      self.events.add(EventName.carUnrecognized, static=True)
      if len(self.CP.carFw) > 0:
        set_offroad_alert("Offroad_CarUnrecognized", True)
      else:
        set_offroad_alert("Offroad_NoFirmware", True)
    elif self.read_only:
      self.events.add(EventName.dashcamMode, static=True)
    elif self.joystick_mode:
      self.events.add(EventName.joystickDebug, static=True)
      self.startup_event = None

    # controlsd is driven by can recv, expected at 100Hz
    self.rk = Ratekeeper(100, print_delay_threshold=None)
    self.prof = Profiler(False)  # off by default

  def set_initial_state(self):
    if REPLAY:
      controls_state = Params().get("ReplayControlsState")
      if controls_state is not None:
        with log.ControlsState.from_bytes(controls_state) as controls_state:
          self.v_cruise_helper.v_cruise_kph = controls_state.vCruise

      if any(ps.controlsAllowed for ps in self.sm['pandaStates']):
        self.state = State.enabled

  def update_events(self, CS):
    """Compute carEvents from carState"""

    self.events.clear()

    # Add startup event
    if self.startup_event is not None:
      self.events.add(self.startup_event)
      self.startup_event = None

    # Don't add any more events if not initialized
    if not self.initialized:
      self.events.add(EventName.controlsInitializing)
      return

    # no more events while in dashcam mode
    if self.read_only:
      return

    # Block resume if cruise never previously enabled
    resume_pressed = any(be.type in (ButtonType.accelCruise, ButtonType.resumeCruise) for be in CS.buttonEvents)
    if not self.CP.pcmCruise and not self.v_cruise_helper.v_cruise_initialized and resume_pressed:
      self.events.add(EventName.resumeBlocked)

    # Disable on rising edge of accelerator or brake. Also disable on brake when speed > 0
    if (CS.gasPressed and not self.CS_prev.gasPressed and self.disengage_on_accelerator) or \
      (CS.brakePressed and (not self.CS_prev.brakePressed or not CS.standstill)) or \
      (CS.regenBraking and (not self.CS_prev.regenBraking or not CS.standstill)):
      if CS.cruiseState.enabled:
        self.events.add(EventName.pedalPressed)
      elif not self.mads_ndlob:
        self.events.add(EventName.silentPedalPressed)

    if CS.brakePressed and CS.standstill and CS.cruiseState.enabled:
      self.events.add(EventName.preEnableStandstill)

    if CS.gasPressed and CS.cruiseState.enabled:
      self.events.add(EventName.gasPressedOverride)

    if not self.CP.notCar:
      self.events.add_from_msg(self.sm['driverMonitoringState'].events)
      self.events.add_from_msg(self.sm['longitudinalPlan'].eventsDEPRECATED)

    # Add car events, ignore if CAN isn't valid
    if CS.canValid:
      self.events.add_from_msg(CS.events)

    # Create events for temperature, disk space, and memory
    if self.sm['deviceState'].thermalStatus >= ThermalStatus.red:
      self.events.add(EventName.overheat)
    if self.sm['deviceState'].freeSpacePercent < 7 and not SIMULATION:
      # under 7% of space free no enable allowed
      self.events.add(EventName.outOfSpace)
    if self.sm['deviceState'].memoryUsagePercent > 90 and not SIMULATION:
      self.events.add(EventName.lowMemory)

    # TODO: enable this once loggerd CPU usage is more reasonable
    #cpus = list(self.sm['deviceState'].cpuUsagePercent)
    #if max(cpus, default=0) > 95 and not SIMULATION:
    #  self.events.add(EventName.highCpuUsage)

    # Alert if fan isn't spinning for 5 seconds
    if self.sm['peripheralState'].pandaType != log.PandaState.PandaType.unknown:
      if self.sm['peripheralState'].fanSpeedRpm < 500 and self.sm['deviceState'].fanSpeedPercentDesired > 50:
        # allow enough time for the fan controller in the panda to recover from stalls
        if (self.sm.frame - self.last_functional_fan_frame) * DT_CTRL > 15.0:
          self.events.add(EventName.fanMalfunction)
      else:
        self.last_functional_fan_frame = self.sm.frame

    # Handle calibration status
    cal_status = self.sm['liveCalibration'].calStatus
    if cal_status != log.LiveCalibrationData.Status.calibrated:
      if cal_status == log.LiveCalibrationData.Status.uncalibrated:
        self.events.add(EventName.calibrationIncomplete)
      elif cal_status == log.LiveCalibrationData.Status.recalibrating:
        if not self.recalibrating_seen:
          set_offroad_alert("Offroad_Recalibration", True)
        self.recalibrating_seen = True
        self.events.add(EventName.calibrationRecalibrating)
      else:
        self.events.add(EventName.calibrationInvalid)

    # Handle lane change
    if self.sm['lateralPlan'].laneChangeEdgeBlock:
      self.events.add(EventName.laneChangeRoadEdge)
    elif self.sm['lateralPlan'].laneChangeState == LaneChangeState.preLaneChange:
      direction = self.sm['lateralPlan'].laneChangeDirection
      lc_prev = self.sm['lateralPlan'].laneChangePrev
      if (CS.leftBlindspot and direction == LaneChangeDirection.left) or \
         (CS.rightBlindspot and direction == LaneChangeDirection.right):
        self.events.add(EventName.laneChangeBlocked)
      else:
        if direction == LaneChangeDirection.left:
          self.events.add(EventName.preLaneChangeLeft) if self.lane_change_set_timer == 0 or lc_prev else \
            self.events.add(EventName.laneChange)
        else:
          self.events.add(EventName.preLaneChangeRight) if self.lane_change_set_timer == 0 or lc_prev else \
            self.events.add(EventName.laneChange)
    elif self.sm['lateralPlan'].laneChangeState in (LaneChangeState.laneChangeStarting,
                                                    LaneChangeState.laneChangeFinishing):
      self.events.add(EventName.laneChange)

    for i, pandaState in enumerate(self.sm['pandaStates']):
      # All pandas must match the list of safetyConfigs, and if outside this list, must be silent or noOutput
      if i < len(self.CP.safetyConfigs):
        safety_mismatch = pandaState.safetyModel != self.CP.safetyConfigs[i].safetyModel or \
                          pandaState.safetyParam != self.CP.safetyConfigs[i].safetyParam or \
                          pandaState.alternativeExperience != self.CP.alternativeExperience
      else:
        safety_mismatch = pandaState.safetyModel not in IGNORED_SAFETY_MODES

      if safety_mismatch or pandaState.safetyRxChecksInvalid or self.mismatch_counter >= 200:
        self.events.add(EventName.controlsMismatch)
        if self.mismatch_counter_long >= 200:
          self.events.add(EventName.controlsMismatchLong)

      if log.PandaState.FaultType.relayMalfunction in pandaState.faults:
        self.events.add(EventName.relayMalfunction)

    # Handle HW and system malfunctions
    # Order is very intentional here. Be careful when modifying this.
    # All events here should at least have NO_ENTRY and SOFT_DISABLE.
    num_events = len(self.events)

    not_running = {p.name for p in self.sm['managerState'].processes if not p.running and p.shouldBeRunning}
    if self.sm.rcv_frame['managerState'] and (not_running - IGNORE_PROCESSES):
      self.events.add(EventName.processNotRunning)
      if not_running != self.not_running_prev:
        cloudlog.event("process_not_running", not_running=not_running, error=True)
      self.not_running_prev = not_running
    else:
      if not SIMULATION and not self.rk.lagging:
        if not self.sm.all_alive(self.camera_packets):
          self.events.add(EventName.cameraMalfunction)
        elif not self.sm.all_freq_ok(self.camera_packets):
          self.events.add(EventName.cameraFrameRate)
    if not REPLAY and self.rk.lagging:
      self.events.add(EventName.controlsdLagging)
    if len(self.sm['radarState'].radarErrors) or (not self.rk.lagging and not self.sm.all_checks(['radarState'])):
      self.events.add(EventName.radarFault)
    if not self.sm.valid['pandaStates']:
      self.events.add(EventName.usbError)
    if CS.canTimeout:
      self.events.add(EventName.canBusMissing)
    elif not CS.canValid:
      self.events.add(EventName.canError)

    # generic catch-all. ideally, a more specific event should be added above instead
    can_rcv_timeout = self.can_rcv_timeout_counter >= 5
    has_disable_events = self.events.any(ET.NO_ENTRY) and (self.events.any(ET.SOFT_DISABLE) or self.events.any(ET.IMMEDIATE_DISABLE))
    no_system_errors = (not has_disable_events) or (len(self.events) == num_events)
    if (not self.sm.all_checks() or can_rcv_timeout) and no_system_errors:
      if not self.sm.all_alive():
        self.events.add(EventName.commIssue)
      elif not self.sm.all_freq_ok():
        self.events.add(EventName.commIssueAvgFreq)
      else:  # invalid or can_rcv_timeout.
        self.events.add(EventName.commIssue)

      logs = {
        'invalid': [s for s, valid in self.sm.valid.items() if not valid],
        'not_alive': [s for s, alive in self.sm.alive.items() if not alive],
        'not_freq_ok': [s for s, freq_ok in self.sm.freq_ok.items() if not freq_ok],
        'can_rcv_timeout': can_rcv_timeout,
      }
      if logs != self.logged_comm_issue:
        cloudlog.event("commIssue", error=True, **logs)
        self.logged_comm_issue = logs
    else:
      self.logged_comm_issue = None

    if not self.sm['liveParameters'].valid and not TESTING_CLOSET and (not SIMULATION or REPLAY):
      self.events.add(EventName.vehicleModelInvalid)
    if not self.sm['lateralPlan'].mpcSolutionValid:
      self.events.add(EventName.plannerError)
    if not (self.sm['liveParameters'].sensorValid or self.sm['liveLocationKalman'].sensorsOK) and not NOSENSOR:
      if self.sm.frame > 5 / DT_CTRL:  # Give locationd some time to receive all the inputs
        self.events.add(EventName.sensorDataInvalid)
    if not self.sm['liveLocationKalman'].posenetOK:
      self.events.add(EventName.posenetInvalid)
    if not self.sm['liveLocationKalman'].deviceStable:
      self.events.add(EventName.deviceFalling)

    if not REPLAY:
      # Check for mismatch between openpilot and car's PCM
      cruise_mismatch = CS.cruiseState.enabled and not self.enabled
      self.cruise_mismatch_counter = self.cruise_mismatch_counter + 1 if cruise_mismatch else 0
      if self.cruise_mismatch_counter > int(6. / DT_CTRL):
        self.events.add(EventName.cruiseMismatch)

    # Check for FCW
    stock_long_is_braking = self.enabled and not self.CP.openpilotLongitudinalControl and CS.aEgo < -1.25
    model_fcw = self.sm['modelV2'].meta.hardBrakePredicted and not CS.brakePressed and not stock_long_is_braking
    planner_fcw = self.sm['longitudinalPlan'].fcw and self.enabled
    if planner_fcw or model_fcw:
      self.events.add(EventName.fcw)

    for m in messaging.drain_sock(self.log_sock, wait_for_one=False):
      try:
        msg = m.androidLog.message
        if any(err in msg for err in ("ERROR_CRC", "ERROR_ECC", "ERROR_STREAM_UNDERFLOW", "APPLY FAILED")):
          csid = msg.split("CSID:")[-1].split(" ")[0]
          evt = CSID_MAP.get(csid, None)
          if evt is not None:
            self.events.add(evt)
      except UnicodeDecodeError:
        pass

    # TODO: fix simulator
    if not SIMULATION or REPLAY:
      if not NOSENSOR:
        if not self.sm['liveLocationKalman'].gpsOK and self.sm['liveLocationKalman'].inputsOK and (self.distance_traveled > 1000):
          # Not show in first 1 km to allow for driving out of garage. This event shows after 5 minutes
          self.events.add(EventName.noGps)

      if self.sm['modelV2'].frameDropPerc > 20:
        self.events.add(EventName.modeldLagging)
      if self.sm['liveLocationKalman'].excessiveResets:
        self.events.add(EventName.localizerMalfunction)

  def data_sample(self):
    """Receive data from sockets and update carState"""

    # Update carState from CAN
    can_strs = messaging.drain_sock_raw(self.can_sock, wait_for_one=True)
    CS = self.CI.update(self.CC, can_strs)
    if len(can_strs) and REPLAY:
      self.can_log_mono_time = messaging.log_from_bytes(can_strs[0]).logMonoTime

    self.sm.update(0)

    if not self.initialized:
      all_valid = CS.canValid and self.sm.all_checks()
      timed_out = self.sm.frame * DT_CTRL > (6. if REPLAY else 3.5)
      if all_valid or timed_out or (SIMULATION and not REPLAY):
        available_streams = VisionIpcClient.available_streams("camerad", block=False)
        if VisionStreamType.VISION_STREAM_ROAD not in available_streams:
          self.sm.ignore_alive.append('roadCameraState')
        if VisionStreamType.VISION_STREAM_WIDE_ROAD not in available_streams:
          self.sm.ignore_alive.append('wideRoadCameraState')

        if not self.read_only:
          self.CI.init(self.CP, self.can_sock, self.pm.sock['sendcan'])

        self.initialized = True
        self.set_initial_state()
        put_bool_nonblocking("ControlsReady", True)

    # Check for CAN timeout
    if not can_strs:
      self.can_rcv_timeout_counter += 1
      self.can_rcv_cum_timeout_counter += 1
    else:
      self.can_rcv_timeout_counter = 0

    # When the panda and controlsd do not agree on controls_allowed
    # we want to disengage openpilot. However the status from the panda goes through
    # another socket other than the CAN messages and one can arrive earlier than the other.
    # Therefore we allow a mismatch for two samples, then we trigger the disengagement.
    if not self.enabled:
      self.mismatch_counter = 0
    if not self.enabled_long:
      self.mismatch_counter_long = 0

    # All pandas not in silent mode must have controlsAllowed when openpilot is enabled
    if self.enabled and any(not ps.controlsAllowed for ps in self.sm['pandaStates']
           if ps.safetyModel not in IGNORED_SAFETY_MODES):
      self.mismatch_counter += 1
    if self.enabled_long and any(not ps.controlsAllowedLong for ps in self.sm['pandaStates']
           if ps.safetyModel not in IGNORED_SAFETY_MODES):
      self.mismatch_counter_long += 1

    self.distance_traveled += CS.vEgo * DT_CTRL

    return CS

  def state_transition(self, CS):
    """Compute conditional state transitions and execute actions on state transitions"""

    self.v_cruise_helper.update_v_cruise(CS, self.enabled_long, self.is_metric, self.reverse_acc_change)

    # decrement the soft disable timer at every step, as it's reset on
    # entrance in SOFT_DISABLING state
    self.soft_disable_timer = max(0, self.soft_disable_timer - 1)

    self.current_alert_types = [ET.PERMANENT]

    # ENABLED, SOFT DISABLING, PRE ENABLING, OVERRIDING
    if self.state != State.disabled:
      # user and immediate disable always have priority in a non-disabled state
      if self.events.any(ET.USER_DISABLE):
        self.state = State.disabled
        self.current_alert_types.append(ET.USER_DISABLE)

      elif self.events.any(ET.IMMEDIATE_DISABLE):
        self.state = State.disabled
        if CS.gearShifter != 1:  # CS.gearShifter == 1 park gear
          self.current_alert_types.append(ET.IMMEDIATE_DISABLE)

      else:
        # ENABLED
        if self.state == State.enabled:
          if CS.cruiseState.enabled and not self.CS_prev.cruiseState.enabled:
            self.v_cruise_helper.initialize_v_cruise(CS, self.experimental_mode, self.is_metric)
          # Block resume if cruise never previously enabled
          resume_pressed = any(be.type in (ButtonType.accelCruise, ButtonType.resumeCruise) for be in CS.buttonEvents)
          if not self.CP.pcmCruise and not self.v_cruise_helper.v_cruise_initialized and resume_pressed:
            self.current_alert_types.append(ET.NO_ENTRY)
          if self.events.any(ET.SOFT_DISABLE):
            self.state = State.softDisabling
            self.soft_disable_timer = int(SOFT_DISABLE_TIME / DT_CTRL)
            self.current_alert_types.append(ET.SOFT_DISABLE)

          elif self.events.any(ET.OVERRIDE_LATERAL) or self.events.any(ET.OVERRIDE_LONGITUDINAL):
            self.state = State.overriding
            self.current_alert_types += [ET.OVERRIDE_LATERAL, ET.OVERRIDE_LONGITUDINAL]

        # SOFT DISABLING
        elif self.state == State.softDisabling:
          if not self.events.any(ET.SOFT_DISABLE):
            # no more soft disabling condition, so go back to ENABLED
            self.state = State.enabled

          elif self.soft_disable_timer > 0:
            self.current_alert_types.append(ET.SOFT_DISABLE)

          elif self.soft_disable_timer <= 0:
            self.state = State.disabled

        # PRE ENABLING
        elif self.state == State.preEnabled:
          if not self.events.any(ET.PRE_ENABLE):
            self.state = State.enabled
          else:
            self.current_alert_types.append(ET.PRE_ENABLE)

        # OVERRIDING
        elif self.state == State.overriding:
          if self.events.any(ET.SOFT_DISABLE):
            self.state = State.softDisabling
            self.soft_disable_timer = int(SOFT_DISABLE_TIME / DT_CTRL)
            self.current_alert_types.append(ET.SOFT_DISABLE)
          elif not (self.events.any(ET.OVERRIDE_LATERAL) or self.events.any(ET.OVERRIDE_LONGITUDINAL)):
            self.state = State.enabled
          else:
            self.current_alert_types += [ET.OVERRIDE_LATERAL, ET.OVERRIDE_LONGITUDINAL]
          if CS.cruiseState.enabled and not self.CS_prev.cruiseState.enabled:
            self.v_cruise_helper.initialize_v_cruise(CS, self.experimental_mode, self.is_metric)

    # DISABLED
    elif self.state == State.disabled:
      if self.events.any(ET.ENABLE):
        if self.events.any(ET.NO_ENTRY):
          self.current_alert_types.append(ET.NO_ENTRY)

        else:
          if self.events.any(ET.PRE_ENABLE):
            self.state = State.preEnabled
          elif self.events.any(ET.OVERRIDE_LATERAL) or self.events.any(ET.OVERRIDE_LONGITUDINAL):
            self.state = State.overriding
          else:
            self.state = State.enabled
          self.current_alert_types.append(ET.ENABLE)
          if CS.cruiseState.enabled:
            self.v_cruise_helper.initialize_v_cruise(CS, self.experimental_mode, self.is_metric)

    # Check if openpilot is engaged and actuators are enabled
    self.enabled = self.state in ENABLED_STATES
    self.enabled_long = self.enabled and CS.cruiseState.enabled
    self.active = self.state in ACTIVE_STATES
    if self.active:
      self.current_alert_types.append(ET.WARNING)

  def state_control(self, CS):
    """Given the state, this function returns a CarControl packet"""

    # Update VehicleModel
    lp = self.sm['liveParameters']
    x = max(lp.stiffnessFactor, 0.1)
    sr = max(lp.steerRatio, 0.1)
    self.VM.update_params(x, sr)

    # Update Torque Params
    if self.CP.lateralTuning.which() == 'torque':
      torque_params = self.sm['liveTorqueParameters']
      if self.sm.all_checks(['liveTorqueParameters']) and (torque_params.useParams or self.live_torque) and not self.custom_torque:
        self.LaC.update_live_torque_params(torque_params.latAccelFactorFiltered, torque_params.latAccelOffsetFiltered, torque_params.frictionCoefficientFiltered)

    lat_plan = self.sm['lateralPlan']
    long_plan = self.sm['longitudinalPlan']

    CC = car.CarControl.new_message()
    CC.enabled = self.enabled

    # Check which actuators can be enabled
    standstill = CS.vEgo <= max(self.CP.minSteerSpeed, MIN_LATERAL_CONTROL_SPEED) or CS.standstill
    CC.latActive = (self.active or self.mads_ndlob) and not CS.steerFaultTemporary and not CS.steerFaultPermanent and \
                   (not standstill or self.joystick_mode) and CS.madsEnabled and (not CS.brakePressed or self.mads_ndlob) and \
                   (not CS.belowLaneChangeSpeed or (not (((self.sm.frame - self.last_blinker_frame) * DT_CTRL) < 1.0) and
                   not (CS.leftBlinker or CS.rightBlinker))) and CS.latActive and self.sm['liveCalibration'].calStatus == log.LiveCalibrationData.Status.calibrated
    CC.longActive = self.enabled_long and not (CS.brakePressed and (not self.CS_prev.brakePressed or not CS.standstill)) and not self.events.any(ET.OVERRIDE_LONGITUDINAL)

    actuators = CC.actuators
    actuators.longControlState = self.LoC.long_control_state

    # Enable blinkers while lane changing
    if self.sm['lateralPlan'].laneChangeState != LaneChangeState.off:
      CC.leftBlinker = self.sm['lateralPlan'].laneChangeDirection == LaneChangeDirection.left
      CC.rightBlinker = self.sm['lateralPlan'].laneChangeDirection == LaneChangeDirection.right

    if CS.leftBlinker or CS.rightBlinker:
      self.last_blinker_frame = self.sm.frame

    # State specific actions

    if not CC.latActive:
      self.LaC.reset()
    if not CC.longActive:
      self.LoC.reset(v_pid=CS.vEgo)

    if not self.joystick_mode:
      # accel PID loop
      pid_accel_limits = self.CI.get_pid_accel_limits(self.CP, CS.vEgo, self.v_cruise_helper.v_cruise_kph * CV.KPH_TO_MS)
      t_since_plan = (self.sm.frame - self.sm.rcv_frame['longitudinalPlan']) * DT_CTRL
      actuators.accel = self.LoC.update(CC.longActive, CS, long_plan, pid_accel_limits, t_since_plan)

      # Steering PID loop and lateral MPC
      self.desired_curvature, self.desired_curvature_rate = get_lag_adjusted_curvature(self.CP, CS.vEgo,
                                                                                       lat_plan.psis,
                                                                                       lat_plan.curvatures,
                                                                                       lat_plan.curvatureRates)
      actuators.steer, actuators.steeringAngleDeg, lac_log = self.LaC.update(CC.latActive, CS, self.VM, lp,
                                                                             self.last_actuators, self.steer_limited, self.desired_curvature,
                                                                             self.desired_curvature_rate, self.sm['liveLocationKalman'])
      actuators.curvature = self.desired_curvature
    else:
      lac_log = log.ControlsState.LateralDebugState.new_message()
      if self.sm.rcv_frame['testJoystick'] > 0:
        if CC.longActive:
          actuators.accel = 4.0*clip(self.sm['testJoystick'].axes[0], -1, 1)

        if CC.latActive:
          steer = clip(self.sm['testJoystick'].axes[1], -1, 1)
          # max angle is 45 for angle-based cars
          actuators.steer, actuators.steeringAngleDeg = steer, steer * 45.

        lac_log.active = self.active
        lac_log.steeringAngleDeg = CS.steeringAngleDeg
        lac_log.output = actuators.steer
        lac_log.saturated = abs(actuators.steer) >= 0.9

    if CS.steeringPressed:
      self.last_steering_pressed_frame = self.sm.frame
    recent_steer_pressed = (self.sm.frame - self.last_steering_pressed_frame)*DT_CTRL < 2.0

    # Send a "steering required alert" if saturation count has reached the limit
<<<<<<< HEAD
    if lac_log.active and not recent_steer_pressed and CS.madsEnabled:
=======
    if lac_log.active and not recent_steer_pressed and not self.CP.notCar:
>>>>>>> 35e8d675
      if self.CP.lateralTuning.which() == 'torque' and not self.joystick_mode:
        undershooting = abs(lac_log.desiredLateralAccel) / abs(1e-3 + lac_log.actualLateralAccel) > 1.2
        turning = abs(lac_log.desiredLateralAccel) > 1.0
        good_speed = CS.vEgo > 5
        max_torque = abs(self.last_actuators.steer) > 0.99
        if undershooting and turning and good_speed and max_torque:
          lac_log.active and self.events.add(EventName.steerSaturated)
      elif lac_log.saturated:
        dpath_points = lat_plan.dPathPoints
        if len(dpath_points):
          # Check if we deviated from the path
          # TODO use desired vs actual curvature
          if self.CP.steerControlType == car.CarParams.SteerControlType.angle:
            steering_value = actuators.steeringAngleDeg
          else:
            steering_value = actuators.steer

          left_deviation = steering_value > 0 and dpath_points[0] < -0.20
          right_deviation = steering_value < 0 and dpath_points[0] > 0.20

          if left_deviation or right_deviation:
            self.events.add(EventName.steerSaturated)

    # Ensure no NaNs/Infs
    for p in ACTUATOR_FIELDS:
      attr = getattr(actuators, p)
      if not isinstance(attr, SupportsFloat):
        continue

      if not math.isfinite(attr):
        cloudlog.error(f"actuators.{p} not finite {actuators.to_dict()}")
        setattr(actuators, p, 0.0)

    return CC, lac_log

  def publish_logs(self, CS, start_time, CC, lac_log):
    """Send actuators and hud commands to the car, send controlsstate and MPC logging"""

    # Orientation and angle rates can be useful for carcontroller
    # Only calibrated (car) frame is relevant for the carcontroller
    orientation_value = list(self.sm['liveLocationKalman'].calibratedOrientationNED.value)
    if len(orientation_value) > 2:
      CC.orientationNED = orientation_value
    angular_rate_value = list(self.sm['liveLocationKalman'].angularVelocityCalibrated.value)
    if len(angular_rate_value) > 2:
      CC.angularVelocity = angular_rate_value

    CC.cruiseControl.override = self.enabled_long and not CC.longActive and self.CP.openpilotLongitudinalControl
    CC.cruiseControl.cancel = CS.cruiseState.enabled and (not self.enabled_long or (CS.brakePressed and (not self.CS_prev.brakePressed or not CS.standstill)))
    if self.joystick_mode and self.sm.rcv_frame['testJoystick'] > 0 and self.sm['testJoystick'].buttons[0]:
      CC.cruiseControl.cancel = True

    speeds = self.sm['longitudinalPlan'].speeds
    if len(speeds):
      CC.cruiseControl.resume = self.enabled_long and CS.cruiseState.standstill and speeds[-1] > 0.1
    CC.vCruise = float(self.v_cruise_helper.v_cruise_kph)

    hudControl = CC.hudControl
    hudControl.setSpeed = float(self.v_cruise_helper.v_cruise_cluster_kph * CV.KPH_TO_MS)
    hudControl.speedVisible = self.enabled_long
    hudControl.lanesVisible = self.enabled
    hudControl.leadVisible = self.sm['longitudinalPlan'].hasLead

    hudControl.rightLaneVisible = True
    hudControl.leftLaneVisible = True

    recent_blinker = (self.sm.frame - self.last_blinker_frame) * DT_CTRL < 5.0  # 5s blinker cooldown
    ldw_allowed = self.is_ldw_enabled and CS.vEgo > LDW_MIN_SPEED and not recent_blinker \
                  and not CC.latActive and self.sm['liveCalibration'].calStatus == log.LiveCalibrationData.Status.calibrated

    model_v2 = self.sm['modelV2']
    desire_prediction = model_v2.meta.desirePrediction
    if len(desire_prediction) and ldw_allowed:
      right_lane_visible = model_v2.laneLineProbs[2] > 0.5
      left_lane_visible = model_v2.laneLineProbs[1] > 0.5
      l_lane_change_prob = desire_prediction[Desire.laneChangeLeft]
      r_lane_change_prob = desire_prediction[Desire.laneChangeRight]

      lane_lines = model_v2.laneLines
      l_lane_close = left_lane_visible and (lane_lines[1].y[0] > -(1.08 + CAMERA_OFFSET))
      r_lane_close = right_lane_visible and (lane_lines[2].y[0] < (1.08 - CAMERA_OFFSET))

      hudControl.leftLaneDepart = bool(l_lane_change_prob > LANE_DEPARTURE_THRESHOLD and l_lane_close)
      hudControl.rightLaneDepart = bool(r_lane_change_prob > LANE_DEPARTURE_THRESHOLD and r_lane_close)

    if hudControl.rightLaneDepart or hudControl.leftLaneDepart:
      self.events.add(EventName.ldw)

    clear_event_types = set()
    if ET.WARNING not in self.current_alert_types:
      clear_event_types.add(ET.WARNING)
    if self.enabled and (self.CP.pcmCruise or (not self.CP.pcmCruise and self.v_cruise_helper.v_cruise_initialized)):
      clear_event_types.add(ET.NO_ENTRY)

    alerts = self.events.create_alerts(self.current_alert_types, [self.CP, CS, self.sm, self.is_metric, self.soft_disable_timer])
    self.AM.add_many(self.sm.frame, alerts)
    current_alert = self.AM.process_alerts(self.sm.frame, clear_event_types)
    if current_alert:
      hudControl.visualAlert = current_alert.visual_alert

    if not self.read_only and self.initialized:
      # send car controls over can
      now_nanos = self.can_log_mono_time if REPLAY else int(sec_since_boot() * 1e9)
      self.last_actuators, can_sends = self.CI.apply(CC, now_nanos)
      self.pm.send('sendcan', can_list_to_can_capnp(can_sends, msgtype='sendcan', valid=CS.canValid))
      CC.actuatorsOutput = self.last_actuators
      if self.CP.steerControlType == car.CarParams.SteerControlType.angle:
        self.steer_limited = abs(CC.actuators.steeringAngleDeg - CC.actuatorsOutput.steeringAngleDeg) > \
                             STEER_ANGLE_SATURATION_THRESHOLD
      else:
        self.steer_limited = abs(CC.actuators.steer - CC.actuatorsOutput.steer) > 1e-2

    force_decel = (self.sm['driverMonitoringState'].awarenessStatus < 0.) or \
                  (self.state == State.softDisabling)

    # Curvature & Steering angle
    lp = self.sm['liveParameters']

    steer_angle_without_offset = math.radians(CS.steeringAngleDeg - lp.angleOffsetDeg)
    curvature = -self.VM.calc_curvature(steer_angle_without_offset, CS.vEgo, lp.roll)

    # controlsState
    dat = messaging.new_message('controlsState')
    dat.valid = CS.canValid
    controlsState = dat.controlsState
    if current_alert:
      controlsState.alertText1 = current_alert.alert_text_1
      controlsState.alertText2 = current_alert.alert_text_2
      controlsState.alertSize = current_alert.alert_size
      controlsState.alertStatus = current_alert.alert_status
      controlsState.alertBlinkingRate = current_alert.alert_rate
      controlsState.alertType = current_alert.alert_type
      controlsState.alertSound = current_alert.audible_alert

    controlsState.longitudinalPlanMonoTime = self.sm.logMonoTime['longitudinalPlan']
    controlsState.lateralPlanMonoTime = self.sm.logMonoTime['lateralPlan']
    controlsState.enabled = not (CS.brakePressed and (not self.CS_prev.brakePressed or not CS.standstill)) and (self.enabled or CS.cruiseState.enabled)
    controlsState.active = not (CS.brakePressed and (not self.CS_prev.brakePressed or not CS.standstill)) and (self.active or CS.cruiseState.enabled)
    controlsState.curvature = curvature
    controlsState.desiredCurvature = self.desired_curvature
    controlsState.desiredCurvatureRate = self.desired_curvature_rate
    controlsState.state = self.state
    controlsState.engageable = not self.events.any(ET.NO_ENTRY)
    controlsState.longControlState = self.LoC.long_control_state
    controlsState.vPid = float(self.LoC.v_pid)
    controlsState.vCruise = float(self.v_cruise_helper.v_cruise_kph)
    controlsState.vCruiseCluster = float(self.v_cruise_helper.v_cruise_cluster_kph)
    controlsState.upAccelCmd = float(self.LoC.pid.p)
    controlsState.uiAccelCmd = float(self.LoC.pid.i)
    controlsState.ufAccelCmd = float(self.LoC.pid.f)
    controlsState.cumLagMs = -self.rk.remaining * 1000.
    controlsState.startMonoTime = int(start_time * 1e9)
    controlsState.forceDecel = bool(force_decel)
    controlsState.canErrorCounter = self.can_rcv_cum_timeout_counter
    controlsState.experimentalMode = self.experimental_mode

    lat_tuning = self.CP.lateralTuning.which()
    if self.joystick_mode:
      controlsState.lateralControlState.debugState = lac_log
    elif self.CP.steerControlType == car.CarParams.SteerControlType.angle:
      controlsState.lateralControlState.angleState = lac_log
    elif lat_tuning == 'pid':
      controlsState.lateralControlState.pidState = lac_log
    elif lat_tuning == 'torque':
      controlsState.lateralControlState.torqueState = lac_log
    elif lat_tuning == 'indi':
      controlsState.lateralControlState.indiState = lac_log
    controlsState.lateralState = lat_tuning

    self.pm.send('controlsState', dat)

    # carState
    car_events = self.events.to_msg()
    cs_send = messaging.new_message('carState')
    cs_send.valid = CS.canValid
    cs_send.carState = CS
    cs_send.carState.events = car_events
    self.pm.send('carState', cs_send)

    # carEvents - logged every second or on change
    if (self.sm.frame % int(1. / DT_CTRL) == 0) or (self.events.names != self.events_prev):
      ce_send = messaging.new_message('carEvents', len(self.events))
      ce_send.carEvents = car_events
      self.pm.send('carEvents', ce_send)
    self.events_prev = self.events.names.copy()

    # carParams - logged every 50 seconds (> 1 per segment)
    if (self.sm.frame % int(50. / DT_CTRL) == 0):
      cp_send = messaging.new_message('carParams')
      cp_send.carParams = self.CP
      self.pm.send('carParams', cp_send)

    # carControl
    cc_send = messaging.new_message('carControl')
    cc_send.valid = CS.canValid
    cc_send.carControl = CC
    self.pm.send('carControl', cc_send)

    # copy CarControl to pass to CarInterface on the next iteration
    self.CC = CC

  def step(self):
    start_time = sec_since_boot()
    self.prof.checkpoint("Ratekeeper", ignore=True)

    self.is_metric = self.params.get_bool("IsMetric")
    self.experimental_mode = self.params.get_bool("ExperimentalMode") and self.CP.openpilotLongitudinalControl

    self.lane_change_set_timer = int(self.params.get("AutoLaneChangeTimer", encoding="utf8"))
    self.reverse_acc_change = self.params.get_bool("ReverseAccChange")

    # Sample data from sockets and get a carState
    CS = self.data_sample()
    cloudlog.timestamp("Data sampled")
    self.prof.checkpoint("Sample")

    self.update_events(CS)
    cloudlog.timestamp("Events updated")

    if not self.read_only and self.initialized:
      # Update control state
      self.state_transition(CS)
      self.prof.checkpoint("State transition")

    # Compute actuators (runs PID loops and lateral MPC)
    CC, lac_log = self.state_control(CS)

    self.prof.checkpoint("State Control")

    # Publish data
    self.publish_logs(CS, start_time, CC, lac_log)
    self.prof.checkpoint("Sent")

    self.CS_prev = CS

  def controlsd_thread(self):
    while True:
      self.step()
      self.rk.monitor_time()
      self.prof.display()


def main(sm=None, pm=None, logcan=None):
  controls = Controls(sm, pm, logcan)
  controls.controlsd_thread()


if __name__ == "__main__":
  main()<|MERGE_RESOLUTION|>--- conflicted
+++ resolved
@@ -691,11 +691,7 @@
     recent_steer_pressed = (self.sm.frame - self.last_steering_pressed_frame)*DT_CTRL < 2.0
 
     # Send a "steering required alert" if saturation count has reached the limit
-<<<<<<< HEAD
-    if lac_log.active and not recent_steer_pressed and CS.madsEnabled:
-=======
-    if lac_log.active and not recent_steer_pressed and not self.CP.notCar:
->>>>>>> 35e8d675
+    if lac_log.active and not recent_steer_pressed and not self.CP.notCar and CS.madsEnabled:
       if self.CP.lateralTuning.which() == 'torque' and not self.joystick_mode:
         undershooting = abs(lac_log.desiredLateralAccel) / abs(1e-3 + lac_log.actualLateralAccel) > 1.2
         turning = abs(lac_log.desiredLateralAccel) > 1.0
