--- conflicted
+++ resolved
@@ -12,30 +12,6 @@
 from openpilot.selfdrive.sunnypilot import get_model_generation
 import cereal.messaging as messaging
 
-<<<<<<< HEAD
-
-def cumtrapz(x, t):
-  return np.concatenate([[0], np.cumsum(((x[0:-1] + x[1:])/2) * np.diff(t))])
-
-def publish_ui_plan(sm, pm, lateral_planner, longitudinal_planner, model_use_lateral_planner):
-  if model_use_lateral_planner:
-    plan_odo = cumtrapz(longitudinal_planner.v_desired_trajectory_full, ModelConstants.T_IDXS)
-    model_odo = cumtrapz(lateral_planner.v_plan, ModelConstants.T_IDXS)
-
-  ui_send = messaging.new_message('uiPlan')
-  ui_send.valid = sm.all_checks(service_list=['carState', 'controlsState', 'modelV2'])
-  uiPlan = ui_send.uiPlan
-  uiPlan.frameId = sm['modelV2'].frameId
-  if model_use_lateral_planner:
-    x_fp = (lateral_planner.x_sol if lateral_planner.dynamic_lane_profile_status else lateral_planner.lat_mpc.x_sol)[:,0]
-    y_fp = (lateral_planner.x_sol if lateral_planner.dynamic_lane_profile_status else lateral_planner.lat_mpc.x_sol)[:,1]
-  uiPlan.position.x = np.interp(plan_odo, model_odo, x_fp).tolist() if model_use_lateral_planner else list(sm['modelV2'].position.x)
-  uiPlan.position.y = np.interp(plan_odo, model_odo, y_fp).tolist() if model_use_lateral_planner else list(sm['modelV2'].position.y)
-  uiPlan.position.z = np.interp(plan_odo, model_odo, lateral_planner.path_xyz[:,2]).tolist() if model_use_lateral_planner else list(sm['modelV2'].position.z)
-  uiPlan.accel = longitudinal_planner.a_desired_trajectory_full.tolist()
-  pm.send('uiPlan', ui_send)
-=======
->>>>>>> 8de23996
 
 def plannerd_thread():
   config_realtime_process(5, Priority.CTRL_LOW)
@@ -49,7 +25,6 @@
   debug_mode = bool(int(os.getenv("DEBUG", "0")))
 
   longitudinal_planner = LongitudinalPlanner(CP)
-<<<<<<< HEAD
 
   custom_model, model_gen = get_model_generation(params)
   model_capabilities = ModelCapabilities.get_by_gen(model_gen)
@@ -57,14 +32,10 @@
   lateral_planner = LateralPlanner(CP, debug=debug_mode, model_use_lateral_planner=model_use_lateral_planner)
   lateral_planner_svs = ['lateralPlanDEPRECATED', 'lateralPlanSPDEPRECATED']
 
-  pm = messaging.PubMaster(['longitudinalPlan', 'uiPlan', 'longitudinalPlanSP'] + lateral_planner_svs)
+  pm = messaging.PubMaster(['longitudinalPlan', 'longitudinalPlanSP'] + lateral_planner_svs)
   sm = messaging.SubMaster(['carControl', 'carState', 'controlsState', 'radarState', 'modelV2',
                             'longitudinalPlan', 'navInstruction', 'longitudinalPlanSP',
                             'liveMapDataSP', 'e2eLongStateSP'] + lateral_planner_svs,
-=======
-  pm = messaging.PubMaster(['longitudinalPlan', 'longitudinalPlanSP'])
-  sm = messaging.SubMaster(['carControl', 'carState', 'controlsState', 'radarState', 'modelV2'],
->>>>>>> 8de23996
                            poll='modelV2', ignore_avg_freq=['radarState'])
 
   while True:
@@ -74,11 +45,7 @@
       lateral_planner.publish(sm, pm)
       longitudinal_planner.update(sm)
       longitudinal_planner.publish(sm, pm)
-<<<<<<< HEAD
-      publish_ui_plan(sm, pm, lateral_planner, longitudinal_planner, model_use_lateral_planner)
-=======
 
->>>>>>> 8de23996
 
 def main():
   plannerd_thread()
