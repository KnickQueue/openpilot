from cereal import log
from openpilot.common.conversions import Conversions as CV
from openpilot.common.params import Params
from openpilot.common.realtime import DT_MDL
from openpilot.selfdrive.controls.lib.drive_helpers import get_road_edge
from openpilot.selfdrive.modeld.model_capabilities import ModelCapabilities
from openpilot.selfdrive.sunnypilot import get_model_generation

LaneChangeState = log.LaneChangeState
LaneChangeDirection = log.LaneChangeDirection

LANE_CHANGE_SPEED_MIN = 20 * CV.MPH_TO_MS
LANE_CHANGE_TIME_MAX = 10.

DESIRES = {
  LaneChangeDirection.none: {
    LaneChangeState.off: log.Desire.none,
    LaneChangeState.preLaneChange: log.Desire.none,
    LaneChangeState.laneChangeStarting: log.Desire.none,
    LaneChangeState.laneChangeFinishing: log.Desire.none,
  },
  LaneChangeDirection.left: {
    LaneChangeState.off: log.Desire.none,
    LaneChangeState.preLaneChange: log.Desire.none,
    LaneChangeState.laneChangeStarting: log.Desire.laneChangeLeft,
    LaneChangeState.laneChangeFinishing: log.Desire.laneChangeLeft,
  },
  LaneChangeDirection.right: {
    LaneChangeState.off: log.Desire.none,
    LaneChangeState.preLaneChange: log.Desire.none,
    LaneChangeState.laneChangeStarting: log.Desire.laneChangeRight,
    LaneChangeState.laneChangeFinishing: log.Desire.laneChangeRight,
  },
}

AUTO_LANE_CHANGE_TIMER = {
  -1: 0.0,
  0: 0.0,
  1: 0.1,
  2: 0.5,
  3: 1.0,
  4: 1.5,
}


class DesireHelper:
  def __init__(self):
    self.lane_change_state = LaneChangeState.off
    self.lane_change_direction = LaneChangeDirection.none
    self.lane_change_timer = 0.0
    self.lane_change_ll_prob = 1.0
    self.keep_pulse_timer = 0.0
    self.prev_one_blinker = False
    self.desire = log.Desire.none

    self.param_s = Params()
    self.lane_change_wait_timer = 0
    self.prev_lane_change = False
    self.prev_brake_pressed = False
    self.road_edge = False
    self.param_read_counter = 0
    self.read_param()
    self.edge_toggle = self.param_s.get_bool("RoadEdge")
    self.lane_change_set_timer = int(self.param_s.get("AutoLaneChangeTimer", encoding="utf8"))
    self.lane_change_bsm_delay = self.param_s.get_bool("AutoLaneChangeBsmDelay")

    self.custom_model, self.model_gen = get_model_generation(self.param_s)
    model_capabilities = ModelCapabilities.get_by_gen(self.model_gen)
    self.model_use_lateral_planner = self.custom_model and model_capabilities & ModelCapabilities.LateralPlannerSolution

  def read_param(self):
    self.edge_toggle = self.param_s.get_bool("RoadEdge")
    self.lane_change_set_timer = int(self.param_s.get("AutoLaneChangeTimer", encoding="utf8"))
    self.lane_change_bsm_delay = self.param_s.get_bool("AutoLaneChangeBsmDelay")

  def update(self, carstate, lateral_active, lane_change_prob, model_data=None, lat_plan_sp=None):
    if self.param_read_counter % 50 == 0:
      self.read_param()
    self.param_read_counter += 1
    lane_change_auto_timer = AUTO_LANE_CHANGE_TIMER.get(self.lane_change_set_timer, 2.0)
    v_ego = carstate.vEgo
    one_blinker = carstate.leftBlinker != carstate.rightBlinker
    below_lane_change_speed = v_ego < LANE_CHANGE_SPEED_MIN

    if self.model_use_lateral_planner:
      self.road_edge = get_road_edge(carstate, model_data, self.edge_toggle)

<<<<<<< HEAD
    if not carstate.madsEnabled or self.lane_change_timer > LANE_CHANGE_TIME_MAX or self.lane_change_set_timer == -1:
=======
    if not lateral_active or self.lane_change_timer > LANE_CHANGE_TIME_MAX:
>>>>>>> 999ac0b8
      self.lane_change_state = LaneChangeState.off
      self.lane_change_direction = LaneChangeDirection.none
      self.prev_lane_change = False
      self.prev_brake_pressed = False
    else:
      # LaneChangeState.off
      if self.lane_change_state == LaneChangeState.off and one_blinker and not self.prev_one_blinker and not below_lane_change_speed:
        self.lane_change_state = LaneChangeState.preLaneChange
        self.lane_change_ll_prob = 1.0
        self.lane_change_wait_timer = 0

      # LaneChangeState.preLaneChange
      elif self.lane_change_state == LaneChangeState.preLaneChange and (self.road_edge if self.model_use_lateral_planner else lat_plan_sp.laneChangeEdgeBlockDEPRECATED):
        self.lane_change_direction = LaneChangeDirection.none
      elif self.lane_change_state == LaneChangeState.preLaneChange:
        # Set lane change direction
        self.lane_change_direction = LaneChangeDirection.left if \
          carstate.leftBlinker else LaneChangeDirection.right

        torque_applied = carstate.steeringPressed and \
                         ((carstate.steeringTorque > 0 and self.lane_change_direction == LaneChangeDirection.left) or
                          (carstate.steeringTorque < 0 and self.lane_change_direction == LaneChangeDirection.right))

        blindspot_detected = ((carstate.leftBlindspot and self.lane_change_direction == LaneChangeDirection.left) or
                              (carstate.rightBlindspot and self.lane_change_direction == LaneChangeDirection.right))

        self.lane_change_wait_timer += DT_MDL

        if self.lane_change_bsm_delay and blindspot_detected and lane_change_auto_timer:
          if lane_change_auto_timer == 0.1:
            self.lane_change_wait_timer = -1
          else:
            self.lane_change_wait_timer = lane_change_auto_timer - 1

        auto_lane_change_allowed = lane_change_auto_timer and self.lane_change_wait_timer > lane_change_auto_timer

        if carstate.brakePressed and not self.prev_brake_pressed:
          self.prev_brake_pressed = carstate.brakePressed

        if not one_blinker or below_lane_change_speed:
          self.lane_change_state = LaneChangeState.off
          self.lane_change_direction = LaneChangeDirection.none
          self.prev_lane_change = False
          self.prev_brake_pressed = False
        elif (torque_applied or (auto_lane_change_allowed and not self.prev_lane_change and not self.prev_brake_pressed)) and \
          not blindspot_detected:
          self.lane_change_state = LaneChangeState.laneChangeStarting
          self.prev_lane_change = True

      # LaneChangeState.laneChangeStarting
      elif self.lane_change_state == LaneChangeState.laneChangeStarting:
        # fade out over .5s
        self.lane_change_ll_prob = max(self.lane_change_ll_prob - 2 * DT_MDL, 0.0)

        # 98% certainty
        if lane_change_prob < 0.02 and self.lane_change_ll_prob < 0.01:
          self.lane_change_state = LaneChangeState.laneChangeFinishing

      # LaneChangeState.laneChangeFinishing
      elif self.lane_change_state == LaneChangeState.laneChangeFinishing:
        # fade in laneline over 1s
        self.lane_change_ll_prob = min(self.lane_change_ll_prob + DT_MDL, 1.0)

        if self.lane_change_ll_prob > 0.99:
          self.lane_change_direction = LaneChangeDirection.none
          if one_blinker:
            self.lane_change_state = LaneChangeState.preLaneChange
          else:
            self.lane_change_state = LaneChangeState.off
            self.prev_lane_change = False
            self.prev_brake_pressed = False

    if self.lane_change_state in (LaneChangeState.off, LaneChangeState.preLaneChange):
      self.lane_change_timer = 0.0
    else:
      self.lane_change_timer += DT_MDL

    self.prev_one_blinker = one_blinker

    self.desire = DESIRES[self.lane_change_direction][self.lane_change_state]

    # Send keep pulse once per second during LaneChangeStart.preLaneChange
    if self.lane_change_state in (LaneChangeState.off, LaneChangeState.laneChangeStarting):
      self.keep_pulse_timer = 0.0
    elif self.lane_change_state == LaneChangeState.preLaneChange:
      self.keep_pulse_timer += DT_MDL
      if self.keep_pulse_timer > 1.0:
        self.keep_pulse_timer = 0.0
      elif self.desire in (log.Desire.keepLeft, log.Desire.keepRight):
        self.desire = log.Desire.none<|MERGE_RESOLUTION|>--- conflicted
+++ resolved
@@ -85,11 +85,7 @@
     if self.model_use_lateral_planner:
       self.road_edge = get_road_edge(carstate, model_data, self.edge_toggle)
 
-<<<<<<< HEAD
-    if not carstate.madsEnabled or self.lane_change_timer > LANE_CHANGE_TIME_MAX or self.lane_change_set_timer == -1:
-=======
-    if not lateral_active or self.lane_change_timer > LANE_CHANGE_TIME_MAX:
->>>>>>> 999ac0b8
+    if not lateral_active or self.lane_change_timer > LANE_CHANGE_TIME_MAX or self.lane_change_set_timer == -1:
       self.lane_change_state = LaneChangeState.off
       self.lane_change_direction = LaneChangeDirection.none
       self.prev_lane_change = False
