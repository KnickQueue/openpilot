--- conflicted
+++ resolved
@@ -249,15 +249,6 @@
     f"Drive Above {get_display_speed(MIN_SPEED_FILTER, metric)}",
     AlertStatus.normal, AlertSize.mid,
     Priority.LOWEST, VisualAlert.none, AudibleAlert.none, .2)
-
-
-<<<<<<< HEAD
-def no_gps_alert(CP: car.CarParams, CS: car.CarState, sm: messaging.SubMaster, metric: bool, soft_disable_time: int) -> Alert:
-  return Alert(
-    "Poor GPS reception",
-    "Hardware malfunctioning if sky is visible",
-    AlertStatus.normal, AlertSize.mid,
-    Priority.LOWER, VisualAlert.none, AudibleAlert.none, .2, creation_delay=300.)
 
 
 def torque_nn_load_alert(CP: car.CarParams, CS: car.CarState, sm: messaging.SubMaster, metric: bool, soft_disable_time: int) -> Alert:
@@ -280,8 +271,6 @@
       alert_status, alert_size,
       Priority.LOW, VisualAlert.none, audible_alert, 6.0)
 
-=======
->>>>>>> 3adbebd7
 # *** debug alerts ***
 
 def out_of_space_alert(CP: car.CarParams, CS: car.CarState, sm: messaging.SubMaster, metric: bool, soft_disable_time: int) -> Alert:
