--- conflicted
+++ resolved
@@ -1,16 +1,16 @@
-<<<<<<< HEAD
 import time
 import numpy as np
 from openpilot.common.conversions import Conversions as CV
 from openpilot.common.realtime import DT_MDL
 from openpilot.common.numpy_fast import interp
 from openpilot.common.params import Params
-from openpilot.system.swaglog import cloudlog
+from openpilot.common.swaglog import cloudlog
 from openpilot.selfdrive.controls.lib.lateral_mpc_lib.lat_mpc import LateralMpc
 from openpilot.selfdrive.controls.lib.lateral_mpc_lib.lat_mpc import N as LAT_MPC_N
 from openpilot.selfdrive.controls.lib.lane_planner import LanePlanner, TRAJECTORY_SIZE
 from openpilot.selfdrive.controls.lib.drive_helpers import CONTROL_N, MIN_SPEED, get_speed_error
 from openpilot.selfdrive.controls.lib.desire_helper import DesireHelper
+
 import cereal.messaging as messaging
 from cereal import log
 
@@ -26,6 +26,8 @@
 # TODO this cost should be lowered when low
 # speed lateral control is stable on all cars
 STEERING_RATE_COST = 700.0
+
+MODEL_USE_LATERAL_PLANNER = False
 
 
 class LateralPlanner:
@@ -68,6 +70,9 @@
 
     self.vision_curve_laneless = self.param_s.get_bool("VisionCurveLaneless")
 
+    self.road_edge = False
+    self.edge_toggle = self.param_s.get_bool("RoadEdge")
+
     self.param_read_counter = 0
     self.read_param()
 
@@ -75,6 +80,7 @@
     self.dynamic_lane_profile = int(self.param_s.get("DynamicLaneProfile", encoding='utf8'))
     if self.param_read_counter % 50 == 0:
       self.vision_curve_laneless = self.param_s.get_bool("VisionCurveLaneless")
+      self.edge_toggle = self.param_s.get_bool("RoadEdge")
     self.param_read_counter += 1
 
   def reset_mpc(self, x0=None):
@@ -93,79 +99,84 @@
     # Parse model predictions
     md = sm['modelV2']
     self.LP.parse_model(md)
-    if len(md.position.x) == TRAJECTORY_SIZE and (len(md.orientation.x) == TRAJECTORY_SIZE or
-                                                  (len(md.velocity.x) == TRAJECTORY_SIZE and len(md.lateralPlannerSolution.x) == TRAJECTORY_SIZE)):
-      if len(md.orientation.x) == TRAJECTORY_SIZE:
-        self.t_idxs = np.array(md.position.t)
-        self.plan_yaw = np.array(md.orientation.z)
-        self.plan_yaw_rate = np.array(md.orientationRate.z)
-      if len(md.velocity.x) == TRAJECTORY_SIZE and len(md.lateralPlannerSolution.x) == TRAJECTORY_SIZE:
-        self.x_sol = np.column_stack([md.lateralPlannerSolution.x, md.lateralPlannerSolution.y, md.lateralPlannerSolution.yaw, md.lateralPlannerSolution.yawRate])
-      self.path_xyz = np.column_stack([md.position.x, md.position.y, md.position.z])
-      self.velocity_xyz = np.column_stack([md.velocity.x, md.velocity.y, md.velocity.z])
-      car_speed = np.linalg.norm(self.velocity_xyz, axis=1) - get_speed_error(md, v_ego_car)
-      self.v_plan = np.clip(car_speed, MIN_SPEED, np.inf)
-      self.v_ego = self.v_plan[0]
-
-    # Lane change logic
-    lane_change_prob = self.LP.l_lane_change_prob + self.LP.r_lane_change_prob
-    self.DH.update(sm['carState'], sm['carControl'].latActive, lane_change_prob, md)
-
-    # Turn off lanes during lane change
-    if self.DH.desire == log.LateralPlan.Desire.laneChangeRight or self.DH.desire == log.LateralPlan.Desire.laneChangeLeft:
-      self.LP.lll_prob *= self.DH.lane_change_ll_prob
-      self.LP.rll_prob *= self.DH.lane_change_ll_prob
-    self.d_path_w_lines_xyz = self.LP.get_d_path(self.v_ego, self.t_idxs, self.path_xyz)
-
-    low_speed = v_ego_car < 10 * CV.MPH_TO_MS
-
-    if not self.get_dynamic_lane_profile(sm['longitudinalPlanSP']) and not low_speed:
-      self.path_xyz = self.d_path_w_lines_xyz
-      self.dynamic_lane_profile_status = False
-    else:
-      self.path_xyz[:, 1] += self.LP.path_offset
-      self.dynamic_lane_profile_status = True
-
-    if not self.dynamic_lane_profile_status:
-      self.lat_mpc.set_weights(PATH_COST, LATERAL_MOTION_COST,
-                               LATERAL_ACCEL_COST, LATERAL_JERK_COST,
-                               STEERING_RATE_COST)
-
-      y_pts = self.path_xyz[:LAT_MPC_N+1, 1]
-      heading_pts = self.plan_yaw[:LAT_MPC_N+1]
-      yaw_rate_pts = self.plan_yaw_rate[:LAT_MPC_N+1]
-      self.y_pts = y_pts
-
-      assert len(y_pts) == LAT_MPC_N + 1
-      assert len(heading_pts) == LAT_MPC_N + 1
-      assert len(yaw_rate_pts) == LAT_MPC_N + 1
-      lateral_factor = np.clip(self.factor1 - (self.factor2 * self.v_plan**2), 0.0, np.inf)
-      p = np.column_stack([self.v_plan, lateral_factor])
-      self.lat_mpc.run(self.x0,
-                       p,
-                       y_pts,
-                       heading_pts,
-                       yaw_rate_pts)
-      # init state for next iteration
-      # mpc.u_sol is the desired second derivative of psi given x0 curv state.
-      # with x0[3] = measured_yaw_rate, this would be the actual desired yaw rate.
-      # instead, interpolate x_sol so that x0[3] is the desired yaw rate for lat_control.
-      self.x0[3] = interp(DT_MDL, self.t_idxs[:LAT_MPC_N + 1], self.lat_mpc.x_sol[:, 3])
-
-      #  Check for infeasible MPC solution
-      mpc_nans = np.isnan(self.lat_mpc.x_sol[:, 3]).any()
-      t = time.monotonic()
-      if mpc_nans or self.lat_mpc.solution_status != 0:
-        self.reset_mpc()
-        self.x0[3] = measured_curvature * self.v_ego
-        if t > self.last_cloudlog_t + 5.0:
-          self.last_cloudlog_t = t
-          cloudlog.warning("Lateral mpc - nan: True")
-
-      if self.lat_mpc.cost > 1e6 or mpc_nans:
-        self.solution_invalid_cnt += 1
+
+    # TODO: SP - Refactor to work with legacy models
+    if MODEL_USE_LATERAL_PLANNER:
+      if len(md.position.x) == TRAJECTORY_SIZE and (len(md.orientation.x) == TRAJECTORY_SIZE or
+                                                    (len(md.velocity.x) == TRAJECTORY_SIZE and len(md.lateralPlannerSolution.x) == TRAJECTORY_SIZE)):
+        if len(md.orientation.x) == TRAJECTORY_SIZE:
+          self.t_idxs = np.array(md.position.t)
+          self.plan_yaw = np.array(md.orientation.z)
+          self.plan_yaw_rate = np.array(md.orientationRate.z)
+        if len(md.velocity.x) == TRAJECTORY_SIZE and len(md.lateralPlannerSolution.x) == TRAJECTORY_SIZE:
+          self.x_sol = np.column_stack([md.lateralPlannerSolution.x, md.lateralPlannerSolution.y, md.lateralPlannerSolution.yaw, md.lateralPlannerSolution.yawRate])
+        self.path_xyz = np.column_stack([md.position.x, md.position.y, md.position.z])
+        self.velocity_xyz = np.column_stack([md.velocity.x, md.velocity.y, md.velocity.z])
+        car_speed = np.linalg.norm(self.velocity_xyz, axis=1) - get_speed_error(md, v_ego_car)
+        self.v_plan = np.clip(car_speed, MIN_SPEED, np.inf)
+        self.v_ego = self.v_plan[0]
+
+      # Lane change logic
+      lane_change_prob = self.LP.l_lane_change_prob + self.LP.r_lane_change_prob
+      self.DH.update(sm['carState'], sm['carControl'].latActive, lane_change_prob, md)
+
+      # Turn off lanes during lane change
+      if self.DH.desire == log.LateralPlan.Desire.laneChangeRight or self.DH.desire == log.LateralPlan.Desire.laneChangeLeft:
+        self.LP.lll_prob *= self.DH.lane_change_ll_prob
+        self.LP.rll_prob *= self.DH.lane_change_ll_prob
+      self.d_path_w_lines_xyz = self.LP.get_d_path(self.v_ego, self.t_idxs, self.path_xyz)
+
+      low_speed = v_ego_car < 10 * CV.MPH_TO_MS
+
+      if not self.get_dynamic_lane_profile(sm['longitudinalPlanSP']) and not low_speed:
+        self.path_xyz = self.d_path_w_lines_xyz
+        self.dynamic_lane_profile_status = False
       else:
-        self.solution_invalid_cnt = 0
+        self.path_xyz[:, 1] += self.LP.path_offset
+        self.dynamic_lane_profile_status = True
+
+      if not self.dynamic_lane_profile_status:
+        self.lat_mpc.set_weights(PATH_COST, LATERAL_MOTION_COST,
+                                 LATERAL_ACCEL_COST, LATERAL_JERK_COST,
+                                 STEERING_RATE_COST)
+
+        y_pts = self.path_xyz[:LAT_MPC_N+1, 1]
+        heading_pts = self.plan_yaw[:LAT_MPC_N+1]
+        yaw_rate_pts = self.plan_yaw_rate[:LAT_MPC_N+1]
+        self.y_pts = y_pts
+
+        assert len(y_pts) == LAT_MPC_N + 1
+        assert len(heading_pts) == LAT_MPC_N + 1
+        assert len(yaw_rate_pts) == LAT_MPC_N + 1
+        lateral_factor = np.clip(self.factor1 - (self.factor2 * self.v_plan**2), 0.0, np.inf)
+        p = np.column_stack([self.v_plan, lateral_factor])
+        self.lat_mpc.run(self.x0,
+                         p,
+                         y_pts,
+                         heading_pts,
+                         yaw_rate_pts)
+        # init state for next iteration
+        # mpc.u_sol is the desired second derivative of psi given x0 curv state.
+        # with x0[3] = measured_yaw_rate, this would be the actual desired yaw rate.
+        # instead, interpolate x_sol so that x0[3] is the desired yaw rate for lat_control.
+        self.x0[3] = interp(DT_MDL, self.t_idxs[:LAT_MPC_N + 1], self.lat_mpc.x_sol[:, 3])
+
+        #  Check for infeasible MPC solution
+        mpc_nans = np.isnan(self.lat_mpc.x_sol[:, 3]).any()
+        t = time.monotonic()
+        if mpc_nans or self.lat_mpc.solution_status != 0:
+          self.reset_mpc()
+          self.x0[3] = measured_curvature * self.v_ego
+          if t > self.last_cloudlog_t + 5.0:
+            self.last_cloudlog_t = t
+            cloudlog.warning("Lateral mpc - nan: True")
+
+        if self.lat_mpc.cost > 1e6 or mpc_nans:
+          self.solution_invalid_cnt += 1
+        else:
+          self.solution_invalid_cnt = 0
+
+    self.get_road_edge(sm['carState'], md)
 
   def get_dynamic_lane_profile(self, longitudinal_plan_sp):
     if self.dynamic_lane_profile == 1:
@@ -191,60 +202,82 @@
           return True
     return False
 
+  def get_road_edge(self, carstate, model_v2):
+    # Lane detection by FrogAi
+    one_blinker = carstate.leftBlinker != carstate.rightBlinker
+    if not self.edge_toggle:
+      self.road_edge = False
+    elif one_blinker:
+      # Set the minimum lane threshold to 3.0 meters
+      min_lane_threshold = 3.0
+      # Set the blinker index based on which signal is on
+      blinker_index = 0 if carstate.leftBlinker else 1
+      desired_edge = model_v2.roadEdges[blinker_index]
+      current_lane = model_v2.laneLines[blinker_index + 1]
+      # Check if both the desired lane and the current lane have valid x and y values
+      if all([desired_edge.x, desired_edge.y, current_lane.x, current_lane.y]) and len(desired_edge.x) == len(current_lane.x):
+        # Interpolate the x and y values to the same length
+        x = np.linspace(desired_edge.x[0], desired_edge.x[-1], num=len(desired_edge.x))
+        lane_y = np.interp(x, current_lane.x, current_lane.y)
+        desired_y = np.interp(x, desired_edge.x, desired_edge.y)
+        # Calculate the width of the lane we're wanting to change into
+        lane_width = np.abs(desired_y - lane_y)
+        # Set road_edge to False if the lane width is not larger than the threshold
+        self.road_edge = not (np.amax(lane_width) > min_lane_threshold)
+      else:
+        self.road_edge = True
+    else:
+      # Default to setting "road_edge" to False
+      self.road_edge = False
+
   def publish(self, sm, pm):
     plan_solution_valid = self.solution_invalid_cnt < 2
-    plan_send = messaging.new_message('lateralPlan')
+    plan_send = messaging.new_message('lateralPlanDEPRECATED')
     plan_send.valid = sm.all_checks(service_list=['carState', 'controlsState', 'modelV2'])
 
-    lateralPlan = plan_send.lateralPlan
-    lateralPlan.modelMonoTime = sm.logMonoTime['modelV2']
-    lateralPlan.dPathPoints = self.path_xyz[:,1].tolist() if self.dynamic_lane_profile_status else self.y_pts.tolist()
-    lateralPlan.psis = self.x_sol[0:CONTROL_N, 2].tolist() if self.dynamic_lane_profile_status else self.lat_mpc.x_sol[0:CONTROL_N, 2].tolist()
-
-    lateralPlan.curvatures = (self.x_sol[0:CONTROL_N, 3]/self.v_ego).tolist() if self.dynamic_lane_profile_status else (self.lat_mpc.x_sol[0:CONTROL_N, 3]/self.v_ego).tolist()
-    lateralPlan.curvatureRates = [float(0) for _ in range(CONTROL_N-1)] if self.dynamic_lane_profile_status else [float(x.item() / self.v_ego) for x in self.lat_mpc.u_sol[0:CONTROL_N - 1]] + [0.0] # TODO: unused
-
-    lateralPlan.mpcSolutionValid = bool(1) if self.dynamic_lane_profile_status else bool(plan_solution_valid)
-    lateralPlan.solverExecutionTime = 0.0 if self.dynamic_lane_profile_status else self.lat_mpc.solve_time
+    lateralPlanDEPRECATED = plan_send.lateralPlanDEPRECATED
+    lateralPlanDEPRECATED.modelMonoTime = sm.logMonoTime['modelV2']
+    lateralPlanDEPRECATED.dPathPoints = self.path_xyz[:,1].tolist() if self.dynamic_lane_profile_status else self.y_pts.tolist()
+    lateralPlanDEPRECATED.psis = self.x_sol[0:CONTROL_N, 2].tolist() if self.dynamic_lane_profile_status else self.lat_mpc.x_sol[0:CONTROL_N, 2].tolist()
+
+    lateralPlanDEPRECATED.curvatures = (self.x_sol[0:CONTROL_N, 3]/self.v_ego).tolist() if self.dynamic_lane_profile_status else (self.lat_mpc.x_sol[0:CONTROL_N, 3]/self.v_ego).tolist()
+    lateralPlanDEPRECATED.curvatureRates = [float(0) for _ in range(CONTROL_N-1)] if self.dynamic_lane_profile_status else [float(x.item() / self.v_ego) for x in self.lat_mpc.u_sol[0:CONTROL_N - 1]] + [0.0] # TODO: unused
+
+    lateralPlanDEPRECATED.mpcSolutionValid = bool(1) if self.dynamic_lane_profile_status else bool(plan_solution_valid)
+    lateralPlanDEPRECATED.solverExecutionTime = 0.0 if self.dynamic_lane_profile_status else self.lat_mpc.solve_time
     if self.debug_mode:
-      lateralPlan.solverState.x = self.x_sol.tolist() if self.dynamic_lane_profile_status else self.lat_mpc.x_sol.tolist()
+      lateralPlanDEPRECATED.solverState.x = self.x_sol.tolist() if self.dynamic_lane_profile_status else self.lat_mpc.x_sol.tolist()
       if not self.dynamic_lane_profile_status:
-        lateralPlan.solverCost = self.lat_mpc.cost
-        lateralPlan.solverState = log.LateralPlan.SolverState.new_message()
-        lateralPlan.solverState.u = self.lat_mpc.u_sol.flatten().tolist()
-
-    lateralPlan.desire = self.DH.desire
-    lateralPlan.useLaneLines = self.use_lanelines
-    lateralPlan.laneChangeState = self.DH.lane_change_state
-    lateralPlan.laneChangeDirection = self.DH.lane_change_direction
-
-    pm.send('lateralPlan', plan_send)
-
-    plan_sp_send = messaging.new_message('lateralPlanSP')
+        lateralPlanDEPRECATED.solverCost = self.lat_mpc.cost
+        lateralPlanDEPRECATED.solverState = log.LateralPlan.SolverState.new_message()
+        lateralPlanDEPRECATED.solverState.u = self.lat_mpc.u_sol.flatten().tolist()
+
+    lateralPlanDEPRECATED.desire = self.DH.desire
+    lateralPlanDEPRECATED.useLaneLines = self.use_lanelines
+    lateralPlanDEPRECATED.laneChangeState = self.DH.lane_change_state
+    lateralPlanDEPRECATED.laneChangeDirection = self.DH.lane_change_direction
+
+    pm.send('lateralPlanDEPRECATED', plan_send)
+
+    plan_sp_send = messaging.new_message('lateralPlanSPDEPRECATED')
     plan_sp_send.valid = sm.all_checks(service_list=['carState', 'controlsState', 'modelV2'])
 
-    lateralPlanSP = plan_sp_send.lateralPlanSP
-
-    lateralPlanSP.laneWidth = float(self.LP.lane_width)
-    lateralPlanSP.lProb = float(self.LP.lll_prob)
-    lateralPlanSP.rProb = float(self.LP.rll_prob)
-    lateralPlanSP.dProb = float(self.LP.d_prob)
-
-    lateralPlanSP.laneChangePrev = self.DH.prev_lane_change
-    lateralPlanSP.laneChangeEdgeBlock = bool((self.DH.lane_change_state == LaneChangeState.preLaneChange) and self.DH.road_edge)
-
-    lateralPlanSP.dynamicLaneProfile = int(self.dynamic_lane_profile)
-    lateralPlanSP.dynamicLaneProfileStatus = bool(self.dynamic_lane_profile_status)
-
-    lateralPlanSP.dPathWLinesX = [float(x) for x in self.d_path_w_lines_xyz[:, 0]]
-    lateralPlanSP.dPathWLinesY = [float(y) for y in self.d_path_w_lines_xyz[:, 1]]
+    lateralPlanSPDEPRECATED = plan_sp_send.lateralPlanSPDEPRECATED
+
+    lateralPlanSPDEPRECATED.laneWidth = float(self.LP.lane_width)
+    lateralPlanSPDEPRECATED.lProb = float(self.LP.lll_prob)
+    lateralPlanSPDEPRECATED.rProb = float(self.LP.rll_prob)
+    lateralPlanSPDEPRECATED.dProb = float(self.LP.d_prob)
+
+    lateralPlanSPDEPRECATED.dynamicLaneProfile = int(self.dynamic_lane_profile)
+    lateralPlanSPDEPRECATED.dynamicLaneProfileStatus = bool(self.dynamic_lane_profile_status)
+
+    lateralPlanSPDEPRECATED.laneChangeEdgeBlockDEPRECATED = self.road_edge
 
     if self.standstill:
       self.standstill_elapsed += DT_MDL
     else:
       self.standstill_elapsed = 0.0
-    lateralPlanSP.standstillElapsed = int(self.standstill_elapsed)
-
-    pm.send('lateralPlanSP', plan_sp_send)
-=======
->>>>>>> daae551e
+    lateralPlanSPDEPRECATED.standstillElapsed = int(self.standstill_elapsed)
+
+    pm.send('lateralPlanSPDEPRECATED', plan_sp_send)