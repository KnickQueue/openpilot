import math
import numpy as np

from cereal import car, log, custom
from openpilot.common.conversions import Conversions as CV
<<<<<<< HEAD
from openpilot.common.numpy_fast import clip, interp
from openpilot.common.realtime import DT_MDL, DT_CTRL
from openpilot.selfdrive.modeld.constants import ModelConstants
=======
from openpilot.common.numpy_fast import clip
from openpilot.common.realtime import DT_CTRL
>>>>>>> 8f9b165d

# WARNING: this value was determined based on the model's training distribution,
#          model predictions above this speed can be unpredictable
# V_CRUISE's are in kph
V_CRUISE_MIN = 8
V_CRUISE_MAX = 145
V_CRUISE_UNSET = 255
V_CRUISE_INITIAL = 40
V_CRUISE_INITIAL_EXPERIMENTAL_MODE = 105
IMPERIAL_INCREMENT = round(CV.MPH_TO_KPH, 1)  # round here to avoid rounding errors incrementing set speed

MIN_SPEED = 1.0
CONTROL_N = 17
CAR_ROTATION_RADIUS = 0.0

# EU guidelines
MAX_LATERAL_JERK = 5.0
MAX_VEL_ERR = 5.0

ButtonEvent = car.CarState.ButtonEvent
ButtonType = car.CarState.ButtonEvent.Type
CRUISE_LONG_PRESS = 50
CRUISE_NEAREST_FUNC = {
  ButtonType.accelCruise: math.ceil,
  ButtonType.decelCruise: math.floor,
}
CRUISE_INTERVAL_SIGN = {
  ButtonType.accelCruise: +1,
  ButtonType.decelCruise: -1,
}

# Constants for Limit controllers.
LIMIT_ADAPT_ACC = -1.  # m/s^2 Ideal acceleration for the adapting (braking) phase when approaching speed limits.
LIMIT_MIN_ACC = -1.5  # m/s^2 Maximum deceleration allowed for limit controllers to provide.
LIMIT_MAX_ACC = 1.0   # m/s^2 Maximum acceleration allowed for limit controllers to provide while active.
LIMIT_MIN_SPEED = 8.33  # m/s, Minimum speed limit to provide as solution on limit controllers.
LIMIT_SPEED_OFFSET_TH = -1.  # m/s Maximum offset between speed limit and current speed for adapting state.
LIMIT_MAX_MAP_DATA_AGE = 10.  # s Maximum time to hold to map data, then consider it invalid inside limits controllers.

FCA_V_CRUISE_MIN = {
  True: 30,
  False: int(20 * CV.MPH_TO_KPH),
}
HONDA_V_CRUISE_MIN = {
  True: 40,
  False: int(25 * CV.MPH_TO_KPH),
}
HYUNDAI_V_CRUISE_MIN = {
  True: 30,
  False: int(20 * CV.MPH_TO_KPH),
}
MAZDA_V_CRUISE_MIN = {
  True: 30,
  False: int(20 * CV.MPH_TO_KPH),
}
VOLKSWAGEN_V_CRUISE_MIN = {
  True: 30,
  False: int(20 * CV.MPH_TO_KPH),
}

SpeedLimitControlState = custom.LongitudinalPlanSP.SpeedLimitControlState


class VCruiseHelper:
  def __init__(self, CP):
    self.CP = CP
    self.v_cruise_kph = V_CRUISE_UNSET
    self.v_cruise_cluster_kph = V_CRUISE_UNSET
    self.v_cruise_kph_last = 0
    self.button_timers = {ButtonType.decelCruise: 0, ButtonType.accelCruise: 0}
    self.button_change_states = {btn: {"standstill": False, "enabled": False} for btn in self.button_timers}

    self.is_metric_prev = None
    self.v_cruise_min = V_CRUISE_MIN
    self.slc_state = SpeedLimitControlState.inactive
    self.slc_state_prev = SpeedLimitControlState.inactive
    self.slc_speed_limit_offsetted = 0

  @property
  def v_cruise_initialized(self):
    return self.v_cruise_kph != V_CRUISE_UNSET

  def update_v_cruise(self, CS, enabled, is_metric, reverse_acc, long_plan_sp):
    self.v_cruise_kph_last = self.v_cruise_kph
    self.slc_state = long_plan_sp.speedLimitControlState

    if not self.CP.pcmCruiseSpeed:
      self._update_v_cruise_min(is_metric)

    if CS.cruiseState.available:
      if not self.CP.pcmCruise or not self.CP.pcmCruiseSpeed:
        # if stock cruise is completely disabled, then we can use our own set speed logic
        self._update_v_cruise_non_pcm(CS, enabled, is_metric, reverse_acc)
        self._update_v_cruise_slc(long_plan_sp)
        self.v_cruise_cluster_kph = self.v_cruise_kph
        self.update_button_timers(CS, enabled)
      else:
        self.v_cruise_kph = CS.cruiseState.speed * CV.MS_TO_KPH
        self.v_cruise_cluster_kph = CS.cruiseState.speedCluster * CV.MS_TO_KPH
    else:
      self.v_cruise_kph = V_CRUISE_UNSET
      self.v_cruise_cluster_kph = V_CRUISE_UNSET

  def _update_v_cruise_non_pcm(self, CS, enabled, is_metric, reverse_acc):
    # handle button presses. TODO: this should be in state_control, but a decelCruise press
    # would have the effect of both enabling and changing speed is checked after the state transition
    if not enabled:
      return

    if self.slc_state == SpeedLimitControlState.active and self.slc_state_prev == SpeedLimitControlState.preActive:
      return

    long_press = False
    button_type = None

    v_cruise_delta = 1. if is_metric else IMPERIAL_INCREMENT
    v_cruise_delta_mltplr = 10 if is_metric else 5

    for b in CS.buttonEvents:
      if b.type.raw in self.button_timers and not b.pressed:
        if self.button_timers[b.type.raw] > CRUISE_LONG_PRESS:
          return  # end long press
        button_type = b.type.raw
        break
    else:
      for k in self.button_timers.keys():
        if self.button_timers[k] and self.button_timers[k] % CRUISE_LONG_PRESS == 0:
          button_type = k
          long_press = True
          break

    if button_type is None:
      return

    resume_button = ButtonType.accelCruise
    if not self.CP.pcmCruiseSpeed:
      if self.CP.carName == "chrysler":
        resume_button = ButtonType.resumeCruise

    # Don't adjust speed when pressing resume to exit standstill
    cruise_standstill = self.button_change_states[button_type]["standstill"] or CS.cruiseState.standstill
    if button_type == resume_button and cruise_standstill:
      return

    # Don't adjust speed if we've enabled since the button was depressed (some ports enable on rising edge)
    if not self.button_change_states[button_type]["enabled"]:
      return

    pressed_value = (1 if long_press else v_cruise_delta_mltplr) if reverse_acc else (v_cruise_delta_mltplr if long_press else 1)
    long_press_state = not long_press if reverse_acc else long_press
    v_cruise_delta = v_cruise_delta * pressed_value
    if long_press_state and self.v_cruise_kph % v_cruise_delta != 0:  # partial interval
      self.v_cruise_kph = CRUISE_NEAREST_FUNC[button_type](self.v_cruise_kph / v_cruise_delta) * v_cruise_delta
    else:
      self.v_cruise_kph += v_cruise_delta * CRUISE_INTERVAL_SIGN[button_type]

    # If set is pressed while overriding, clip cruise speed to minimum of vEgo
    if CS.gasPressed and button_type in (ButtonType.decelCruise, ButtonType.setCruise):
      self.v_cruise_kph = max(self.v_cruise_kph, CS.vEgo * CV.MS_TO_KPH)

    self.v_cruise_kph = clip(round(self.v_cruise_kph, 1), self.v_cruise_min, V_CRUISE_MAX)

  def update_button_timers(self, CS, enabled):
    # increment timer for buttons still pressed
    for k in self.button_timers:
      if self.button_timers[k] > 0:
        self.button_timers[k] += 1

    for b in CS.buttonEvents:
      if b.type.raw in self.button_timers:
        # Start/end timer and store current state on change of button pressed
        self.button_timers[b.type.raw] = 1 if b.pressed else 0
        self.button_change_states[b.type.raw] = {"standstill": CS.cruiseState.standstill, "enabled": enabled}

  def initialize_v_cruise(self, CS, experimental_mode: bool, is_metric, dynamic_experimental_control: bool) -> None:
    # initializing is handled by the PCM
    if self.CP.pcmCruise and self.CP.pcmCruiseSpeed:
      return

    initial = V_CRUISE_INITIAL_EXPERIMENTAL_MODE if experimental_mode and not dynamic_experimental_control else V_CRUISE_INITIAL

    resume_buttons = (ButtonType.accelCruise, ButtonType.resumeCruise)

    if not self.CP.pcmCruiseSpeed:
      if self.CP.carName == "honda":
        initial = HONDA_V_CRUISE_MIN[is_metric]
      elif self.CP.carName == "hyundai":
        initial = HYUNDAI_V_CRUISE_MIN[is_metric]
      elif self.CP.carName == "chrysler":
        initial = FCA_V_CRUISE_MIN[is_metric]
        if not self.CP.pcmCruiseSpeed:
          resume_buttons = (ButtonType.resumeCruise,)
      elif self.CP.carName == "mazda":
        initial = MAZDA_V_CRUISE_MIN[is_metric]
      elif self.CP.carName == "volkswagen":
        initial = VOLKSWAGEN_V_CRUISE_MIN[is_metric]

    # 250kph or above probably means we never had a set speed
    if any(b.type in resume_buttons for b in CS.buttonEvents) and self.v_cruise_kph_last < 250:
      self.v_cruise_kph = self.v_cruise_kph_last
    else:
      self.v_cruise_kph = int(round(clip(CS.vEgo * CV.MS_TO_KPH, initial, V_CRUISE_MAX)))

    self.v_cruise_cluster_kph = self.v_cruise_kph

  def _update_v_cruise_slc(self, long_plan_sp):
    if self.slc_state == SpeedLimitControlState.active and self.slc_state_prev != SpeedLimitControlState.preActive:
      return

    self.slc_speed_limit_offsetted = (long_plan_sp.speedLimit + long_plan_sp.speedLimitOffset) * CV.MS_TO_KPH

    if self.slc_state == SpeedLimitControlState.active and self.slc_state_prev == SpeedLimitControlState.preActive:
      self.v_cruise_kph = clip(round(self.slc_speed_limit_offsetted, 1), self.v_cruise_min, V_CRUISE_MAX)

    self.slc_state_prev = self.slc_state

  def _update_v_cruise_min(self, is_metric):
    if is_metric != self.is_metric_prev:
      if self.CP.carName == "honda":
        self.v_cruise_min = HONDA_V_CRUISE_MIN[is_metric]
      elif self.CP.carName == "hyundai":
        self.v_cruise_min = HYUNDAI_V_CRUISE_MIN[is_metric]
      elif self.CP.carName == "chrysler":
        self.v_cruise_min = FCA_V_CRUISE_MIN[is_metric]
      elif self.CP.carName == "mazda":
        self.v_cruise_min = MAZDA_V_CRUISE_MIN[is_metric]
      elif self.CP.carName == "volkswagen":
        self.v_cruise_min = VOLKSWAGEN_V_CRUISE_MIN[is_metric]
    self.is_metric_prev = is_metric


def clip_curvature(v_ego, prev_curvature, new_curvature):
  v_ego = max(MIN_SPEED, v_ego)
  max_curvature_rate = MAX_LATERAL_JERK / (v_ego**2) # inexact calculation, check https://github.com/commaai/openpilot/pull/24755
  safe_desired_curvature = clip(new_curvature,
                                prev_curvature - max_curvature_rate * DT_CTRL,
                                prev_curvature + max_curvature_rate * DT_CTRL)

  return safe_desired_curvature


<<<<<<< HEAD
def get_lag_adjusted_curvature(CP, v_ego, psis, curvatures):
  if len(psis) != CONTROL_N:
    psis = [0.0]*CONTROL_N
    curvatures = [0.0]*CONTROL_N
  v_ego = max(MIN_SPEED, v_ego)

  # TODO this needs more thought, use .2s extra for now to estimate other delays
  delay = CP.steerActuatorDelay + .2

  # MPC can plan to turn the wheel and turn back before t_delay. This means
  # in high delay cases some corrections never even get commanded. So just use
  # psi to calculate a simple linearization of desired curvature
  current_curvature_desired = curvatures[0]
  psi = interp(delay, ModelConstants.T_IDXS[:CONTROL_N], psis)
  average_curvature_desired = psi / (v_ego * delay)
  desired_curvature = 2 * average_curvature_desired - current_curvature_desired

  # This is the "desired rate of the setpoint" not an actual desired rate
  max_curvature_rate = MAX_LATERAL_JERK / (v_ego**2) # inexact calculation, check https://github.com/commaai/openpilot/pull/24755
  safe_desired_curvature = clip(desired_curvature,
                                current_curvature_desired - max_curvature_rate * DT_MDL,
                                current_curvature_desired + max_curvature_rate * DT_MDL)

  return safe_desired_curvature


def get_friction(lateral_accel_error: float, lateral_accel_deadzone: float, friction_threshold: float,
                 torque_params: car.CarParams.LateralTorqueTuning, friction_compensation: bool) -> float:
  friction_interp = interp(
    apply_center_deadzone(lateral_accel_error, lateral_accel_deadzone),
    [-friction_threshold, friction_threshold],
    [-torque_params.friction, torque_params.friction]
  )
  friction = float(friction_interp) if friction_compensation else 0.0
  return friction


=======
>>>>>>> 8f9b165d
def get_speed_error(modelV2: log.ModelDataV2, v_ego: float) -> float:
  # ToDo: Try relative error, and absolute speed
  if len(modelV2.temporalPose.trans):
    vel_err = clip(modelV2.temporalPose.trans[0] - v_ego, -MAX_VEL_ERR, MAX_VEL_ERR)
    return float(vel_err)
  return 0.0


def get_road_edge(carstate, model_v2, toggle):
  # Lane detection by FrogAi
  one_blinker = carstate.leftBlinker != carstate.rightBlinker
  if not toggle:
    road_edge = False
  elif one_blinker:
    # Set the minimum lane threshold to 3.0 meters
    min_lane_threshold = 3.0
    # Set the blinker index based on which signal is on
    blinker_index = 0 if carstate.leftBlinker else 1
    desired_edge = model_v2.roadEdges[blinker_index]
    current_lane = model_v2.laneLines[blinker_index + 1]
    # Check if both the desired lane and the current lane have valid x and y values
    if all([desired_edge.x, desired_edge.y, current_lane.x, current_lane.y]) and len(desired_edge.x) == len(current_lane.x):
      # Interpolate the x and y values to the same length
      x = np.linspace(desired_edge.x[0], desired_edge.x[-1], num=len(desired_edge.x))
      lane_y = np.interp(x, current_lane.x, current_lane.y)
      desired_y = np.interp(x, desired_edge.x, desired_edge.y)
      # Calculate the width of the lane we're wanting to change into
      lane_width = np.abs(desired_y - lane_y)
      # Set road_edge to False if the lane width is not larger than the threshold
      road_edge = not (np.amax(lane_width) > min_lane_threshold)
    else:
      road_edge = True
  else:
    # Default to setting "road_edge" to False
    road_edge = False

  return road_edge<|MERGE_RESOLUTION|>--- conflicted
+++ resolved
@@ -3,14 +3,9 @@
 
 from cereal import car, log, custom
 from openpilot.common.conversions import Conversions as CV
-<<<<<<< HEAD
 from openpilot.common.numpy_fast import clip, interp
 from openpilot.common.realtime import DT_MDL, DT_CTRL
 from openpilot.selfdrive.modeld.constants import ModelConstants
-=======
-from openpilot.common.numpy_fast import clip
-from openpilot.common.realtime import DT_CTRL
->>>>>>> 8f9b165d
 
 # WARNING: this value was determined based on the model's training distribution,
 #          model predictions above this speed can be unpredictable
@@ -252,7 +247,6 @@
   return safe_desired_curvature
 
 
-<<<<<<< HEAD
 def get_lag_adjusted_curvature(CP, v_ego, psis, curvatures):
   if len(psis) != CONTROL_N:
     psis = [0.0]*CONTROL_N
@@ -279,19 +273,6 @@
   return safe_desired_curvature
 
 
-def get_friction(lateral_accel_error: float, lateral_accel_deadzone: float, friction_threshold: float,
-                 torque_params: car.CarParams.LateralTorqueTuning, friction_compensation: bool) -> float:
-  friction_interp = interp(
-    apply_center_deadzone(lateral_accel_error, lateral_accel_deadzone),
-    [-friction_threshold, friction_threshold],
-    [-torque_params.friction, torque_params.friction]
-  )
-  friction = float(friction_interp) if friction_compensation else 0.0
-  return friction
-
-
-=======
->>>>>>> 8f9b165d
 def get_speed_error(modelV2: log.ModelDataV2, v_ego: float) -> float:
   # ToDo: Try relative error, and absolute speed
   if len(modelV2.temporalPose.trans):
