#!/usr/bin/env python3
import os
import time
import numpy as np
from cereal import log
from openpilot.common.numpy_fast import clip
from openpilot.system.swaglog import cloudlog
# WARNING: imports outside of constants will not trigger a rebuild
from openpilot.selfdrive.modeld.constants import index_function
from openpilot.selfdrive.car.interfaces import ACCEL_MIN
from openpilot.selfdrive.controls.radard import _LEAD_ACCEL_TAU

if __name__ == '__main__':  # generating code
  from openpilot.third_party.acados.acados_template import AcadosModel, AcadosOcp, AcadosOcpSolver
else:
  from openpilot.selfdrive.controls.lib.longitudinal_mpc_lib.c_generated_code.acados_ocp_solver_pyx import AcadosOcpSolverCython

from casadi import SX, vertcat

MODEL_NAME = 'long'
LONG_MPC_DIR = os.path.dirname(os.path.abspath(__file__))
EXPORT_DIR = os.path.join(LONG_MPC_DIR, "c_generated_code")
JSON_FILE = os.path.join(LONG_MPC_DIR, "acados_ocp_long.json")

SOURCES = ['lead0', 'lead1', 'cruise', 'e2e']

X_DIM = 3
U_DIM = 1
PARAM_DIM = 6
COST_E_DIM = 5
COST_DIM = COST_E_DIM + 1
CONSTR_DIM = 4

X_EGO_OBSTACLE_COST = 3.
X_EGO_COST = 0.
V_EGO_COST = 0.
A_EGO_COST = 0.
J_EGO_COST = 5.0
A_CHANGE_COST = 200.
DANGER_ZONE_COST = 100.
CRASH_DISTANCE = .25
LEAD_DANGER_FACTOR = 0.75
LIMIT_COST = 1e6
ACADOS_SOLVER_TYPE = 'SQP_RTI'


# Fewer timestamps don't hurt performance and lead to
# much better convergence of the MPC with low iterations
N = 12
MAX_T = 10.0
T_IDXS_LST = [index_function(idx, max_val=MAX_T, max_idx=N) for idx in range(N+1)]

T_IDXS = np.array(T_IDXS_LST)
FCW_IDXS = T_IDXS < 5.0
T_DIFFS = np.diff(T_IDXS, prepend=[0.])
COMFORT_BRAKE = 2.5
STOP_DISTANCE = 6.0

def get_jerk_factor(personality=log.LongitudinalPersonality.standard, personality_mode="stock"):
  if personality_mode == "stock":
    if personality==log.LongitudinalPersonality.relaxed:
      return 1.0
    elif personality==log.LongitudinalPersonality.standard:
      return 1.0
    elif personality==log.LongitudinalPersonality.moderate:
      return 0.5
    elif personality==log.LongitudinalPersonality.aggressive:
      return 0.222
    else:
      raise NotImplementedError("Longitudinal personality not supported")
  elif personality_mode == "gac":
    if personality == log.LongitudinalPersonality.standard:
      return 1.0
    elif personality == log.LongitudinalPersonality.moderate:
      return 0.5
    elif personality == log.LongitudinalPersonality.aggressive:
      return 0.222
    else:
      raise NotImplementedError("Longitudinal personality not supported")
  else:
    raise NotImplementedError("Longitudinal personality mode not supported")


def get_T_FOLLOW(personality=log.LongitudinalPersonality.standard, personality_mode="stock"):
  if personality_mode == "stock":
    if personality==log.LongitudinalPersonality.relaxed:
      return 1.75
    elif personality==log.LongitudinalPersonality.standard:
      return 1.45
    elif personality==log.LongitudinalPersonality.moderate:
      return 1.25
    elif personality==log.LongitudinalPersonality.aggressive:
      return 1.0
    else:
      raise NotImplementedError("Longitudinal personality not supported")
  elif personality_mode == "gac":
    if personality == log.LongitudinalPersonality.standard:
      return 1.45
    elif personality == log.LongitudinalPersonality.moderate:
      return 1.25
    elif personality == log.LongitudinalPersonality.aggressive:
      return 1.0
    else:
      raise NotImplementedError("Longitudinal personality not supported")
  else:
    raise NotImplementedError("Longitudinal personality mode not supported")

def get_stopped_equivalence_factor(v_lead):
  return (v_lead**2) / (2 * COMFORT_BRAKE)

def get_safe_obstacle_distance(v_ego, t_follow):
  return (v_ego**2) / (2 * COMFORT_BRAKE) + t_follow * v_ego + STOP_DISTANCE

def desired_follow_distance(v_ego, v_lead, t_follow=None):
  if t_follow is None:
    t_follow = get_T_FOLLOW()
  return get_safe_obstacle_distance(v_ego, t_follow) - get_stopped_equivalence_factor(v_lead)


def gen_long_model():
  model = AcadosModel()
  model.name = MODEL_NAME

  # set up states & controls
  x_ego = SX.sym('x_ego')
  v_ego = SX.sym('v_ego')
  a_ego = SX.sym('a_ego')
  model.x = vertcat(x_ego, v_ego, a_ego)

  # controls
  j_ego = SX.sym('j_ego')
  model.u = vertcat(j_ego)

  # xdot
  x_ego_dot = SX.sym('x_ego_dot')
  v_ego_dot = SX.sym('v_ego_dot')
  a_ego_dot = SX.sym('a_ego_dot')
  model.xdot = vertcat(x_ego_dot, v_ego_dot, a_ego_dot)

  # live parameters
  a_min = SX.sym('a_min')
  a_max = SX.sym('a_max')
  x_obstacle = SX.sym('x_obstacle')
  prev_a = SX.sym('prev_a')
  lead_t_follow = SX.sym('lead_t_follow')
  lead_danger_factor = SX.sym('lead_danger_factor')
  model.p = vertcat(a_min, a_max, x_obstacle, prev_a, lead_t_follow, lead_danger_factor)

  # dynamics model
  f_expl = vertcat(v_ego, a_ego, j_ego)
  model.f_impl_expr = model.xdot - f_expl
  model.f_expl_expr = f_expl
  return model


def gen_long_ocp():
  ocp = AcadosOcp()
  ocp.model = gen_long_model()

  Tf = T_IDXS[-1]

  # set dimensions
  ocp.dims.N = N

  # set cost module
  ocp.cost.cost_type = 'NONLINEAR_LS'
  ocp.cost.cost_type_e = 'NONLINEAR_LS'

  QR = np.zeros((COST_DIM, COST_DIM))
  Q = np.zeros((COST_E_DIM, COST_E_DIM))

  ocp.cost.W = QR
  ocp.cost.W_e = Q

  x_ego, v_ego, a_ego = ocp.model.x[0], ocp.model.x[1], ocp.model.x[2]
  j_ego = ocp.model.u[0]

  a_min, a_max = ocp.model.p[0], ocp.model.p[1]
  x_obstacle = ocp.model.p[2]
  prev_a = ocp.model.p[3]
  lead_t_follow = ocp.model.p[4]
  lead_danger_factor = ocp.model.p[5]

  ocp.cost.yref = np.zeros((COST_DIM, ))
  ocp.cost.yref_e = np.zeros((COST_E_DIM, ))

  desired_dist_comfort = get_safe_obstacle_distance(v_ego, lead_t_follow)

  # The main cost in normal operation is how close you are to the "desired" distance
  # from an obstacle at every timestep. This obstacle can be a lead car
  # or other object. In e2e mode we can use x_position targets as a cost
  # instead.
  costs = [((x_obstacle - x_ego) - (desired_dist_comfort)) / (v_ego + 10.),
           x_ego,
           v_ego,
           a_ego,
           a_ego - prev_a,
           j_ego]
  ocp.model.cost_y_expr = vertcat(*costs)
  ocp.model.cost_y_expr_e = vertcat(*costs[:-1])

  # Constraints on speed, acceleration and desired distance to
  # the obstacle, which is treated as a slack constraint so it
  # behaves like an asymmetrical cost.
  constraints = vertcat(v_ego,
                        (a_ego - a_min),
                        (a_max - a_ego),
                        ((x_obstacle - x_ego) - lead_danger_factor * (desired_dist_comfort)) / (v_ego + 10.))
  ocp.model.con_h_expr = constraints

  x0 = np.zeros(X_DIM)
  ocp.constraints.x0 = x0
  ocp.parameter_values = np.array([-1.2, 1.2, 0.0, 0.0, get_T_FOLLOW(), LEAD_DANGER_FACTOR])


  # We put all constraint cost weights to 0 and only set them at runtime
  cost_weights = np.zeros(CONSTR_DIM)
  ocp.cost.zl = cost_weights
  ocp.cost.Zl = cost_weights
  ocp.cost.Zu = cost_weights
  ocp.cost.zu = cost_weights

  ocp.constraints.lh = np.zeros(CONSTR_DIM)
  ocp.constraints.uh = 1e4*np.ones(CONSTR_DIM)
  ocp.constraints.idxsh = np.arange(CONSTR_DIM)

  # The HPIPM solver can give decent solutions even when it is stopped early
  # Which is critical for our purpose where compute time is strictly bounded
  # We use HPIPM in the SPEED_ABS mode, which ensures fastest runtime. This
  # does not cause issues since the problem is well bounded.
  ocp.solver_options.qp_solver = 'PARTIAL_CONDENSING_HPIPM'
  ocp.solver_options.hessian_approx = 'GAUSS_NEWTON'
  ocp.solver_options.integrator_type = 'ERK'
  ocp.solver_options.nlp_solver_type = ACADOS_SOLVER_TYPE
  ocp.solver_options.qp_solver_cond_N = 1

  # More iterations take too much time and less lead to inaccurate convergence in
  # some situations. Ideally we would run just 1 iteration to ensure fixed runtime.
  ocp.solver_options.qp_solver_iter_max = 10
  ocp.solver_options.qp_tol = 1e-3

  # set prediction horizon
  ocp.solver_options.tf = Tf
  ocp.solver_options.shooting_nodes = T_IDXS

  ocp.code_export_directory = EXPORT_DIR
  return ocp


class LongitudinalMpc:
  def __init__(self, mode='acc'):
    self.mode = mode
    self.solver = AcadosOcpSolverCython(MODEL_NAME, ACADOS_SOLVER_TYPE, N)
    self.desired_TF = get_T_FOLLOW()
    self.reset()
    self.source = SOURCES[2]

    self.e2e_x = np.zeros(13, dtype=np.float64)

  def reset(self):
    # self.solver = AcadosOcpSolverCython(MODEL_NAME, ACADOS_SOLVER_TYPE, N)
    self.solver.reset()
    # self.solver.options_set('print_level', 2)
    self.v_solution = np.zeros(N+1)
    self.a_solution = np.zeros(N+1)
    self.prev_a = np.array(self.a_solution)
    self.j_solution = np.zeros(N)
    self.yref = np.zeros((N+1, COST_DIM))
    for i in range(N):
      self.solver.cost_set(i, "yref", self.yref[i])
    self.solver.cost_set(N, "yref", self.yref[N][:COST_E_DIM])
    self.x_sol = np.zeros((N+1, X_DIM))
    self.u_sol = np.zeros((N,1))
    self.params = np.zeros((N+1, PARAM_DIM))
    for i in range(N+1):
      self.solver.set(i, 'x', np.zeros(X_DIM))
    self.last_cloudlog_t = 0
    self.status = False
    self.crash_cnt = 0.0
    self.solution_status = 0
    # timers
    self.solve_time = 0.0
    self.time_qp_solution = 0.0
    self.time_linearization = 0.0
    self.time_integrator = 0.0
    self.x0 = np.zeros(X_DIM)
    self.set_weights()

  def set_cost_weights(self, cost_weights, constraint_cost_weights):
    W = np.asfortranarray(np.diag(cost_weights))
    for i in range(N):
      # TODO don't hardcode A_CHANGE_COST idx
      # reduce the cost on (a-a_prev) later in the horizon.
      W[4,4] = cost_weights[4] * np.interp(T_IDXS[i], [0.0, 1.0, 2.0], [1.0, 1.0, 0.0])
      self.solver.cost_set(i, 'W', W)
    # Setting the slice without the copy make the array not contiguous,
    # causing issues with the C interface.
    self.solver.cost_set(N, 'W', np.copy(W[:COST_E_DIM, :COST_E_DIM]))

    # Set L2 slack cost on lower bound constraints
    Zl = np.array(constraint_cost_weights)
    for i in range(N):
      self.solver.cost_set(i, 'Zl', Zl)

  def set_weights(self, prev_accel_constraint=True, personality=log.LongitudinalPersonality.standard, personality_mode="stock"):
    jerk_factor = get_jerk_factor(personality, personality_mode=personality_mode)
    if self.mode == 'acc':
      a_change_cost = A_CHANGE_COST if prev_accel_constraint else 0
      cost_weights = [X_EGO_OBSTACLE_COST, X_EGO_COST, V_EGO_COST, A_EGO_COST, jerk_factor * a_change_cost, jerk_factor * J_EGO_COST]
      constraint_cost_weights = [LIMIT_COST, LIMIT_COST, LIMIT_COST, DANGER_ZONE_COST]
    elif self.mode == 'blended':
      a_change_cost = 40.0 if prev_accel_constraint else 0
      cost_weights = [0., 0.1, 0.2, 5.0, a_change_cost, 1.0]
      constraint_cost_weights = [LIMIT_COST, LIMIT_COST, LIMIT_COST, 50.0]
    else:
      raise NotImplementedError(f'Planner mode {self.mode} not recognized in planner cost set')
    self.set_cost_weights(cost_weights, constraint_cost_weights)

  def set_cur_state(self, v, a):
    v_prev = self.x0[1]
    self.x0[1] = v
    self.x0[2] = a
    if abs(v_prev - v) > 2.:  # probably only helps if v < v_prev
      for i in range(N+1):
        self.solver.set(i, 'x', self.x0)

  @staticmethod
  def extrapolate_lead(x_lead, v_lead, a_lead, a_lead_tau):
    a_lead_traj = a_lead * np.exp(-a_lead_tau * (T_IDXS**2)/2.)
    v_lead_traj = np.clip(v_lead + np.cumsum(T_DIFFS * a_lead_traj), 0.0, 1e8)
    x_lead_traj = x_lead + np.cumsum(T_DIFFS * v_lead_traj)
    lead_xv = np.column_stack((x_lead_traj, v_lead_traj))
    return lead_xv

  def process_lead(self, lead):
    v_ego = self.x0[1]
    if lead is not None and lead.status:
      x_lead = lead.dRel
      v_lead = lead.vLead
      a_lead = lead.aLeadK
      a_lead_tau = lead.aLeadTau
    else:
      # Fake a fast lead car, so mpc can keep running in the same mode
      x_lead = 50.0
      v_lead = v_ego + 10.0
      a_lead = 0.0
      a_lead_tau = _LEAD_ACCEL_TAU

    # MPC will not converge if immediate crash is expected
    # Clip lead distance to what is still possible to brake for
    min_x_lead = ((v_ego + v_lead)/2) * (v_ego - v_lead) / (-ACCEL_MIN * 2)
    x_lead = clip(x_lead, min_x_lead, 1e8)
    v_lead = clip(v_lead, 0.0, 1e8)
    a_lead = clip(a_lead, -10., 5.)
    lead_xv = self.extrapolate_lead(x_lead, v_lead, a_lead, a_lead_tau)
    return lead_xv

  def set_accel_limits(self, min_a, max_a):
    # TODO this sets a max accel limit, but the minimum limit is only for cruise decel
    # needs refactor
    self.cruise_min_a = min_a
    self.max_a = max_a

  def update(self, radarstate, v_cruise, x, v, a, j, personality=log.LongitudinalPersonality.standard, personality_mode="stock"):
    self.desired_TF = get_T_FOLLOW(personality, personality_mode)
    v_ego = self.x0[1]
    self.status = radarstate.leadOne.status or radarstate.leadTwo.status

    lead_xv_0 = self.process_lead(radarstate.leadOne)
    lead_xv_1 = self.process_lead(radarstate.leadTwo)

    # To estimate a safe distance from a moving lead, we calculate how much stopping
    # distance that lead needs as a minimum. We can add that to the current distance
    # and then treat that as a stopped car/obstacle at this new distance.
    lead_0_obstacle = lead_xv_0[:,0] + get_stopped_equivalence_factor(lead_xv_0[:,1])
    lead_1_obstacle = lead_xv_1[:,0] + get_stopped_equivalence_factor(lead_xv_1[:,1])

<<<<<<< HEAD
    cruise_target_e2ex = T_IDXS * np.clip(v_cruise, v_ego - 2.0, 1e3) + x[0]
    e2e_xforward = ((v[1:] + v[:-1]) / 2) * (T_IDXS[1:] - T_IDXS[:-1])
    e2e_x = np.cumsum(np.insert(e2e_xforward, 0, x[0]))

    x_and_cruise_e2ex = np.column_stack([e2e_x, cruise_target_e2ex])
    e2e_x = np.min(x_and_cruise_e2ex, axis=1)

    self.params[:,0] = MIN_ACCEL
=======
    self.params[:,0] = ACCEL_MIN
>>>>>>> 27c485c6
    self.params[:,1] = self.max_a

    # Update in ACC mode or ACC/e2e blend
    if self.mode == 'acc':
      self.params[:,5] = LEAD_DANGER_FACTOR

      # Fake an obstacle for cruise, this ensures smooth acceleration to set speed
      # when the leads are no factor.
      v_lower = v_ego + (T_IDXS * self.cruise_min_a * 1.05)
      v_upper = v_ego + (T_IDXS * self.max_a * 1.05)
      v_cruise_clipped = np.clip(v_cruise * np.ones(N+1),
                                 v_lower,
                                 v_upper)
      cruise_obstacle = np.cumsum(T_DIFFS * v_cruise_clipped) + get_safe_obstacle_distance(v_cruise_clipped, self.desired_TF)
      x_obstacles = np.column_stack([lead_0_obstacle, lead_1_obstacle, cruise_obstacle])
      self.source = SOURCES[np.argmin(x_obstacles[0])]

      # These are not used in ACC mode
      x[:], v[:], a[:], j[:] = 0.0, 0.0, 0.0, 0.0

    elif self.mode == 'blended':
      self.params[:,5] = 1.0

      x_obstacles = np.column_stack([lead_0_obstacle,
                                     lead_1_obstacle])
      cruise_target = T_IDXS * np.clip(v_cruise, v_ego - 2.0, 1e3) + x[0]
      xforward = ((v[1:] + v[:-1]) / 2) * (T_IDXS[1:] - T_IDXS[:-1])
      x = np.cumsum(np.insert(xforward, 0, x[0]))

      x_and_cruise = np.column_stack([x, cruise_target])
      x = np.min(x_and_cruise, axis=1)

      self.source = 'e2e' if x_and_cruise[1,0] < x_and_cruise[1,1] else 'cruise'

    else:
      raise NotImplementedError(f'Planner mode {self.mode} not recognized in planner update')

    self.e2e_x = e2e_x[:]

    self.yref[:,1] = x
    self.yref[:,2] = v
    self.yref[:,3] = a
    self.yref[:,5] = j
    for i in range(N):
      self.solver.set(i, "yref", self.yref[i])
    self.solver.set(N, "yref", self.yref[N][:COST_E_DIM])

    self.params[:,2] = np.min(x_obstacles, axis=1)
    self.params[:,3] = np.copy(self.prev_a)
    self.params[:,4] = self.desired_TF

    self.run()
    if (np.any(lead_xv_0[FCW_IDXS,0] - self.x_sol[FCW_IDXS,0] < CRASH_DISTANCE) and
            radarstate.leadOne.modelProb > 0.9):
      self.crash_cnt += 1
    else:
      self.crash_cnt = 0

    # Check if it got within lead comfort range
    # TODO This should be done cleaner
    if self.mode == 'blended':
      if any((lead_0_obstacle - get_safe_obstacle_distance(self.x_sol[:,1], self.desired_TF))- self.x_sol[:,0] < 0.0):
        self.source = 'lead0'
      if any((lead_1_obstacle - get_safe_obstacle_distance(self.x_sol[:,1], self.desired_TF))- self.x_sol[:,0] < 0.0) and \
         (lead_1_obstacle[0] - lead_0_obstacle[0]):
        self.source = 'lead1'

  def run(self):
    # t0 = time.monotonic()
    # reset = 0
    for i in range(N+1):
      self.solver.set(i, 'p', self.params[i])
    self.solver.constraints_set(0, "lbx", self.x0)
    self.solver.constraints_set(0, "ubx", self.x0)

    self.solution_status = self.solver.solve()
    self.solve_time = float(self.solver.get_stats('time_tot')[0])
    self.time_qp_solution = float(self.solver.get_stats('time_qp')[0])
    self.time_linearization = float(self.solver.get_stats('time_lin')[0])
    self.time_integrator = float(self.solver.get_stats('time_sim')[0])

    # qp_iter = self.solver.get_stats('statistics')[-1][-1] # SQP_RTI specific
    # print(f"long_mpc timings: tot {self.solve_time:.2e}, qp {self.time_qp_solution:.2e}, lin {self.time_linearization:.2e}, \
    # integrator {self.time_integrator:.2e}, qp_iter {qp_iter}")
    # res = self.solver.get_residuals()
    # print(f"long_mpc residuals: {res[0]:.2e}, {res[1]:.2e}, {res[2]:.2e}, {res[3]:.2e}")
    # self.solver.print_statistics()

    for i in range(N+1):
      self.x_sol[i] = self.solver.get(i, 'x')
    for i in range(N):
      self.u_sol[i] = self.solver.get(i, 'u')

    self.v_solution = self.x_sol[:,1]
    self.a_solution = self.x_sol[:,2]
    self.j_solution = self.u_sol[:,0]

    self.prev_a = np.interp(T_IDXS + 0.05, T_IDXS, self.a_solution)

    t = time.monotonic()
    if self.solution_status != 0:
      if t > self.last_cloudlog_t + 5.0:
        self.last_cloudlog_t = t
        cloudlog.warning(f"Long mpc reset, solution_status: {self.solution_status}")
      self.reset()
      # reset = 1
    # print(f"long_mpc timings: total internal {self.solve_time:.2e}, external: {(time.monotonic() - t0):.2e} qp {self.time_qp_solution:.2e}, \
    # lin {self.time_linearization:.2e} qp_iter {qp_iter}, reset {reset}")


if __name__ == "__main__":
  ocp = gen_long_ocp()
  AcadosOcpSolver.generate(ocp, json_file=JSON_FILE)
  # AcadosOcpSolver.build(ocp.code_export_directory, with_cython=True)<|MERGE_RESOLUTION|>--- conflicted
+++ resolved
@@ -375,7 +375,6 @@
     lead_0_obstacle = lead_xv_0[:,0] + get_stopped_equivalence_factor(lead_xv_0[:,1])
     lead_1_obstacle = lead_xv_1[:,0] + get_stopped_equivalence_factor(lead_xv_1[:,1])
 
-<<<<<<< HEAD
     cruise_target_e2ex = T_IDXS * np.clip(v_cruise, v_ego - 2.0, 1e3) + x[0]
     e2e_xforward = ((v[1:] + v[:-1]) / 2) * (T_IDXS[1:] - T_IDXS[:-1])
     e2e_x = np.cumsum(np.insert(e2e_xforward, 0, x[0]))
@@ -383,10 +382,7 @@
     x_and_cruise_e2ex = np.column_stack([e2e_x, cruise_target_e2ex])
     e2e_x = np.min(x_and_cruise_e2ex, axis=1)
 
-    self.params[:,0] = MIN_ACCEL
-=======
     self.params[:,0] = ACCEL_MIN
->>>>>>> 27c485c6
     self.params[:,1] = self.max_a
 
     # Update in ACC mode or ACC/e2e blend
