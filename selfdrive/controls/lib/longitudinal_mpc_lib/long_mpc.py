--- conflicted
+++ resolved
@@ -10,11 +10,8 @@
 from openpilot.selfdrive.modeld.constants import index_function
 from openpilot.selfdrive.controls.radard import _LEAD_ACCEL_TAU
 
-<<<<<<< HEAD
 from openpilot.sunnypilot.selfdrive.controls.lib.dynamic_personality.dynamic_personality_controller import DynamicPersonalityController
-=======
 from openpilot.sunnypilot.selfdrive.controls.lib.accel_personality.accel_controller import AccelController
->>>>>>> 402b2f9c
 
 
 if __name__ == '__main__':  # generating code
@@ -235,11 +232,8 @@
     self.solver = AcadosOcpSolverCython(MODEL_NAME, ACADOS_SOLVER_TYPE, N)
     self.reset()
     self.source = SOURCES[2]
-<<<<<<< HEAD
     self.dynamic_personality_controller = DynamicPersonalityController()
-=======
     self.accel_controller = AccelController()
->>>>>>> 402b2f9c
 
   def reset(self):
     # self.solver = AcadosOcpSolverCython(MODEL_NAME, ACADOS_SOLVER_TYPE, N)
