--- conflicted
+++ resolved
@@ -154,11 +154,7 @@
       accel_clip[1] = min(accel_clip[1], clipped_accel_coast_interp)
 
     # Get new v_cruise from Speed Limit Control
-<<<<<<< HEAD
-    v_cruise = LongitudinalPlannerSP.update_v_cruise(self, sm, not reset_state, self.v_desired_filter.x, self.a_desired, v_cruise)
-=======
     v_cruise = LongitudinalPlannerSP.update_v_cruise(self, sm, self.v_desired_filter.x, self.a_desired, v_cruise)
->>>>>>> 3f7e1e2d
 
     if force_slow_decel:
       v_cruise = 0.0
