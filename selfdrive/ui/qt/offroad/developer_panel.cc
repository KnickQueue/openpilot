--- conflicted
+++ resolved
@@ -24,7 +24,9 @@
   });
   addItem(longManeuverToggle);
 
-<<<<<<< HEAD
+  auto enableGithubRunner = new ParamControl("EnableGithubRunner", tr("Enable GitHub runner service"), tr("Enables or disables the github runner service."), "");
+  addItem(enableGithubRunner);
+
   // FIXME-SP: Move to sunnypilot panels before merging
   auto madsToggle = new ParamControl("Mads", tr("Modular Assistive Driving System (MADS)"), "", "");
   addItem(madsToggle);
@@ -38,10 +40,6 @@
 
   auto madsUnifiedEngagementModeToggle = new ParamControl("MadsUnifiedEngagementMode", tr("MADS: Unified Engagement Mode"), "", "");
   addItem(madsUnifiedEngagementModeToggle);
-=======
-  auto enableGithubRunner = new ParamControl("EnableGithubRunner", tr("Enable GitHub runner service"), tr("Enables or disables the github runner service."), "");
-  addItem(enableGithubRunner);
->>>>>>> 0bfa9fca
 
   // Joystick and longitudinal maneuvers should be hidden on release branches
   is_release = params.getBool("IsReleaseBranch");
