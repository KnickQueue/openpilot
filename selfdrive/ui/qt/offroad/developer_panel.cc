#include "selfdrive/ui/qt/offroad/developer_panel.h"
#include "selfdrive/ui/qt/widgets/ssh_keys.h"

#ifdef SUNNYPILOT
#include "selfdrive/ui/sunnypilot/qt/widgets/controls.h"
#else
#include "selfdrive/ui/qt/widgets/controls.h"
#endif

DeveloperPanel::DeveloperPanel(SettingsWindow *parent) : ListWidget(parent) {
  adbToggle = new ParamControl("AdbEnabled", tr("Enable ADB"),
            tr("ADB (Android Debug Bridge) allows connecting to your device over USB or over the network. See https://docs.comma.ai/how-to/connect-to-comma for more info."), "");
  addItem(adbToggle);

  // SSH keys
  addItem(new SshToggle());
  addItem(new SshControl());

  joystickToggle = new ParamControl("JoystickDebugMode", tr("Joystick Debug Mode"), "", "");
  QObject::connect(joystickToggle, &ParamControl::toggleFlipped, [=](bool state) {
    params.putBool("LongitudinalManeuverMode", false);
    longManeuverToggle->refresh();
  });
  addItem(joystickToggle);

  longManeuverToggle = new ParamControl("LongitudinalManeuverMode", tr("Longitudinal Maneuver Mode"), "", "");
  QObject::connect(longManeuverToggle, &ParamControl::toggleFlipped, [=](bool state) {
    params.putBool("JoystickDebugMode", false);
    joystickToggle->refresh();
  });
  addItem(longManeuverToggle);

  experimentalLongitudinalToggle = new ParamControl(
    "ExperimentalLongitudinalEnabled",
    tr("openpilot Longitudinal Control (Alpha)"),
    QString("<b>%1</b><br><br>%2")
      .arg(tr("WARNING: openpilot longitudinal control is in alpha for this car and will disable Automatic Emergency Braking (AEB)."))
      .arg(tr("On this car, openpilot defaults to the car's built-in ACC instead of openpilot's longitudinal control. "
              "Enable this to switch to openpilot longitudinal control. Enabling Experimental mode is recommended when enabling openpilot longitudinal control alpha.")),
    ""
  );
  experimentalLongitudinalToggle->setConfirmation(true, false);
  QObject::connect(experimentalLongitudinalToggle, &ParamControl::toggleFlipped, [=]() {
    updateToggles(offroad);
  });
  addItem(experimentalLongitudinalToggle);

  // TODO-SP: Move to Vehicles panel when ported back
  hyundaiRadarTracksToggle = new ParamControl(
    "HyundaiRadarTracksToggle",
    tr("Hyundai: Enable Radar Tracks"),
    tr("Enable this to attempt to enable radar tracks for Hyundai, Kia, and Genesis models equipped with the supported Mando SCC radar. "
       "This allows sunnypilot to use radar data for improved lead tracking and overall longitudinal performance."), "");
  hyundaiRadarTracksToggle->setConfirmation(true, false);
  QObject::connect(hyundaiRadarTracksToggle, &ParamControl::toggleFlipped, [=](bool state) {
    updateToggles(offroad);
  });
  addItem(hyundaiRadarTracksToggle);

<<<<<<< HEAD
#if SUNNYPILOT
  neuralNetworkLateralControlToggle = neuralNetworkLateralControl.toggle;
  addItem(neuralNetworkLateralControlToggle);
#endif

  auto enableGithubRunner = new ParamControl("EnableGithubRunner", tr("Enable GitHub runner service"), tr("Enables or disables the github runner service."), "");
=======
  enableGithubRunner = new ParamControl("EnableGithubRunner", tr("Enable GitHub runner service"), tr("Enables or disables the github runner service."), "");
>>>>>>> 47c8ac24
  addItem(enableGithubRunner);

  // error log button
  errorLogBtn = new ButtonControl(tr("Error Log"), tr("VIEW"), tr("View the error log for sunnypilot crashes."));
  connect(errorLogBtn, &ButtonControl::clicked, [=]() {
    std::string txt = util::read_file("/data/community/crashes/error.log");
    ConfirmationDialog::rich(QString::fromStdString(txt), this);
  });
  addItem(errorLogBtn);

  // Joystick and longitudinal maneuvers should be hidden on release branches
  is_release = params.getBool("IsReleaseBranch");

  // Toggles should be not available to change in onroad state
  QObject::connect(uiState(), &UIState::offroadTransition, this, &DeveloperPanel::updateToggles);
}

void DeveloperPanel::updateToggles(bool _offroad) {
  for (auto btn : findChildren<ParamControl *>()) {
    btn->setVisible(!is_release);

    /*
     * experimentalLongitudinalToggle should be toggelable when:
     * - visible, and
     * - during onroad & offroad states
     */
    if (btn != experimentalLongitudinalToggle) {
      btn->setEnabled(_offroad);
    }
  }

  // longManeuverToggle and experimentalLongitudinalToggle should not be toggleable if the car does not have longitudinal control
  auto cp_bytes = params.get("CarParamsPersistent");
  if (!cp_bytes.empty()) {
    AlignedBuffer aligned_buf;
    capnp::FlatArrayMessageReader cmsg(aligned_buf.align(cp_bytes.data(), cp_bytes.size()));
    cereal::CarParams::Reader CP = cmsg.getRoot<cereal::CarParams>();

    auto hyundai = CP.getBrand() == "hyundai";
    auto hyundai_mando_radar = hyundai && (CP.getFlags() & 4096);

    if (!CP.getExperimentalLongitudinalAvailable() || is_release) {
      params.remove("ExperimentalLongitudinalEnabled");
      experimentalLongitudinalToggle->setEnabled(false);
    }

    /*
     * experimentalLongitudinalToggle should be visible when:
     * - is not a release branch, and
     * - the car supports experimental longitudinal control (alpha)
     */
    experimentalLongitudinalToggle->setVisible(CP.getExperimentalLongitudinalAvailable() && !is_release);

    longManeuverToggle->setEnabled(hasLongitudinalControl(CP) && _offroad);
    hyundaiRadarTracksToggle->setVisible(hyundai_mando_radar && hasLongitudinalControl(CP));
  } else {
    longManeuverToggle->setEnabled(false);
    experimentalLongitudinalToggle->setVisible(false);
    hyundaiRadarTracksToggle->setVisible(false);
  }
  experimentalLongitudinalToggle->refresh();
  neuralNetworkLateralControl.refresh();

  // Handle specific controls visibility for release branches
  enableGithubRunner->setVisible(!is_release);
  errorLogBtn->setVisible(!is_release);
  joystickToggle->setVisible(!is_release);

  offroad = _offroad;
}

void DeveloperPanel::showEvent(QShowEvent *event) {
  updateToggles(offroad);
}<|MERGE_RESOLUTION|>--- conflicted
+++ resolved
@@ -57,16 +57,12 @@
   });
   addItem(hyundaiRadarTracksToggle);
 
-<<<<<<< HEAD
 #if SUNNYPILOT
   neuralNetworkLateralControlToggle = neuralNetworkLateralControl.toggle;
   addItem(neuralNetworkLateralControlToggle);
 #endif
 
-  auto enableGithubRunner = new ParamControl("EnableGithubRunner", tr("Enable GitHub runner service"), tr("Enables or disables the github runner service."), "");
-=======
   enableGithubRunner = new ParamControl("EnableGithubRunner", tr("Enable GitHub runner service"), tr("Enables or disables the github runner service."), "");
->>>>>>> 47c8ac24
   addItem(enableGithubRunner);
 
   // error log button
