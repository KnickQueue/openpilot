--- conflicted
+++ resolved
@@ -45,28 +45,6 @@
   });
   addItem(experimentalLongitudinalToggle);
 
-<<<<<<< HEAD
-  // TODO-SP: Move to Vehicles panel when ported back
-  hyundaiRadarTracksToggle = new ParamControl(
-    "HyundaiRadarTracksToggle",
-    tr("Hyundai: Enable Radar Tracks"),
-    tr("Enable this to attempt to enable radar tracks for Hyundai, Kia, and Genesis models equipped with the supported Mando SCC radar. "
-       "This allows sunnypilot to use radar data for improved lead tracking and overall longitudinal performance."), "");
-  hyundaiRadarTracksToggle->setConfirmation(true, false);
-  QObject::connect(hyundaiRadarTracksToggle, &ParamControl::toggleFlipped, [=](bool state) {
-    updateToggles(offroad);
-  });
-  addItem(hyundaiRadarTracksToggle);
-
-  auto teslaTorqueBlendingToggle = new ParamControl(
-    "TeslaTorqueBlendingToggle",
-    "Tesla: Torque Blending",
-    "",
-    "");
-  addItem(teslaTorqueBlendingToggle);
-
-=======
->>>>>>> e6f9f1ea
   enableGithubRunner = new ParamControl("EnableGithubRunner", tr("Enable GitHub runner service"), tr("Enables or disables the github runner service."), "");
   addItem(enableGithubRunner);
 
