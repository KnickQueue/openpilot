--- conflicted
+++ resolved
@@ -48,12 +48,12 @@
       "../assets/offroad/icon_speed_limit.png",
     },
     {
-<<<<<<< HEAD
       "CustomStockLong",
       tr("Custom Stock Longitudinal Control"),
       tr("When enabled, sunnypilot will attempt to control stock longitudinal control with ACC button presses.\nThis feature must be used along with SLC, and/or V-TSC, and/or M-TSC."),
       "../assets/offroad/icon_speed_limit.png",
-=======
+    },
+    {
       "ExperimentalMode",
       tr("Experimental Mode"),
       "",
@@ -64,7 +64,6 @@
       tr("Disengage on Accelerator Pedal"),
       tr("When enabled, pressing the accelerator pedal will disengage openpilot."),
       "../assets/offroad/icon_disengage_on_accelerator.svg",
->>>>>>> 54c4dbd4
     },
     {
       "IsLdwEnabled",
@@ -79,17 +78,10 @@
       "../assets/offroad/icon_monitoring.png",
     },
     {
-<<<<<<< HEAD
-      "DisengageOnAccelerator",
-      tr("Disengage on Accelerator Pedal"),
-      tr("When enabled, pressing the accelerator pedal will disengage sunnypilot."),
-      "../assets/offroad/icon_disengage_on_accelerator.svg",
-=======
       "IsMetric",
       tr("Use Metric System"),
       tr("Display speed in km/h instead of mph."),
       "../assets/offroad/icon_metric.png",
->>>>>>> 54c4dbd4
     },
 #ifdef ENABLE_MAPS
     {
@@ -187,12 +179,9 @@
       // normal description and toggle
       e2e_toggle->setEnabled(true);
       e2e_toggle->setDescription(e2e_description);
-<<<<<<< HEAD
+      long_personality_setting->setEnabled(true);
       custom_stock_long_toggle->setEnabled(false);
       params.remove("CustomStockLong");
-=======
-      long_personality_setting->setEnabled(true);
->>>>>>> 54c4dbd4
     } else {
       // no long for now
       e2e_toggle->setEnabled(false);
