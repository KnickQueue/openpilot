#include "selfdrive/ui/qt/onroad/model.h"

void ModelRenderer::draw(QPainter &painter, const QRect &surface_rect) {
  auto *s = uiState();
  auto &sm = *(s->sm);
  // Check if data is up-to-date
  if (sm.rcv_frame("liveCalibration") < s->scene.started_frame ||
      sm.rcv_frame("modelV2") < s->scene.started_frame) {
    return;
  }

  clip_region = surface_rect.adjusted(-CLIP_MARGIN, -CLIP_MARGIN, CLIP_MARGIN, CLIP_MARGIN);
  experimental_mode = sm["selfdriveState"].getSelfdriveState().getExperimentalMode();
  longitudinal_control = sm["carParams"].getCarParams().getOpenpilotLongitudinalControl();
  path_offset_z = sm["liveCalibration"].getLiveCalibration().getHeight()[0];

  painter.save();

  const auto &model = sm["modelV2"].getModelV2();
  const auto &radar_state = sm["radarState"].getRadarState();
  const auto &lead_one = radar_state.getLeadOne();

  update_model(model, lead_one);
  drawLaneLines(painter);
<<<<<<< HEAD
  drawPath(painter, model, surface_rect.height(), surface_rect.width());
=======
  drawPath(painter, model, surface_rect);
>>>>>>> b0e979f0

  if (longitudinal_control && sm.alive("radarState")) {
    update_leads(radar_state, model.getPosition());
    const auto &lead_two = radar_state.getLeadTwo();
    if (lead_one.getStatus()) {
      drawLead(painter, lead_one, lead_vertices[0], surface_rect);
    }
    if (lead_two.getStatus() && (std::abs(lead_one.getDRel() - lead_two.getDRel()) > 3.0)) {
      drawLead(painter, lead_two, lead_vertices[1], surface_rect);
    }
  }

  painter.restore();
}

void ModelRenderer::update_leads(const cereal::RadarState::Reader &radar_state, const cereal::XYZTData::Reader &line) {
  for (int i = 0; i < 2; ++i) {
    const auto &lead_data = (i == 0) ? radar_state.getLeadOne() : radar_state.getLeadTwo();
    if (lead_data.getStatus()) {
      float z = line.getZ()[get_path_length_idx(line, lead_data.getDRel())];
      mapToScreen(lead_data.getDRel(), -lead_data.getYRel(), z + path_offset_z, &lead_vertices[i]);
    }
  }
}

void ModelRenderer::update_model(const cereal::ModelDataV2::Reader &model, const cereal::RadarState::LeadData::Reader &lead) {
  const auto &model_position = model.getPosition();
  float max_distance = std::clamp(*(model_position.getX().end() - 1), MIN_DRAW_DISTANCE, MAX_DRAW_DISTANCE);

  // update lane lines
  const auto &lane_lines = model.getLaneLines();
  const auto &line_probs = model.getLaneLineProbs();
  int max_idx = get_path_length_idx(lane_lines[0], max_distance);
  for (int i = 0; i < std::size(lane_line_vertices); i++) {
    lane_line_probs[i] = line_probs[i];
    mapLineToPolygon(lane_lines[i], 0.025 * lane_line_probs[i], 0, &lane_line_vertices[i], max_idx);
  }

  // update blindspot vertices
  int max_distance_barrier =  100;
  int max_idx_barrier = std::min(max_idx, get_path_length_idx(lane_lines[0], max_distance_barrier));
  mapLineToPolygon(model.getLaneLines()[1], 0.2, -0.05, &left_blindspot_vertices, max_idx_barrier);
  mapLineToPolygon(model.getLaneLines()[2], 0.2, -0.05, &right_blindspot_vertices, max_idx_barrier);

  // update road edges
  const auto &road_edges = model.getRoadEdges();
  const auto &edge_stds = model.getRoadEdgeStds();
  for (int i = 0; i < std::size(road_edge_vertices); i++) {
    road_edge_stds[i] = edge_stds[i];
    mapLineToPolygon(road_edges[i], 0.025, 0, &road_edge_vertices[i], max_idx);
  }

  // update path
  if (lead.getStatus()) {
    const float lead_d = lead.getDRel() * 2.;
    max_distance = std::clamp((float)(lead_d - fmin(lead_d * 0.35, 10.)), 0.0f, max_distance);
  }
  max_idx = get_path_length_idx(model_position, max_distance);
  mapLineToPolygon(model_position, 0.9, path_offset_z, &track_vertices, max_idx, false);
}

void ModelRenderer::drawLaneLines(QPainter &painter) {
  // lanelines
  for (int i = 0; i < std::size(lane_line_vertices); ++i) {
    painter.setBrush(QColor::fromRgbF(1.0, 1.0, 1.0, std::clamp<float>(lane_line_probs[i], 0.0, 0.7)));
    painter.drawPolygon(lane_line_vertices[i]);
  }

  // road edges
  for (int i = 0; i < std::size(road_edge_vertices); ++i) {
    painter.setBrush(QColor::fromRgbF(1.0, 0, 0, std::clamp<float>(1.0 - road_edge_stds[i], 0.0, 1.0)));
    painter.drawPolygon(road_edge_vertices[i]);
  }
}

void ModelRenderer::drawPath(QPainter &painter, const cereal::ModelDataV2::Reader &model, int height, int width) {
  QLinearGradient bg(0, height, 0, 0);
  auto *s = uiState();
  auto &sm = *(s->sm);

  bool left_blindspot = sm["carState"].getCarState().getLeftBlindspot();
  bool right_blindspot = sm["carState"].getCarState().getRightBlindspot();

  //painter.setBrush(QColor::fromRgbF(1.0, 0.0, 0.0, 0.4));  // Red with alpha for blind spot

  if (left_blindspot && !left_blindspot_vertices.isEmpty()) {
    QLinearGradient gradient(0, 0, width, 0);  // Horizontal gradient from left to right
    gradient.setColorAt(0.0, QColor(255, 165, 0, 102));   // Orange with alpha
    gradient.setColorAt(1.0, QColor(255, 255, 0, 102));   // Yellow with alpha
    painter.setBrush(gradient);
    painter.drawPolygon(left_blindspot_vertices);
  }

  if (right_blindspot && !right_blindspot_vertices.isEmpty()) {
    QLinearGradient gradient(width, 0, 0, 0);  // Horizontal gradient from right to left
    gradient.setColorAt(0.0, QColor(255, 165, 0, 102));   // Orange with alpha
    gradient.setColorAt(1.0, QColor(255, 255, 0, 102));   // Yellow with alpha
    painter.setBrush(gradient);
    painter.drawPolygon(right_blindspot_vertices);
  }

  if (experimental_mode) {
    // The first half of track_vertices are the points for the right side of the path
    const auto &acceleration = model.getAcceleration().getX();
    const int max_len = std::min<int>(track_vertices.length() / 2, acceleration.size());

    for (int i = 0; i < max_len; ++i) {
      // Some points are out of frame
      int track_idx = max_len - i - 1;  // flip idx to start from bottom right
      if (track_vertices[track_idx].y() < 0 || track_vertices[track_idx].y() > height) continue;

      // Flip so 0 is bottom of frame
      float lin_grad_point = (height - track_vertices[track_idx].y()) / height;

      // speed up: 120, slow down: 0
      float path_hue = fmax(fmin(60 + acceleration[i] * 35, 120), 0);
      // FIXME: painter.drawPolygon can be slow if hue is not rounded
      path_hue = int(path_hue * 100 + 0.5) / 100;

      float saturation = fmin(fabs(acceleration[i] * 1.5), 1);
      float lightness = util::map_val(saturation, 0.0f, 1.0f, 0.95f, 0.62f);        // lighter when grey
      float alpha = util::map_val(lin_grad_point, 0.75f / 2.f, 0.75f, 0.4f, 0.0f);  // matches previous alpha fade
      bg.setColorAt(lin_grad_point, QColor::fromHslF(path_hue / 360., saturation, lightness, alpha));

      // Skip a point, unless next is last
      i += (i + 2) < max_len ? 1 : 0;
    }

  } else {
    updatePathGradient(bg);
  }

  painter.setBrush(bg);
  painter.drawPolygon(track_vertices);
}

void ModelRenderer::updatePathGradient(QLinearGradient &bg) {
  static const QColor throttle_colors[] = {
      QColor::fromHslF(148. / 360., 0.94, 0.51, 0.4),
      QColor::fromHslF(112. / 360., 1.0, 0.68, 0.35),
      QColor::fromHslF(112. / 360., 1.0, 0.68, 0.0)};

  static const QColor no_throttle_colors[] = {
      QColor::fromHslF(148. / 360., 0.0, 0.95, 0.4),
      QColor::fromHslF(112. / 360., 0.0, 0.95, 0.35),
      QColor::fromHslF(112. / 360., 0.0, 0.95, 0.0),
  };

  // Transition speed; 0.1 corresponds to 0.5 seconds at UI_FREQ
  constexpr float transition_speed = 0.1f;

  // Start transition if throttle state changes
  bool allow_throttle = (*uiState()->sm)["longitudinalPlan"].getLongitudinalPlan().getAllowThrottle() || !longitudinal_control;
  if (allow_throttle != prev_allow_throttle) {
    prev_allow_throttle = allow_throttle;
    // Invert blend factor for a smooth transition when the state changes mid-animation
    blend_factor = std::max(1.0f - blend_factor, 0.0f);
  }

  const QColor *begin_colors = allow_throttle ? no_throttle_colors : throttle_colors;
  const QColor *end_colors = allow_throttle ? throttle_colors : no_throttle_colors;
  if (blend_factor < 1.0f) {
    blend_factor = std::min(blend_factor + transition_speed, 1.0f);
  }

  // Set gradient colors by blending the start and end colors
  bg.setColorAt(0.0f, blendColors(begin_colors[0], end_colors[0], blend_factor));
  bg.setColorAt(0.5f, blendColors(begin_colors[1], end_colors[1], blend_factor));
  bg.setColorAt(1.0f, blendColors(begin_colors[2], end_colors[2], blend_factor));
}

QColor ModelRenderer::blendColors(const QColor &start, const QColor &end, float t) {
  if (t == 1.0f) return end;
  return QColor::fromRgbF(
      (1 - t) * start.redF() + t * end.redF(),
      (1 - t) * start.greenF() + t * end.greenF(),
      (1 - t) * start.blueF() + t * end.blueF(),
      (1 - t) * start.alphaF() + t * end.alphaF());
}

void ModelRenderer::drawLead(QPainter &painter, const cereal::RadarState::LeadData::Reader &lead_data,
                             const QPointF &vd, const QRect &surface_rect) {
  const float speedBuff = 10.;
  const float leadBuff = 40.;
  const float d_rel = lead_data.getDRel();
  const float v_rel = lead_data.getVRel();

  float fillAlpha = 0;
  if (d_rel < leadBuff) {
    fillAlpha = 255 * (1.0 - (d_rel / leadBuff));
    if (v_rel < 0) {
      fillAlpha += 255 * (-1 * (v_rel / speedBuff));
    }
    fillAlpha = (int)(fmin(fillAlpha, 255));
  }

  float sz = std::clamp((25 * 30) / (d_rel / 3 + 30), 15.0f, 30.0f) * 2.35;
  float x = std::clamp<float>(vd.x(), 0.f, surface_rect.width() - sz / 2);
  float y = std::min<float>(vd.y(), surface_rect.height() - sz * 0.6);

  float g_xo = sz / 5;
  float g_yo = sz / 10;

  QPointF glow[] = {{x + (sz * 1.35) + g_xo, y + sz + g_yo}, {x, y - g_yo}, {x - (sz * 1.35) - g_xo, y + sz + g_yo}};
  painter.setBrush(QColor(218, 202, 37, 255));
  painter.drawPolygon(glow, std::size(glow));

  // chevron
  QPointF chevron[] = {{x + (sz * 1.25), y + sz}, {x, y}, {x - (sz * 1.25), y + sz}};
  painter.setBrush(QColor(201, 34, 49, fillAlpha));
  painter.drawPolygon(chevron, std::size(chevron));
}

// Projects a point in car to space to the corresponding point in full frame image space.
bool ModelRenderer::mapToScreen(float in_x, float in_y, float in_z, QPointF *out) {
  Eigen::Vector3f input(in_x, in_y, in_z);
  auto pt = car_space_transform * input;
  *out = QPointF(pt.x() / pt.z(), pt.y() / pt.z());
  return clip_region.contains(*out);
}

void ModelRenderer::mapLineToPolygon(const cereal::XYZTData::Reader &line, float y_off, float z_off,
                                     QPolygonF *pvd, int max_idx, bool allow_invert) {
  const auto line_x = line.getX(), line_y = line.getY(), line_z = line.getZ();
  QPointF left, right;
  pvd->clear();
  for (int i = 0; i <= max_idx; i++) {
    // highly negative x positions  are drawn above the frame and cause flickering, clip to zy plane of camera
    if (line_x[i] < 0) continue;

    bool l = mapToScreen(line_x[i], line_y[i] - y_off, line_z[i] + z_off, &left);
    bool r = mapToScreen(line_x[i], line_y[i] + y_off, line_z[i] + z_off, &right);
    if (l && r) {
      // For wider lines the drawn polygon will "invert" when going over a hill and cause artifacts
      if (!allow_invert && pvd->size() && left.y() > pvd->back().y()) {
        continue;
      }
      pvd->push_back(left);
      pvd->push_front(right);
    }
  }
}<|MERGE_RESOLUTION|>--- conflicted
+++ resolved
@@ -22,11 +22,7 @@
 
   update_model(model, lead_one);
   drawLaneLines(painter);
-<<<<<<< HEAD
-  drawPath(painter, model, surface_rect.height(), surface_rect.width());
-=======
   drawPath(painter, model, surface_rect);
->>>>>>> b0e979f0
 
   if (longitudinal_control && sm.alive("radarState")) {
     update_leads(radar_state, model.getPosition());
@@ -102,7 +98,9 @@
   }
 }
 
-void ModelRenderer::drawPath(QPainter &painter, const cereal::ModelDataV2::Reader &model, int height, int width) {
+void ModelRenderer::drawPath(QPainter &painter, const cereal::ModelDataV2::Reader &model, const QRect &surface_rect) {
+  int height = surface_rect.height();
+  int width = surface_rect.width();
   QLinearGradient bg(0, height, 0, 0);
   auto *s = uiState();
   auto &sm = *(s->sm);
