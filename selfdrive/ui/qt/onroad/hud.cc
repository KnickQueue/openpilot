--- conflicted
+++ resolved
@@ -26,10 +26,6 @@
 }
 
 HudRenderer::HudRenderer() {
-<<<<<<< HEAD
-  // No need to load map icon anymore
-=======
->>>>>>> 025fa7ae
 }
 
 void HudRenderer::updateState(const UIState &s) {
@@ -48,21 +44,6 @@
   const auto &car_state = sm["carState"].getCarState();
   const auto lp_sp = sm["longitudinalPlanSP"].getLongitudinalPlanSP();
   const auto slc = lp_sp.getSlc();
-<<<<<<< HEAD
-
-  // Speed limit from SLC
-  nav_speed_limit = slc.getSpeedLimit();
-  has_us_speed_limit = !is_metric;
-  has_eu_speed_limit = is_metric;
-
-  // SLC state variables
-  slc_state = static_cast<int>(slc.getState());
-  slc_speed_limit = slc.getSpeedLimit() * (is_metric ? MS_TO_KPH : MS_TO_MPH);
-  slc_speed_offset = slc.getSpeedLimitOffset() * (is_metric ? MS_TO_KPH : MS_TO_MPH);
-  slc_distance = int(slc.getDistToSpeedLimit() * (is_metric ? MS_TO_KPH : MS_TO_MPH) / 10.0) * 10;
-  is_map_speed_limit = true; // Assume map-based for now
-  show_slc = slc_speed_limit > 0.0;
-=======
   const auto live_map_data = sm["liveMapDataSP"].getLiveMapDataSP();
 
   // Speed limit from SLC
@@ -86,7 +67,6 @@
 
   // Road name
   road_name = QString::fromStdString(live_map_data.getRoadName());
->>>>>>> 025fa7ae
 
   // Handle older routes where vCruiseCluster is not set
   set_speed = car_state.getVCruiseCluster() == 0.0 ? controls_state.getVCruiseDEPRECATED() : car_state.getVCruiseCluster();
@@ -102,12 +82,6 @@
   float v_ego = v_ego_cluster_seen ? car_state.getVEgoCluster() : car_state.getVEgo();
   speed = std::max<float>(0.0f, v_ego * (is_metric ? MS_TO_KPH : MS_TO_MPH));
 
-<<<<<<< HEAD
-  // Over speed limit detection
-  over_speed_limit = (show_slc && slc_speed_limit > 0) ?
-                     (speed > slc_speed_limit + slc_speed_offset + 5.0) :
-                     (nav_speed_limit > 0 && speed > nav_speed_limit + 5.0);
-=======
   // Enhanced over speed limit detection with multiple thresholds
   float current_limit = (show_slc && slc_speed_limit > 0) ? slc_speed_limit : nav_speed_limit;
   if (current_limit > 0) {
@@ -121,7 +95,6 @@
     speed_violation_level = 0;
     over_speed_limit = false;
   }
->>>>>>> 025fa7ae
 }
 
 void HudRenderer::draw(QPainter &p, const QRect &surface_rect) {
@@ -135,6 +108,7 @@
   bg.setColorAt(1, QColor::fromRgbF(0, 0, 0, 0));
   p.fillRect(0, 0, surface_rect.width(), UI_HEADER_HEIGHT, bg);
 
+
   if (is_cruise_available) {
     drawSetSpeed(p, surface_rect);
   }
@@ -144,8 +118,6 @@
     drawSpeedLimitSigns(p, surface_rect);
   }
 
-<<<<<<< HEAD
-=======
   // Draw upcoming speed limit if available
   if (speed_limit_ahead_valid && speed_limit_ahead != slc_speed_limit) {
     drawUpcomingSpeedLimit(p, surface_rect);
@@ -161,7 +133,6 @@
     drawRoadName(p, surface_rect);
   }
 
->>>>>>> 025fa7ae
   drawCurrentSpeed(p, surface_rect);
 
   p.restore();
@@ -170,16 +141,8 @@
 void HudRenderer::drawSetSpeed(QPainter &p, const QRect &surface_rect) {
   // Draw outer box + border to contain set speed
   const QSize default_size = {172, 204};
-  QSize set_speed_size = default_size;
-
-  // Adjust width for metric
-  if (is_metric) {
-    set_speed_size.setWidth(200);
-  }
-
-  // Center the rect horizontally with proper positioning
-  int x_offset = 60;
-  QRect set_speed_rect(QPoint(x_offset, 45), set_speed_size);
+  QSize set_speed_size = is_metric ? QSize(200, 204) : default_size;
+  QRect set_speed_rect(QPoint(60 + (default_size.width() - set_speed_size.width()) / 2, 45), set_speed_size);
 
   // Draw set speed box
   p.setPen(QPen(QColor(255, 255, 255, 75), 6));
@@ -191,29 +154,6 @@
   QColor set_speed_color = QColor(0x72, 0x72, 0x72, 0xff);
   if (is_cruise_set) {
     set_speed_color = QColor(255, 255, 255);
-<<<<<<< HEAD
-
-    switch (status) {
-      case STATUS_DISENGAGED:
-        max_color = QColor(255, 255, 255);
-        break;
-      case STATUS_OVERRIDE:
-        max_color = QColor(0x91, 0x9b, 0x95, 0xff);
-        break;
-      default:
-        max_color = QColor(0x80, 0xd8, 0xa6, 0xff);
-
-        // Apply color interpolation based on speed limit
-        float comparison_speed = (show_slc && slc_speed_limit > 0) ? slc_speed_limit : nav_speed_limit;
-        if (comparison_speed > 0) {
-          auto interp_color = [=](QColor c1, QColor c2, QColor c3) {
-            return interpColor(set_speed, {comparison_speed + 5, comparison_speed + 15, comparison_speed + 25}, {c1, c2, c3});
-          };
-          max_color = interp_color(max_color, QColor(0xff, 0xe4, 0xbf), QColor(0xff, 0xbf, 0xbf));
-          set_speed_color = interp_color(set_speed_color, QColor(0xff, 0x95, 0x00), QColor(0xff, 0x00, 0x00));
-        }
-        break;
-=======
     if (status == STATUS_DISENGAGED) {
       max_color = QColor(255, 255, 255);
     } else if (status == STATUS_OVERRIDE) {
@@ -230,131 +170,19 @@
         max_color = interp_color(max_color, QColor(0xff, 0xe4, 0xbf), QColor(0xff, 0xbf, 0xbf));
         set_speed_color = interp_color(set_speed_color, QColor(0xff, 0x95, 0x00), QColor(0xff, 0x00, 0x00));
       }
->>>>>>> 025fa7ae
     }
   }
 
   // Draw "MAX" text
   p.setFont(InterFont(40, QFont::DemiBold));
   p.setPen(max_color);
-  QRect max_rect = set_speed_rect.adjusted(0, 27, 0, 0);
-  p.drawText(max_rect, Qt::AlignTop | Qt::AlignHCenter, tr("MAX"));
+  p.drawText(set_speed_rect.adjusted(0, 27, 0, 0), Qt::AlignTop | Qt::AlignHCenter, tr("MAX"));
 
   // Draw set speed
   QString setSpeedStr = is_cruise_set ? QString::number(std::nearbyint(set_speed)) : "–";
   p.setFont(InterFont(90, QFont::Bold));
   p.setPen(set_speed_color);
-  QRect speed_rect = set_speed_rect.adjusted(0, 77, 0, 0);
-  p.drawText(speed_rect, Qt::AlignTop | Qt::AlignHCenter, setSpeedStr);
-}
-
-void HudRenderer::drawSpeedLimitSigns(QPainter &p, const QRect &surface_rect) {
-  // Determine which speed limit to display and create sub-text
-  float display_speed = (show_slc && slc_speed_limit > 0) ? slc_speed_limit : nav_speed_limit;
-  //bool is_active = show_slc ? (slc_state != static_cast<int>(cereal::LongitudinalPlanSP::SpeedLimitControlState::INACTIVE)) : true;
-
-  if (display_speed <= 0) return;
-
-  QString speedLimitStr = QString::number(std::nearbyint(display_speed));
-
-  // Create sub-text for offset (like old code)
-  QString slcSubText = "";
-  if (show_slc && slc_speed_offset != 0) {
-    slcSubText = (slc_speed_offset > 0 ? "+" : "") + QString::number(std::nearbyint(slc_speed_offset));
-  }
-  // Independent positioning for speed limit sign (separate from MAX speed box)
-  // Use exact same dimensions as MAX speed box for both metric and imperial
-  const int sign_width = is_metric ? 200 : 172;  // Same width as MAX speed box
-  const int sign_x = is_metric ? 280 : 272;      // Position to the right of MAX box
-  const int sign_y = 45;       // Same top alignment as MAX box
-
-  // Use same height as MAX box for consistent sizing
-  const int sign_height = 204;  // Same as MAX box height
-  QRect sign_rect(sign_x, sign_y, sign_width, sign_height);
-
-  // Draw based on metric/imperial preference
-  if (!is_metric) {
-    // US/Canada (MUTCD style) sign - outer white background with no border
-    p.setPen(Qt::NoPen); // No outer border
-    p.setBrush(QColor(255, 255, 255, 255)); // White background
-    p.drawRoundedRect(sign_rect, 32, 32);
-
-    // Draw inner rounded rectangle with black border
-    QRect inner_rect = sign_rect.adjusted(10, 10, -10, -10); // Inset by 10 pixels
-    p.setPen(QPen(QColor(0, 0, 0, 255), 4)); // Black border, thinner than outer
-    p.setBrush(QColor(255, 255, 255, 255)); // White background
-    p.drawRoundedRect(inner_rect, 22, 22); // Smaller radius for inner rect
-
-    // "SPEED LIMIT" text - positioned relative to inner rect
-    p.setFont(InterFont(30, QFont::DemiBold));
-    p.setPen(QColor(0, 0, 0, 255));
-    p.drawText(inner_rect.adjusted(0, 8, 0, 0), Qt::AlignTop | Qt::AlignHCenter, tr("SPEED"));
-    p.drawText(inner_rect.adjusted(0, 38, 0, 0), Qt::AlignTop | Qt::AlignHCenter, tr("LIMIT"));
-
-    // Speed value with color coding - positioned relative to inner rect
-    p.setFont(InterFont(75, QFont::Bold));
-    QColor speed_color = over_speed_limit ? QColor(255, 0, 0, 255) : QColor(0, 0, 0, 255);
-    p.setPen(speed_color);
-    p.drawText(inner_rect.adjusted(0, 65, 0, 0), Qt::AlignTop | Qt::AlignHCenter, speedLimitStr);
-
-    // Speed limit offset value
-    if (!slcSubText.isEmpty()) {
-      p.setFont(InterFont(28, QFont::Bold));
-      p.setPen(QColor(0, 0, 0, 255));
-      p.drawText(inner_rect.adjusted(0, 65 + 75, 0, 0), Qt::AlignTop | Qt::AlignHCenter, slcSubText);
-    }
-  } else {
-    // EU (Vienna style) sign - maximize circle size to fill the entire rect
-    QRect vienna_rect = sign_rect;
-
-    // Use the absolute maximum size - the full rect with no margins at all
-    int circle_size = std::min(vienna_rect.width(), vienna_rect.height());
-    QRect circle_rect(vienna_rect.x(), vienna_rect.y(), circle_size, circle_size);
-
-    // If width > height, center horizontally; if height > width, center vertically
-    if (vienna_rect.width() > vienna_rect.height()) {
-        circle_rect.moveLeft(vienna_rect.x() + (vienna_rect.width() - circle_size) / 2);
-    } else if (vienna_rect.height() > vienna_rect.width()) {
-        circle_rect.moveTop(vienna_rect.y() + (vienna_rect.height() - circle_size) / 2);
-    }
-
-    // Draw white circle background - uses maximum possible size
-    p.setPen(Qt::NoPen);
-    p.setBrush(QColor(255, 255, 255, 255));
-    p.drawEllipse(circle_rect);
-
-    // Draw red border ring - minimal margins to maximize size
-    QRect red_ring = circle_rect.adjusted(4, 4, -4, -4);
-    p.setBrush(QColor(255, 0, 0, 255)); // Red ring
-    p.drawEllipse(red_ring);
-
-    // Draw white center circle for text - very thin red ring
-    QRect center_circle = red_ring.adjusted(8, 8, -8, -8);
-    p.setBrush(QColor(255, 255, 255, 255)); // White center
-    p.drawEllipse(center_circle);
-
-    // Speed value - centered in white circle, similar size to MAX speed text
-    int font_size = (speedLimitStr.size() >= 3) ? 70 : 85;
-    p.setFont(InterFont(font_size, QFont::Bold));
-    QColor speed_color = over_speed_limit ? QColor(255, 0, 0, 255) : QColor(0, 0, 0, 255);
-    p.setPen(speed_color);
-
-    // Center the speed number
-    QRect speed_text_rect = center_circle;
-    if (!slcSubText.isEmpty()) {
-      // If we have offset text, move speed number up slightly
-      speed_text_rect = center_circle.adjusted(0, -12, 0, -12);
-    }
-    p.drawText(speed_text_rect, Qt::AlignCenter, speedLimitStr);
-
-    // Speed limit offset value - positioned below speed number
-    if (!slcSubText.isEmpty()) {
-      p.setFont(InterFont(25, QFont::Bold));
-      p.setPen(QColor(0, 0, 0, 255));
-      QRect offset_rect = center_circle.adjusted(0, 85, 0, 0);
-      p.drawText(offset_rect, Qt::AlignCenter, slcSubText);
-    }
-  }
+  p.drawText(set_speed_rect.adjusted(0, 77, 0, 0), Qt::AlignTop | Qt::AlignHCenter, setSpeedStr);
 }
 
 void HudRenderer::drawSpeedLimitSigns(QPainter &p, const QRect &surface_rect) {
@@ -649,12 +477,4 @@
 
   p.setPen(QColor(0xff, 0xff, 0xff, alpha));
   p.drawText(real_rect.x(), real_rect.bottom(), text);
-}
-
-void HudRenderer::drawCenteredText(QPainter &p, int x, int y, const QString &text, QColor color) {
-  QRect real_rect = p.fontMetrics().boundingRect(text);
-  real_rect.moveCenter({x, y});
-
-  p.setPen(color);
-  p.drawText(real_rect, Qt::AlignCenter, text);
 }