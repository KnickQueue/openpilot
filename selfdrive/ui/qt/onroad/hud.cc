--- conflicted
+++ resolved
@@ -44,10 +44,7 @@
   const auto &car_state = sm["carState"].getCarState();
   const auto lp_sp = sm["longitudinalPlanSP"].getLongitudinalPlanSP();
   const auto slc = lp_sp.getSlc();
-<<<<<<< HEAD
-=======
   const auto live_map_data = sm["liveMapDataSP"].getLiveMapDataSP();
->>>>>>> 025fa7ae
 
   // Speed limit from SLC
   nav_speed_limit = slc.getSpeedLimit();
@@ -55,17 +52,6 @@
   // SLC state variables
   slc_speed_limit = slc.getSpeedLimit() * (is_metric ? MS_TO_KPH : MS_TO_MPH);
   slc_speed_offset = slc.getSpeedLimitOffset() * (is_metric ? MS_TO_KPH : MS_TO_MPH);
-<<<<<<< HEAD
-  show_slc = slc_speed_limit > 0.0;
-
-  // Vision Turn Speed Control
-  const auto vtsc = lp_sp.getVisionTurnSpeedControl();
-  vtsc_state = static_cast<int>(vtsc.getState());
-  vtsc_velocity = vtsc.getVelocity() * (is_metric ? MS_TO_KPH : MS_TO_MPH);
-  vtsc_current_lateral_accel = vtsc.getCurrentLateralAccel();
-  vtsc_max_predicted_lateral_accel = vtsc.getMaxPredictedLateralAccel();
-  show_vtsc = vtsc_state != 0; // Show when not disabled
-=======
   slc_state = slc.getState();
   show_slc = slc_speed_limit > 0.0;
 
@@ -81,7 +67,6 @@
 
   // Road name
   road_name = QString::fromStdString(live_map_data.getRoadName());
->>>>>>> 025fa7ae
 
   // Handle older routes where vCruiseCluster is not set
   set_speed = car_state.getVCruiseCluster() == 0.0 ? controls_state.getVCruiseDEPRECATED() : car_state.getVCruiseCluster();
@@ -97,12 +82,6 @@
   float v_ego = v_ego_cluster_seen ? car_state.getVEgoCluster() : car_state.getVEgo();
   speed = std::max<float>(0.0f, v_ego * (is_metric ? MS_TO_KPH : MS_TO_MPH));
 
-<<<<<<< HEAD
-  // Over speed limit detection
-  over_speed_limit = (show_slc && slc_speed_limit > 0) ?
-                     (speed > slc_speed_limit + slc_speed_offset + 5.0) :
-                     (nav_speed_limit > 0 && speed > nav_speed_limit + 5.0);
-=======
   // Enhanced over speed limit detection with multiple thresholds
   float current_limit = (show_slc && slc_speed_limit > 0) ? slc_speed_limit : nav_speed_limit;
   if (current_limit > 0) {
@@ -116,7 +95,6 @@
     speed_violation_level = 0;
     over_speed_limit = false;
   }
->>>>>>> 025fa7ae
 }
 
 void HudRenderer::draw(QPainter &p, const QRect &surface_rect) {
@@ -130,6 +108,7 @@
   bg.setColorAt(1, QColor::fromRgbF(0, 0, 0, 0));
   p.fillRect(0, 0, surface_rect.width(), UI_HEADER_HEIGHT, bg);
 
+
   if (is_cruise_available) {
     drawSetSpeed(p, surface_rect);
   }
@@ -139,11 +118,6 @@
     drawSpeedLimitSigns(p, surface_rect);
   }
 
-<<<<<<< HEAD
-  // Draw Vision Turn Speed Control if active
-  if (show_vtsc) {
-    drawVisionTurnControl(p, surface_rect);
-=======
   // Draw upcoming speed limit if available
   if (speed_limit_ahead_valid && speed_limit_ahead != slc_speed_limit) {
     drawUpcomingSpeedLimit(p, surface_rect);
@@ -157,7 +131,6 @@
   // Draw road name if available
   if (!road_name.isEmpty()) {
     drawRoadName(p, surface_rect);
->>>>>>> 025fa7ae
   }
 
   drawCurrentSpeed(p, surface_rect);
@@ -190,11 +163,7 @@
 
       // Speed limit color interpolation
       float comparison_speed = (show_slc && slc_speed_limit > 0) ? slc_speed_limit : nav_speed_limit;
-<<<<<<< HEAD
-      if (comparison_speed > 0) {
-=======
       if (comparison_speed > 0 && set_speed > comparison_speed) {
->>>>>>> 025fa7ae
         auto interp_color = [=](QColor c1, QColor c2, QColor c3) {
           return interpColor(set_speed, {comparison_speed + 5, comparison_speed + 15, comparison_speed + 25}, {c1, c2, c3});
         };
@@ -237,18 +206,6 @@
   const int sign_height = 204;
   QRect sign_rect(sign_x, sign_y, sign_width, sign_height);
 
-<<<<<<< HEAD
-  if (!is_metric) {
-    // US/Canada (MUTCD style) sign
-    p.setPen(Qt::NoPen);
-    p.setBrush(QColor(255, 255, 255, 255));
-    p.drawRoundedRect(sign_rect, 32, 32);
-
-    // Draw inner rounded rectangle with black border
-    QRect inner_rect = sign_rect.adjusted(10, 10, -10, -10);
-    p.setPen(QPen(QColor(0, 0, 0, 255), 4));
-    p.setBrush(QColor(255, 255, 255, 255));
-=======
   // Add pulsing animation for violations
   bool should_pulse = speed_violation_level >= 2;
   int pulse_alpha = should_pulse ? (int)(127 + 128 * std::sin(QTime::currentTime().msec() * 0.01)) : 255;
@@ -267,29 +224,20 @@
 
     p.setPen(QPen(border_color, 4));
     p.setBrush(QColor(255, 255, 255, pulse_alpha));
->>>>>>> 025fa7ae
     p.drawRoundedRect(inner_rect, 22, 22);
 
     // "SPEED LIMIT" text
     p.setFont(InterFont(40, QFont::DemiBold));
-<<<<<<< HEAD
-    p.setPen(QColor(0, 0, 0, 255));
-=======
     p.setPen(QColor(0, 0, 0, pulse_alpha));
->>>>>>> 025fa7ae
     p.drawText(inner_rect.adjusted(0, 10, 0, 0), Qt::AlignTop | Qt::AlignHCenter, tr("SPEED"));
     p.drawText(inner_rect.adjusted(0, 50, 0, 0), Qt::AlignTop | Qt::AlignHCenter, tr("LIMIT"));
 
     // Speed value with color coding
     p.setFont(InterFont(90, QFont::Bold));
-<<<<<<< HEAD
-    QColor speed_color = over_speed_limit ? QColor(255, 0, 0, 255) : QColor(0, 0, 0, 255);
-=======
     QColor speed_color = QColor(0, 0, 0, pulse_alpha);
     if (speed_violation_level == 1) speed_color = QColor(255, 165, 0, pulse_alpha);
     else if (speed_violation_level >= 2) speed_color = QColor(255, 0, 0, pulse_alpha);
 
->>>>>>> 025fa7ae
     p.setPen(speed_color);
     p.drawText(inner_rect.adjusted(0, 80, 0, 0), Qt::AlignTop | Qt::AlignHCenter, speedLimitStr);
 
@@ -307,11 +255,7 @@
       p.setBrush(QColor(0, 0, 0, 255));
       p.drawRoundedRect(offset_box_rect, 12, 12);
 
-<<<<<<< HEAD
-      p.setFont(InterFont(30, QFont::Bold));
-=======
       p.setFont(InterFont(40, QFont::Bold));
->>>>>>> 025fa7ae
       p.setPen(QColor(255, 255, 255, 255));
       p.drawText(offset_box_rect, Qt::AlignCenter, slcSubText);
     }
@@ -329,19 +273,6 @@
 
     // Draw white circle background
     p.setPen(Qt::NoPen);
-<<<<<<< HEAD
-    p.setBrush(QColor(255, 255, 255, 255));
-    p.drawEllipse(circle_rect);
-
-    // Draw red border ring
-    QRect red_ring = circle_rect.adjusted(4, 4, -4, -4);
-    p.setBrush(QColor(255, 0, 0, 255));
-    p.drawEllipse(red_ring);
-
-    // Draw white center circle for text
-    QRect center_circle = red_ring.adjusted(8, 8, -8, -8);
-    p.setBrush(QColor(255, 255, 255, 255));
-=======
     p.setBrush(QColor(255, 255, 255, pulse_alpha));
     p.drawEllipse(circle_rect);
 
@@ -356,20 +287,15 @@
     // Draw white center circle for text
     QRect center_circle = red_ring.adjusted(30, 30, -30, -30);
     p.setBrush(QColor(255, 255, 255, pulse_alpha));
->>>>>>> 025fa7ae
     p.drawEllipse(center_circle);
 
     // Speed value
     int font_size = (speedLimitStr.size() >= 3) ? 70 : 85;
     p.setFont(InterFont(font_size, QFont::Bold));
-<<<<<<< HEAD
-    QColor speed_color = over_speed_limit ? QColor(255, 0, 0, 255) : QColor(0, 0, 0, 255);
-=======
     QColor speed_color = QColor(0, 0, 0, pulse_alpha);
     if (speed_violation_level == 1) speed_color = QColor(255, 165, 0, pulse_alpha);
     else if (speed_violation_level >= 2) speed_color = QColor(255, 0, 0, pulse_alpha);
 
->>>>>>> 025fa7ae
     p.setPen(speed_color);
 
     QRect speed_text_rect = center_circle;
@@ -389,19 +315,13 @@
       p.setBrush(QColor(0, 0, 0, 255));
       p.drawRoundedRect(offset_circle_rect, offset_circle_size/2, offset_circle_size/2);
 
-<<<<<<< HEAD
-      p.setFont(InterFont(30, QFont::Bold));
-=======
       p.setFont(InterFont(40, QFont::Bold));
->>>>>>> 025fa7ae
       p.setPen(QColor(255, 255, 255, 255));
       p.drawText(offset_circle_rect, Qt::AlignCenter, slcSubText);
     }
   }
 }
 
-<<<<<<< HEAD
-=======
 void HudRenderer::drawUpcomingSpeedLimit(QPainter &p, const QRect &surface_rect) {
   if (!speed_limit_ahead_valid || speed_limit_ahead <= 0) return;
 
@@ -541,7 +461,6 @@
   p.drawText(road_rect, Qt::AlignCenter, truncated);
 }
 
->>>>>>> 025fa7ae
 void HudRenderer::drawCurrentSpeed(QPainter &p, const QRect &surface_rect) {
   QString speedStr = QString::number(std::nearbyint(speed));
 
@@ -558,79 +477,4 @@
 
   p.setPen(QColor(0xff, 0xff, 0xff, alpha));
   p.drawText(real_rect.x(), real_rect.bottom(), text);
-}
-
-void HudRenderer::drawVisionTurnControl(QPainter &p, const QRect &surface_rect) {
-  // Position below the current speed display
-  const int vtsc_width = 280;
-  const int vtsc_height = 120;
-  const int vtsc_x = (surface_rect.width() - vtsc_width) / 2;
-  const int vtsc_y = 350; // Below speed display
-
-  QRect vtsc_rect(vtsc_x, vtsc_y, vtsc_width, vtsc_height);
-
-  // Determine state colors and text
-  QColor state_color;
-  QString state_text;
-  QColor bg_color = QColor(0, 0, 0, 180);
-
-  switch (vtsc_state) {
-    case 1: // entering
-      state_color = QColor(255, 200, 0, 255); // Orange
-      state_text = tr("TURN AHEAD");
-      bg_color = QColor(40, 30, 0, 200); // Dark orange tint
-      break;
-    case 2: // turning
-      state_color = QColor(255, 100, 100, 255); // Light red
-      state_text = tr("TURNING");
-      bg_color = QColor(40, 20, 20, 200); // Dark red tint
-      break;
-    case 3: // leaving
-      state_color = QColor(100, 255, 100, 255); // Light green
-      state_text = tr("TURN EXIT");
-      bg_color = QColor(20, 40, 20, 200); // Dark green tint
-      break;
-    default:
-      return; // Don't draw if disabled
-  }
-
-  // Draw background with subtle border
-  p.setPen(QPen(state_color, 2));
-  p.setBrush(bg_color);
-  p.drawRoundedRect(vtsc_rect, 16, 16);
-
-  // Draw state text
-  p.setFont(InterFont(32, QFont::Bold));
-  p.setPen(state_color);
-  p.drawText(vtsc_rect.adjusted(0, 10, 0, 0), Qt::AlignTop | Qt::AlignHCenter, state_text);
-
-  // Draw target velocity if significantly different from current speed
-  if (vtsc_velocity > 0 && std::abs(vtsc_velocity - speed) > 2.0) {
-    QString velocity_text = QString::number(std::nearbyint(vtsc_velocity)) + (is_metric ? " km/h" : " mph");
-    p.setFont(InterFont(24, QFont::DemiBold));
-    p.setPen(QColor(255, 255, 255, 200));
-    p.drawText(vtsc_rect.adjusted(0, 50, 0, 0), Qt::AlignTop | Qt::AlignHCenter, velocity_text);
-  }
-
-  // Draw lateral acceleration indicator (simplified)
-  if (vtsc_max_predicted_lateral_accel > 0.5) { // Only show for significant turns
-    QRect accel_rect = vtsc_rect.adjusted(10, vtsc_rect.height() - 25, -10, -10);
-
-    // Background bar
-    p.setPen(Qt::NoPen);
-    p.setBrush(QColor(60, 60, 60, 150));
-    p.drawRoundedRect(accel_rect, 4, 4);
-
-    // Current acceleration indicator
-    float accel_ratio = std::min(1.0f, std::abs(vtsc_current_lateral_accel) / 4.0f); // Scale to 4 m/s²
-    int current_width = static_cast<int>(accel_rect.width() * accel_ratio);
-    if (current_width > 0) {
-      QRect current_rect = accel_rect;
-      current_rect.setWidth(current_width);
-      QColor accel_color = interpColor(accel_ratio, {0.0f, 0.7f, 1.0f},
-                                      {QColor(100, 255, 100), QColor(255, 255, 100), QColor(255, 100, 100)});
-      p.setBrush(accel_color);
-      p.drawRoundedRect(current_rect, 4, 4);
-    }
-  }
 }