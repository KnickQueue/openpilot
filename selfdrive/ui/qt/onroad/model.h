#pragma once

#include <QPainter>
#include <QPolygonF>

#ifdef SUNNYPILOT
#include "selfdrive/ui/sunnypilot/ui.h"
#else
#include "selfdrive/ui/ui.h"
#endif

constexpr int CLIP_MARGIN = 500;
constexpr float MIN_DRAW_DISTANCE = 10.0;
constexpr float MAX_DRAW_DISTANCE = 100.0;

inline int get_path_length_idx(const cereal::XYZTData::Reader &line, const float path_height) {
  const auto &line_x = line.getX();
  int max_idx = 0;
  for (int i = 1; i < line_x.size() && line_x[i] <= path_height; ++i) {
    max_idx = i;
  }
  return max_idx;
}

class ModelRenderer {
public:
  virtual ~ModelRenderer() = default;

  ModelRenderer() {}
  void setTransform(const Eigen::Matrix3f &transform) { car_space_transform = transform; }
  void draw(QPainter &painter, const QRect &surface_rect);

protected:
  bool mapToScreen(float in_x, float in_y, float in_z, QPointF *out);
  void mapLineToPolygon(const cereal::XYZTData::Reader &line, float y_off, float z_off,
                        QPolygonF *pvd, int max_idx, bool allow_invert = true);
  void drawLead(QPainter &painter, const cereal::RadarState::LeadData::Reader &lead_data, const QPointF &vd, const QRect &surface_rect);
  void update_leads(const cereal::RadarState::Reader &radar_state, const cereal::XYZTData::Reader &line);
  virtual void update_model(const cereal::ModelDataV2::Reader &model, const cereal::RadarState::LeadData::Reader &lead);
  void drawLaneLines(QPainter &painter);
<<<<<<< HEAD
  void drawPath(QPainter &painter, const cereal::ModelDataV2::Reader &model, int heightt, int width);
=======
  void drawPath(QPainter &painter, const cereal::ModelDataV2::Reader &model, int height);
  virtual void drawPath(QPainter &painter, const cereal::ModelDataV2::Reader &model, const QRect &surface_rect) {;
    drawPath(painter, model, surface_rect.height());
  }
>>>>>>> b0e979f0
  void updatePathGradient(QLinearGradient &bg);
  QColor blendColors(const QColor &start, const QColor &end, float t);

  bool longitudinal_control = false;
  bool experimental_mode = false;
  float blend_factor = 1.0f;
  bool prev_allow_throttle = true;
  float lane_line_probs[4] = {};
  float road_edge_stds[2] = {};
  float path_offset_z = 1.22f;
  QPolygonF track_vertices;
  QPolygonF lane_line_vertices[4] = {};
  QPolygonF road_edge_vertices[2] = {};
  QPointF lead_vertices[2] = {};
  Eigen::Matrix3f car_space_transform = Eigen::Matrix3f::Zero();
  QRectF clip_region;
  QPolygonF left_blindspot_vertices;
  QPolygonF right_blindspot_vertices;
};<|MERGE_RESOLUTION|>--- conflicted
+++ resolved
@@ -38,14 +38,8 @@
   void update_leads(const cereal::RadarState::Reader &radar_state, const cereal::XYZTData::Reader &line);
   virtual void update_model(const cereal::ModelDataV2::Reader &model, const cereal::RadarState::LeadData::Reader &lead);
   void drawLaneLines(QPainter &painter);
-<<<<<<< HEAD
-  void drawPath(QPainter &painter, const cereal::ModelDataV2::Reader &model, int heightt, int width);
-=======
   void drawPath(QPainter &painter, const cereal::ModelDataV2::Reader &model, int height);
-  virtual void drawPath(QPainter &painter, const cereal::ModelDataV2::Reader &model, const QRect &surface_rect) {;
-    drawPath(painter, model, surface_rect.height());
-  }
->>>>>>> b0e979f0
+  virtual void drawPath(QPainter &painter, const cereal::ModelDataV2::Reader &model, const QRect &surface_rect);
   void updatePathGradient(QLinearGradient &bg);
   QColor blendColors(const QColor &start, const QColor &end, float t);
 
