#pragma once

#include <QPainter>

#ifdef SUNNYPILOT
#include "selfdrive/ui/sunnypilot/ui.h"
#else
#include "selfdrive/ui/ui.h"
#endif

class HudRenderer : public QObject {
  Q_OBJECT

public:
  HudRenderer();
  virtual ~HudRenderer() = default;
  virtual void updateState(const UIState &s);
  virtual void draw(QPainter &p, const QRect &surface_rect);

protected:
  void drawSetSpeed(QPainter &p, const QRect &surface_rect);
  void drawCurrentSpeed(QPainter &p, const QRect &surface_rect);
  void drawText(QPainter &p, int x, int y, const QString &text, int alpha = 255);
  void drawSpeedLimitSigns(QPainter &p, const QRect &rect);
<<<<<<< HEAD
  void drawVisionTurnControl(QPainter &p, const QRect &surface_rect);
=======

  // Additional drawing methods from implementation
  void drawUpcomingSpeedLimit(QPainter &p, const QRect &surface_rect);
  void drawSLCStateIndicator(QPainter &p, const QRect &surface_rect);
  void drawRoadName(QPainter &p, const QRect &surface_rect);
>>>>>>> 025fa7ae

  // Navigation speed limits
  float nav_speed_limit = 0.0;

  // Display flags
  bool show_slc = false;
  bool over_speed_limit = false;

  // Speed Limit Control (SLC)
  float slc_speed_limit = 0.0;
  float slc_speed_offset = 0.0;
<<<<<<< HEAD

  // Vision Turn Speed Control (VTSC)
  int vtsc_state = 0;
  float vtsc_velocity = 0.0;
  float vtsc_current_lateral_accel = 0.0;
  float vtsc_max_predicted_lateral_accel = 0.0;
  bool show_vtsc = false;
=======
  cereal::LongitudinalPlanSP::SpeedLimitControlState slc_state = cereal::LongitudinalPlanSP::SpeedLimitControlState::INACTIVE;
  float dist_to_speed_limit = 0.0;

  // Speed violation levels
  int speed_violation_level = 0;

  // Upcoming speed limit data
  bool speed_limit_ahead_valid = false;
  float speed_limit_ahead = 0.0;
  float speed_limit_ahead_distance = 0.0;

  // Road information
  QString road_name;
>>>>>>> 025fa7ae

  float speed = 0;
  float set_speed = 0;
  bool is_cruise_set = false;
  bool is_cruise_available = true;
  bool is_metric = false;
  bool v_ego_cluster_seen = false;
  int status = STATUS_DISENGAGED;
};<|MERGE_RESOLUTION|>--- conflicted
+++ resolved
@@ -22,15 +22,11 @@
   void drawCurrentSpeed(QPainter &p, const QRect &surface_rect);
   void drawText(QPainter &p, int x, int y, const QString &text, int alpha = 255);
   void drawSpeedLimitSigns(QPainter &p, const QRect &rect);
-<<<<<<< HEAD
-  void drawVisionTurnControl(QPainter &p, const QRect &surface_rect);
-=======
 
   // Additional drawing methods from implementation
   void drawUpcomingSpeedLimit(QPainter &p, const QRect &surface_rect);
   void drawSLCStateIndicator(QPainter &p, const QRect &surface_rect);
   void drawRoadName(QPainter &p, const QRect &surface_rect);
->>>>>>> 025fa7ae
 
   // Navigation speed limits
   float nav_speed_limit = 0.0;
@@ -42,15 +38,6 @@
   // Speed Limit Control (SLC)
   float slc_speed_limit = 0.0;
   float slc_speed_offset = 0.0;
-<<<<<<< HEAD
-
-  // Vision Turn Speed Control (VTSC)
-  int vtsc_state = 0;
-  float vtsc_velocity = 0.0;
-  float vtsc_current_lateral_accel = 0.0;
-  float vtsc_max_predicted_lateral_accel = 0.0;
-  bool show_vtsc = false;
-=======
   cereal::LongitudinalPlanSP::SpeedLimitControlState slc_state = cereal::LongitudinalPlanSP::SpeedLimitControlState::INACTIVE;
   float dist_to_speed_limit = 0.0;
 
@@ -64,7 +51,6 @@
 
   // Road information
   QString road_name;
->>>>>>> 025fa7ae
 
   float speed = 0;
   float set_speed = 0;
