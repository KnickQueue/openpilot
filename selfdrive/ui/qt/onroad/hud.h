--- conflicted
+++ resolved
@@ -21,28 +21,6 @@
   void drawSetSpeed(QPainter &p, const QRect &surface_rect);
   void drawCurrentSpeed(QPainter &p, const QRect &surface_rect);
   void drawText(QPainter &p, int x, int y, const QString &text, int alpha = 255);
-<<<<<<< HEAD
-  void drawCenteredText(QPainter &p, int x, int y, const QString &text, QColor color);
-  // Drawing helpers
-  void drawSpeedLimitSigns(QPainter &p, const QRect &rect);
-
-
-
-  // image assets
-  QPixmap left_img;
-  QPixmap right_img;
-  QPixmap map_img;
-
-  // navigation speed limits
-  float nav_speed_limit = 0.0;
-  bool has_us_speed_limit = false;
-  bool has_eu_speed_limit = false;
-  // Display flags
-  bool show_slc = false;
-  bool over_speed_limit = false;
-  //bool show_vtc = false;
-  //bool show_turn_speed = false;
-=======
   void drawSpeedLimitSigns(QPainter &p, const QRect &rect);
 
   // Additional drawing methods from implementation
@@ -56,16 +34,10 @@
   // Display flags
   bool show_slc = false;
   bool over_speed_limit = false;
->>>>>>> 025fa7ae
 
   // Speed Limit Control (SLC)
   float slc_speed_limit = 0.0;
   float slc_speed_offset = 0.0;
-<<<<<<< HEAD
-  int slc_state = 0;
-  int slc_distance = 0;
-  bool is_map_speed_limit = false;
-=======
   cereal::LongitudinalPlanSP::SpeedLimitControlState slc_state = cereal::LongitudinalPlanSP::SpeedLimitControlState::INACTIVE;
   float dist_to_speed_limit = 0.0;
 
@@ -79,7 +51,6 @@
 
   // Road information
   QString road_name;
->>>>>>> 025fa7ae
 
   float speed = 0;
   float set_speed = 0;
