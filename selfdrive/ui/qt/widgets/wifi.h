#pragma once

#include <QFrame>
#include <QWidget>

<<<<<<< HEAD
#ifdef SUNNYPILOT
#include "selfdrive/ui/sunnypilot/ui.h"
#define UIState UIStateSP
#else
#include "selfdrive/ui/ui.h"
#endif

=======
>>>>>>> f90faf30
class WiFiPromptWidget : public QFrame {
  Q_OBJECT

public:
  explicit WiFiPromptWidget(QWidget* parent = 0);

signals:
  void openSettings(int index = 0, const QString &param = "");
};<|MERGE_RESOLUTION|>--- conflicted
+++ resolved
@@ -3,7 +3,6 @@
 #include <QFrame>
 #include <QWidget>
 
-<<<<<<< HEAD
 #ifdef SUNNYPILOT
 #include "selfdrive/ui/sunnypilot/ui.h"
 #define UIState UIStateSP
@@ -11,8 +10,6 @@
 #include "selfdrive/ui/ui.h"
 #endif
 
-=======
->>>>>>> f90faf30
 class WiFiPromptWidget : public QFrame {
   Q_OBJECT
 
