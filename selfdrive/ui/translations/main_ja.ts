--- conflicted
+++ resolved
@@ -603,8 +603,6 @@
 </context>
 <context>
     <name>LaneChangeSettings</name>
-<<<<<<< HEAD
-=======
     <message>
         <source>Back</source>
         <translation type="unfinished">戻る</translation>
@@ -860,257 +858,6 @@
     <message>
         <source>Cancel</source>
         <translation type="unfinished">キャンセル</translation>
-    </message>
-</context>
-<context>
-    <name>MultiOptionDialog</name>
->>>>>>> c2bd95c2
-    <message>
-        <source>Back</source>
-        <translation type="unfinished">戻る</translation>
-    </message>
-    <message>
-        <source>Auto Lane Change: Delay with Blind Spot</source>
-        <translation type="unfinished"></translation>
-    </message>
-    <message>
-        <source>Toggle to enable a delay timer for seamless lane changes when blind spot monitoring (BSM) detects a obstructing vehicle, ensuring safe maneuvering.</source>
-        <translation type="unfinished"></translation>
-    </message>
-</context>
-<context>
-    <name>LateralPanel</name>
-    <message>
-        <source>Modular Assistive Driving System (MADS)</source>
-        <translation type="unfinished"></translation>
-    </message>
-    <message>
-        <source>Enable the beloved MADS feature. Disable toggle to revert back to stock sunnypilot engagement/disengagement.</source>
-        <translation type="unfinished"></translation>
-    </message>
-    <message>
-        <source>Customize MADS</source>
-        <translation type="unfinished"></translation>
-    </message>
-    <message>
-        <source>Customize Lane Change</source>
-        <translation type="unfinished"></translation>
-    </message>
-<<<<<<< HEAD
-    <message>
-        <source>Enables independent engagements of Automatic Lane Centering (ALC) and Adaptive Cruise Control (ACC).</source>
-        <translation type="unfinished"></translation>
-    </message>
-    <message>
-        <source>Start the vehicle to check vehicle compatibility.</source>
-        <translation type="unfinished"></translation>
-=======
-</context>
-<context>
-    <name>NetworkingSP</name>
-    <message>
-        <source>Scan</source>
-        <translation type="unfinished"></translation>
-    </message>
-    <message>
-        <source>Scanning...</source>
-        <translation type="unfinished"></translation>
-    </message>
-</context>
-<context>
-    <name>NeuralNetworkLateralControl</name>
-    <message>
-        <source>Neural Network Lateral Control (NNLC)</source>
-        <translation type="unfinished"></translation>
-    </message>
-    <message>
-        <source>NNLC is currently not available on this platform.</source>
-        <translation type="unfinished"></translation>
-    </message>
-    <message>
-        <source>Start the car to check car compatibility</source>
-        <translation type="unfinished"></translation>
-    </message>
-    <message>
-        <source>NNLC Not Loaded</source>
-        <translation type="unfinished"></translation>
-    </message>
-    <message>
-        <source>NNLC Loaded</source>
-        <translation type="unfinished"></translation>
-    </message>
-    <message>
-        <source>Match</source>
-        <translation type="unfinished"></translation>
-    </message>
-    <message>
-        <source>Exact</source>
-        <translation type="unfinished"></translation>
-    </message>
-    <message>
-        <source>Fuzzy</source>
-        <translation type="unfinished"></translation>
-    </message>
-    <message>
-        <source>Match: &quot;Exact&quot; is ideal, but &quot;Fuzzy&quot; is fine too.</source>
-        <translation type="unfinished"></translation>
-    </message>
-    <message>
-        <source>Formerly known as &lt;b&gt;&quot;NNFF&quot;&lt;/b&gt;, this replaces the lateral &lt;b&gt;&quot;torque&quot;&lt;/b&gt; controller, with one using a neural network trained on each car&apos;s (actually, each separate EPS firmware) driving data for increased controls accuracy.</source>
-        <translation type="unfinished"></translation>
-    </message>
-    <message>
-        <source>Reach out to the sunnypilot team in the following channel at the sunnypilot Discord server</source>
-        <translation type="unfinished"></translation>
-    </message>
-    <message>
-        <source>with feedback, or to provide log data for your car if your car is currently unsupported:</source>
-        <translation type="unfinished"></translation>
-    </message>
-    <message>
-        <source>if there are any issues:</source>
-        <translation type="unfinished"></translation>
-    </message>
-    <message>
-        <source>and donate logs to get NNLC loaded for your car:</source>
-        <translation type="unfinished"></translation>
-    </message>
-</context>
-<context>
-    <name>OffroadAlert</name>
-    <message>
-        <source>Immediately connect to the internet to check for updates. If you do not connect to the internet, sunnypilot won&apos;t engage in %1</source>
-        <translation>インターネットへ接続してアップデートを確認してください。未接続のままではsunnypilotを使用できなくなります。あと[%1]</translation>
-    </message>
-    <message>
-        <source>Connect to internet to check for updates. sunnypilot won&apos;t automatically start until it connects to internet to check for updates.</source>
-        <translation>インターネットに接続してアップデートを確認してください。接続するまでsunnypilotは使用できません。</translation>
->>>>>>> c2bd95c2
-    </message>
-    <message>
-        <source>This platform supports all MADS settings.</source>
-        <translation type="unfinished"></translation>
-    </message>
-    <message>
-        <source>This platform supports limited MADS settings.</source>
-        <translation type="unfinished"></translation>
-    </message>
-</context>
-<context>
-    <name>MadsSettings</name>
-    <message>
-        <source>Toggle with Main Cruise</source>
-        <translation type="unfinished"></translation>
-    </message>
-    <message>
-        <source>Note: For vehicles without LFA/LKAS button, disabling this will prevent lateral control engagement.</source>
-        <translation type="unfinished"></translation>
-    </message>
-    <message>
-        <source>Unified Engagement Mode (UEM)</source>
-        <translation type="unfinished"></translation>
-    </message>
-    <message>
-        <source>Engage lateral and longitudinal control with cruise control engagement.</source>
-        <translation type="unfinished"></translation>
-    </message>
-    <message>
-<<<<<<< HEAD
-        <source>Note: Once lateral control is engaged via UEM, it will remain engaged until it is manually disabled via the MADS button or car shut off.</source>
-        <translation type="unfinished"></translation>
-    </message>
-    <message>
-        <source>Remain Active</source>
-        <translation type="unfinished"></translation>
-=======
-        <source>sunnypilot was unable to identify your car. Your car is either unsupported or its ECUs are not recognized. Please submit a pull request to add the firmware versions to the proper vehicle. Need help? Join discord.comma.ai.</source>
-        <translation>sunnypilotが車両を識別できませんでした。車が未対応またはECUが認識されていない可能性があります。該当車両のファームウェアバージョンを追加するためにプルリクエストしてください。サポートが必要な場合は discord.comma.ai に参加することができます。</translation>
-    </message>
-    <message>
-        <source>sunnypilot detected a change in the device&apos;s mounting position. Ensure the device is fully seated in the mount and the mount is firmly secured to the windshield.</source>
-        <translation>sunnypilotがデバイスの取り付け位置にずれを検出しました。デバイスの固定とマウントがフロントガラスにしっかりと取り付けられていることを確認してください。</translation>
->>>>>>> c2bd95c2
-    </message>
-    <message>
-        <source>Disengage</source>
-        <translation type="unfinished"></translation>
-    </message>
-<<<<<<< HEAD
-=======
-    <message>
-        <source>sunnypilot is now in Always Offroad mode. sunnypilot won&apos;t start until Always Offroad mode is disabled. Go to &quot;Settings&quot; -&gt; &quot;Device&quot; to exit Always Offroad mode.</source>
-        <translation type="unfinished"></translation>
-    </message>
-</context>
-<context>
-    <name>OffroadHome</name>
->>>>>>> c2bd95c2
-    <message>
-        <source>Steering Mode on Brake Pedal</source>
-        <translation type="unfinished"></translation>
-    </message>
-    <message>
-        <source>Start the vehicle to check vehicle compatibility.</source>
-        <translation type="unfinished"></translation>
-    </message>
-    <message>
-        <source>This feature defaults to OFF, and does not allow selection due to vehicle limitations.</source>
-        <translation type="unfinished"></translation>
-    </message>
-    <message>
-        <source>This feature defaults to ON, and does not allow selection due to vehicle limitations.</source>
-        <translation type="unfinished"></translation>
-    </message>
-    <message>
-        <source>This platform only supports Disengage mode due to vehicle limitations.</source>
-        <translation type="unfinished"></translation>
-    </message>
-    <message>
-        <source>Remain Active: ALC will remain active when the brake pedal is pressed.</source>
-        <translation type="unfinished"></translation>
-    </message>
-    <message>
-        <source>Pause</source>
-        <translation type="unfinished"></translation>
-    </message>
-    <message>
-        <source>Pause: ALC will pause when the brake pedal is pressed.</source>
-        <translation type="unfinished"></translation>
-    </message>
-    <message>
-        <source>Disengage: ALC will disengage when the brake pedal is pressed.</source>
-        <translation type="unfinished"></translation>
-    </message>
-    <message>
-        <source>Choose how Automatic Lane Centering (ALC) behaves after the brake pedal is manually pressed in sunnypilot.</source>
-        <translation type="unfinished"></translation>
-    </message>
-</context>
-<context>
-    <name>MaxTimeOffroad</name>
-    <message>
-        <source>Max Time Offroad</source>
-        <translation type="unfinished"></translation>
-    </message>
-    <message>
-        <source>Device will automatically shutdown after set time once the engine is turned off.&lt;br/&gt;(30h is the default)</source>
-        <translation type="unfinished"></translation>
-    </message>
-    <message>
-        <source>Always On</source>
-        <translation type="unfinished"></translation>
-    </message>
-    <message>
-        <source>h</source>
-        <translation type="unfinished"></translation>
-    </message>
-    <message>
-        <source>m</source>
-        <translation type="unfinished"></translation>
-    </message>
-    <message>
-        <source> (default)</source>
-        <translation type="unfinished"></translation>
     </message>
 </context>
 <context>
@@ -1336,96 +1083,6 @@
     <message>
         <source>Enable</source>
         <translation>有効にする</translation>
-    </message>
-</context>
-<context>
-    <name>ParamControlSP</name>
-    <message>
-        <source>Enable</source>
-        <translation type="unfinished">有効にする</translation>
-    </message>
-    <message>
-        <source>Cancel</source>
-        <translation type="unfinished">キャンセル</translation>
-    </message>
-</context>
-<context>
-    <name>PlatformSelector</name>
-    <message>
-        <source>Vehicle</source>
-        <translation type="unfinished"></translation>
-    </message>
-    <message>
-        <source>SEARCH</source>
-        <translation type="unfinished"></translation>
-    </message>
-    <message>
-        <source>Search your vehicle</source>
-        <translation type="unfinished"></translation>
-    </message>
-    <message>
-        <source>Enter model year (e.g., 2021) and model name (Toyota Corolla):</source>
-        <translation type="unfinished"></translation>
-    </message>
-    <message>
-        <source>SEARCHING</source>
-        <translation type="unfinished"></translation>
-    </message>
-    <message>
-        <source>REMOVE</source>
-        <translation type="unfinished">削除</translation>
-    </message>
-    <message>
-        <source>This setting will take effect immediately.</source>
-        <translation type="unfinished"></translation>
-    </message>
-    <message>
-        <source>This setting will take effect once the device enters offroad state.</source>
-        <translation type="unfinished"></translation>
-    </message>
-    <message>
-        <source>Vehicle Selector</source>
-        <translation type="unfinished"></translation>
-    </message>
-    <message>
-        <source>Confirm</source>
-        <translation type="unfinished">確認</translation>
-    </message>
-    <message>
-        <source>Cancel</source>
-        <translation type="unfinished">キャンセル</translation>
-    </message>
-    <message>
-        <source>No vehicles found for query: %1</source>
-        <translation type="unfinished"></translation>
-    </message>
-    <message>
-        <source>Select a vehicle</source>
-        <translation type="unfinished"></translation>
-    </message>
-    <message>
-        <source>Unrecognized Vehicle</source>
-        <translation type="unfinished"></translation>
-    </message>
-    <message>
-        <source>Fingerprinted automatically</source>
-        <translation type="unfinished"></translation>
-    </message>
-    <message>
-        <source>Manually selected</source>
-        <translation type="unfinished"></translation>
-    </message>
-    <message>
-        <source>Not fingerprinted or manually selected</source>
-        <translation type="unfinished"></translation>
-    </message>
-    <message>
-        <source>Select vehicle to force fingerprint manually.</source>
-        <translation type="unfinished"></translation>
-    </message>
-    <message>
-        <source>Colors represent fingerprint status:</source>
-        <translation type="unfinished"></translation>
     </message>
 </context>
 <context>
@@ -1663,8 +1320,6 @@
 </context>
 <context>
     <name>SettingsWindowSP</name>
-<<<<<<< HEAD
-=======
     <message>
         <source>×</source>
         <translation type="unfinished">×</translation>
@@ -1720,58 +1375,6 @@
 </context>
 <context>
     <name>Setup</name>
->>>>>>> c2bd95c2
-    <message>
-        <source>×</source>
-        <translation type="unfinished">×</translation>
-    </message>
-    <message>
-        <source>Device</source>
-        <translation type="unfinished">デバイス</translation>
-    </message>
-    <message>
-        <source>Network</source>
-        <translation type="unfinished">ネット</translation>
-    </message>
-    <message>
-        <source>sunnylink</source>
-        <translation type="unfinished"></translation>
-    </message>
-    <message>
-        <source>Toggles</source>
-        <translation type="unfinished">機能</translation>
-    </message>
-    <message>
-        <source>Software</source>
-        <translation type="unfinished">ソフト</translation>
-    </message>
-    <message>
-        <source>Trips</source>
-        <translation type="unfinished"></translation>
-    </message>
-    <message>
-        <source>Vehicle</source>
-        <translation type="unfinished"></translation>
-    </message>
-    <message>
-        <source>Developer</source>
-        <translation type="unfinished">開発</translation>
-    </message>
-    <message>
-        <source>Firehose</source>
-        <translation type="unfinished">データ学習</translation>
-    </message>
-    <message>
-        <source>Steering</source>
-        <translation type="unfinished"></translation>
-    </message>
-    <message>
-        <source>Cruise</source>
-        <translation type="unfinished"></translation>
-    </message>
-</context>
-<context>
-    <name>Setup</name>
     <message>
         <source>WARNING: Low Voltage</source>
         <translation>警告：電圧低下</translation>
@@ -2060,117 +1663,20 @@
 <context>
     <name>SoftwarePanelSP</name>
     <message>
-        <source>Current Model</source>
-        <translation type="unfinished"></translation>
-    </message>
-    <message>
-        <source>SELECT</source>
-        <translation type="unfinished">選択</translation>
-    </message>
-    <message>
-        <source>No custom model selected!</source>
-        <translation type="unfinished"></translation>
-    </message>
-    <message>
-        <source>Driving</source>
-        <translation type="unfinished"></translation>
-    </message>
-    <message>
-        <source>Navigation</source>
-        <translation type="unfinished"></translation>
-    </message>
-    <message>
-        <source>Downloading %1 model [%2]... (%3%)</source>
-        <translation type="unfinished"></translation>
-    </message>
-    <message>
-        <source>%1 model [%2] %3</source>
-        <translation type="unfinished"></translation>
-    </message>
-    <message>
-        <source>downloaded</source>
-        <translation type="unfinished"></translation>
-    </message>
-    <message>
-        <source>ready</source>
-        <translation type="unfinished"></translation>
-    </message>
-    <message>
-        <source>from cache</source>
-        <translation type="unfinished"></translation>
-    </message>
-    <message>
-        <source>%1 model [%2] download failed</source>
-        <translation type="unfinished"></translation>
-    </message>
-    <message>
-        <source>%1 model [%2] pending...</source>
-        <translation type="unfinished"></translation>
-    </message>
-    <message>
-        <source>Fetching models...</source>
-        <translation type="unfinished"></translation>
-    </message>
-    <message>
-        <source>Use Default</source>
-        <translation type="unfinished"></translation>
-    </message>
-    <message>
-        <source>Select a Model</source>
-        <translation type="unfinished"></translation>
-    </message>
-    <message>
-        <source>Default</source>
-        <translation type="unfinished"></translation>
-    </message>
-    <message>
-        <source>Model download has started in the background.</source>
-        <translation type="unfinished"></translation>
-    </message>
-    <message>
-        <source>We STRONGLY suggest you to reset calibration.</source>
-        <translation type="unfinished"></translation>
-    </message>
-    <message>
-        <source>Would you like to do that now?</source>
-        <translation type="unfinished"></translation>
-    </message>
-    <message>
-        <source>Reset Calibration</source>
-        <translation type="unfinished">キャリブレーションリセット</translation>
-    </message>
-    <message>
-        <source>Driving Model Selector</source>
-        <translation type="unfinished"></translation>
-    </message>
-    <message>
-        <source>Warning: You are on a metered connection!</source>
-        <translation type="unfinished"></translation>
-    </message>
-    <message>
-        <source>Continue</source>
-        <translation type="unfinished">続ける</translation>
-    </message>
-    <message>
-        <source>on Metered</source>
-        <translation type="unfinished"></translation>
-    </message>
-    <message>
-        <source>Cancel</source>
-        <translation type="unfinished">キャンセル</translation>
-    </message>
-    <message>
-<<<<<<< HEAD
-        <source>Vision</source>
-        <translation type="unfinished"></translation>
-=======
-        <source>sunnypilot</source>
-        <translation>sunnypilot</translation>
->>>>>>> c2bd95c2
-    </message>
-    <message>
-        <source>Policy</source>
-        <translation type="unfinished"></translation>
+        <source>Search Branch</source>
+        <translation type="unfinished"></translation>
+    </message>
+    <message>
+        <source>Enter search keywords, or leave blank to list all branches.</source>
+        <translation type="unfinished"></translation>
+    </message>
+    <message>
+        <source>No branches found for keywords: %1</source>
+        <translation type="unfinished"></translation>
+    </message>
+    <message>
+        <source>Select a branch</source>
+        <translation type="unfinished">ブランチを選択</translation>
     </message>
 </context>
 <context>
@@ -2265,236 +1771,6 @@
         <source>PAIR</source>
         <translation type="unfinished">OK</translation>
     </message>
-<<<<<<< HEAD
-=======
-</context>
-<context>
-    <name>SidebarSP</name>
-    <message>
-        <source>DISABLED</source>
-        <translation type="unfinished"></translation>
-    </message>
-    <message>
-        <source>OFFLINE</source>
-        <translation type="unfinished">オフライン</translation>
-    </message>
-    <message>
-        <source>REGIST...</source>
-        <translation type="unfinished"></translation>
-    </message>
-    <message>
-        <source>ONLINE</source>
-        <translation type="unfinished">オンライン</translation>
-    </message>
-    <message>
-        <source>ERROR</source>
-        <translation type="unfinished">エラー</translation>
-    </message>
-    <message>
-        <source>SUNNYLINK</source>
-        <translation type="unfinished"></translation>
-    </message>
-</context>
-<context>
-    <name>SoftwarePanel</name>
->>>>>>> c2bd95c2
-    <message>
-        <source>Pair your GitHub account to grant your device sponsor benefits, including API access on sunnylink.</source>
-        <translation type="unfinished"></translation>
-    </message>
-    <message>
-        <source>sunnylink Dongle ID not found. This may be due to weak internet connection or sunnylink registration issue. Please reboot and try again.</source>
-        <translation type="unfinished"></translation>
-    </message>
-    <message>
-        <source>Not Sponsor</source>
-        <translation type="unfinished"></translation>
-    </message>
-    <message>
-        <source>Paired</source>
-        <translation type="unfinished"></translation>
-    </message>
-    <message>
-        <source>Not Paired</source>
-        <translation type="unfinished"></translation>
-    </message>
-    <message>
-        <source>THANKS ♥</source>
-        <translation type="unfinished"></translation>
-    </message>
-    <message>
-        <source>Backup Settings</source>
-        <translation type="unfinished"></translation>
-    </message>
-    <message>
-        <source>Are you sure you want to backup sunnypilot settings?</source>
-        <translation type="unfinished"></translation>
-    </message>
-    <message>
-        <source>Back Up</source>
-        <translation type="unfinished"></translation>
-    </message>
-    <message>
-        <source>Restore Settings</source>
-        <translation type="unfinished"></translation>
-    </message>
-    <message>
-        <source>Are you sure you want to restore the last backed up sunnypilot settings?</source>
-        <translation type="unfinished"></translation>
-    </message>
-    <message>
-        <source>Restore</source>
-        <translation type="unfinished"></translation>
-    </message>
-    <message>
-        <source>Backup in progress %1%</source>
-        <translation type="unfinished"></translation>
-    </message>
-    <message>
-        <source>Backup Failed</source>
-        <translation type="unfinished"></translation>
-    </message>
-    <message>
-        <source>Settings backup completed.</source>
-        <translation type="unfinished"></translation>
-    </message>
-    <message>
-        <source>Restore in progress %1%</source>
-        <translation type="unfinished"></translation>
-    </message>
-    <message>
-        <source>Restore Failed</source>
-        <translation type="unfinished"></translation>
-    </message>
-    <message>
-        <source>Unable to restore the settings, try again later.</source>
-        <translation type="unfinished"></translation>
-    </message>
-<<<<<<< HEAD
-=======
-</context>
-<context>
-    <name>SoftwarePanelSP</name>
-    <message>
-        <source>Search Branch</source>
-        <translation type="unfinished"></translation>
-    </message>
-    <message>
-        <source>Enter search keywords, or leave blank to list all branches.</source>
-        <translation type="unfinished"></translation>
-    </message>
-    <message>
-        <source>No branches found for keywords: %1</source>
-        <translation type="unfinished"></translation>
-    </message>
-    <message>
-        <source>Select a branch</source>
-        <translation type="unfinished">ブランチを選択</translation>
-    </message>
-</context>
-<context>
-    <name>SshControl</name>
->>>>>>> c2bd95c2
-    <message>
-        <source>Settings restored. Confirm to restart the interface.</source>
-        <translation type="unfinished"></translation>
-    </message>
-</context>
-<context>
-    <name>SunnylinkSponsorPopup</name>
-    <message>
-<<<<<<< HEAD
-        <source>Scan the QR code to login to your GitHub account</source>
-        <translation type="unfinished"></translation>
-=======
-        <source>Warning: This grants SSH access to all public keys in your GitHub settings. Never enter a GitHub username other than your own. A comma employee will NEVER ask you to add their GitHub username.</source>
-        <translation>警告: これは、GitHub の設定にあるすべての公開鍵への SSH アクセスを許可するものです。自分以外の GitHub のユーザー名を入力しないでください。commaのスタッフが GitHub のユーザー名を追加するようお願いすることはありません。</translation>
->>>>>>> c2bd95c2
-    </message>
-    <message>
-        <source>Follow the prompts to complete the pairing process</source>
-        <translation type="unfinished"></translation>
-    </message>
-    <message>
-<<<<<<< HEAD
-        <source>Re-enter the &quot;sunnylink&quot; panel to verify sponsorship status</source>
-        <translation type="unfinished"></translation>
-=======
-        <source>Enter your GitHub username</source>
-        <translation>GitHub のユーザー名を入力してください</translation>
->>>>>>> c2bd95c2
-    </message>
-    <message>
-        <source>If sponsorship status was not updated, please contact a moderator on Discord at https://discord.gg/sunnypilot</source>
-        <translation type="unfinished"></translation>
-    </message>
-    <message>
-        <source>Scan the QR code to visit sunnyhaibin&apos;s GitHub Sponsors page</source>
-        <translation type="unfinished"></translation>
-    </message>
-    <message>
-        <source>Choose your sponsorship tier and confirm your support</source>
-        <translation type="unfinished"></translation>
-    </message>
-    <message>
-        <source>Join our community on Discord at https://discord.gg/sunnypilot and reach out to a moderator to confirm your sponsor status</source>
-        <translation type="unfinished"></translation>
-    </message>
-    <message>
-        <source>Pair your GitHub account</source>
-        <translation type="unfinished"></translation>
-    </message>
-    <message>
-        <source>Early Access: Become a sunnypilot Sponsor</source>
-        <translation type="unfinished"></translation>
-    </message>
-</context>
-<context>
-    <name>SunnylinkPanel</name>
-    <message>
-        <source>This is the master switch, it will allow you to cutoff any sunnylink requests should you want to do that.</source>
-        <translation type="unfinished"></translation>
-    </message>
-    <message>
-        <source>Enable sunnylink</source>
-        <translation type="unfinished"></translation>
-    </message>
-    <message>
-        <source>🎉Welcome back! We&apos;re excited to see you&apos;ve enabled sunnylink again! 🚀</source>
-        <translation type="unfinished"></translation>
-    </message>
-    <message>
-        <source>👋Not going to lie, it&apos;s sad to see you disabled sunnylink 😢, but we&apos;ll be here when you&apos;re ready to come back 🎉.</source>
-        <translation type="unfinished"></translation>
-    </message>
-    <message>
-        <source>Device ID</source>
-        <translation type="unfinished"></translation>
-    </message>
-    <message>
-        <source>N/A</source>
-        <translation type="unfinished">該当なし</translation>
-    </message>
-    <message>
-        <source>Sponsor Status</source>
-        <translation type="unfinished"></translation>
-    </message>
-    <message>
-        <source>SPONSOR</source>
-        <translation type="unfinished"></translation>
-    </message>
-    <message>
-        <source>Become a sponsor of sunnypilot to get early access to sunnylink features when they become available.</source>
-        <translation type="unfinished"></translation>
-    </message>
-    <message>
-        <source>Pair GitHub Account</source>
-        <translation type="unfinished"></translation>
-    </message>
-    <message>
-        <source>PAIR</source>
-        <translation type="unfinished">OK</translation>
-    </message>
     <message>
         <source>Pair your GitHub account to grant your device sponsor benefits, including API access on sunnylink.</source>
         <translation type="unfinished"></translation>
