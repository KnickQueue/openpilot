--- conflicted
+++ resolved
@@ -811,20 +811,6 @@
     </message>
 </context>
 <context>
-<<<<<<< HEAD
-    <name>MaxTimeOffroad</name>
-    <message>
-        <source>Max Time Offroad</source>
-        <translation type="unfinished"></translation>
-    </message>
-    <message>
-        <source>Device is automatically turned off after a set time when the engine is turned off (off-road) after driving (on-road).</source>
-        <translation type="unfinished"></translation>
-    </message>
-    <message>
-        <source>s</source>
-        <translation type="unfinished"></translation>
-=======
     <name>MapWindowSP</name>
     <message>
         <source>Map Loading</source>
@@ -852,52 +838,6 @@
     <message>
         <source>s</source>
         <translation type="unfinished"></translation>
-    </message>
-    <message>
-        <source>m</source>
-        <translation type="unfinished">m</translation>
-    </message>
-    <message>
-        <source>hr</source>
-        <translation type="unfinished">hr</translation>
-    </message>
-    <message>
-        <source>Always On</source>
-        <translation type="unfinished"></translation>
-    </message>
-    <message>
-        <source>Immediate</source>
-        <translation type="unfinished"></translation>
-    </message>
-</context>
-<context>
-    <name>MonitoringPanel</name>
-    <message>
-        <source>Enable Hands on Wheel Monitoring</source>
-        <translation type="unfinished"></translation>
-    </message>
-    <message>
-        <source>Monitor and alert when driver is not keeping the hands on the steering wheel.</source>
-        <translation type="unfinished"></translation>
-    </message>
-</context>
-<context>
-    <name>MultiOptionDialog</name>
-    <message>
-        <source>Select</source>
-        <translation>Selecione</translation>
-    </message>
-    <message>
-        <source>Cancel</source>
-        <translation>Cancelar</translation>
-    </message>
-</context>
-<context>
-    <name>Networking</name>
-    <message>
-        <source>Advanced</source>
-        <translation>Avançado</translation>
->>>>>>> eb1b0d7d
     </message>
     <message>
         <source>m</source>
@@ -1618,8 +1558,6 @@
     <message>
         <source>sunnypilot supports Volkswagen MQB CC only platforms with this toggle enabled. Only enable this toggle if your car does not have ACC from the factory.</source>
         <translation type="unfinished"></translation>
-<<<<<<< HEAD
-=======
     </message>
     <message>
         <source>Start the car to check car compatibility</source>
@@ -1817,2968 +1755,1410 @@
     <message>
         <source>Custom Software</source>
         <translation>Software Customizado</translation>
->>>>>>> eb1b0d7d
+    </message>
+</context>
+<context>
+    <name>SetupWidget</name>
+    <message>
+        <source>Finish Setup</source>
+        <translation>Concluir</translation>
+    </message>
+    <message>
+        <source>Pair your device with comma connect (connect.comma.ai) and claim your comma prime offer.</source>
+        <translation>Pareie seu dispositivo com comma connect (connect.comma.ai) e reivindique sua oferta de comma prime.</translation>
+    </message>
+    <message>
+        <source>Pair device</source>
+        <translation>Parear dispositivo</translation>
+    </message>
+</context>
+<context>
+    <name>Sidebar</name>
+    <message>
+        <source>CONNECT</source>
+        <translation>CONEXÃO</translation>
+    </message>
+    <message>
+        <source>OFFLINE</source>
+        <translation>OFFLINE</translation>
+    </message>
+    <message>
+        <source>ONLINE</source>
+        <translation>ONLINE</translation>
+    </message>
+    <message>
+        <source>ERROR</source>
+        <translation>ERRO</translation>
+    </message>
+    <message>
+        <source>TEMP</source>
+        <translation>TEMP</translation>
+    </message>
+    <message>
+        <source>HIGH</source>
+        <translation>ALTA</translation>
+    </message>
+    <message>
+        <source>GOOD</source>
+        <translation>BOA</translation>
+    </message>
+    <message>
+        <source>OK</source>
+        <translation>OK</translation>
+    </message>
+    <message>
+        <source>VEHICLE</source>
+        <translation>VEÍCULO</translation>
+    </message>
+    <message>
+        <source>NO</source>
+        <translation>SEM</translation>
+    </message>
+    <message>
+        <source>PANDA</source>
+        <translation>PANDA</translation>
+    </message>
+    <message>
+        <source>GPS</source>
+        <translation>GPS</translation>
+    </message>
+    <message>
+        <source>SEARCH</source>
+        <translation>PROCURA</translation>
+    </message>
+    <message>
+        <source>--</source>
+        <translation>--</translation>
+    </message>
+    <message>
+        <source>Wi-Fi</source>
+        <translation>Wi-Fi</translation>
+    </message>
+    <message>
+        <source>ETH</source>
+        <translation>ETH</translation>
+    </message>
+    <message>
+        <source>2G</source>
+        <translation>2G</translation>
+    </message>
+    <message>
+        <source>3G</source>
+        <translation>3G</translation>
+    </message>
+    <message>
+        <source>LTE</source>
+        <translation>LTE</translation>
+    </message>
+    <message>
+        <source>5G</source>
+        <translation>5G</translation>
+    </message>
+</context>
+<context>
+    <name>SidebarSP</name>
+    <message>
+        <source>TEMP</source>
+        <translation type="unfinished">TEMP</translation>
+    </message>
+    <message>
+        <source>HIGH</source>
+        <translation type="unfinished">ALTA</translation>
+    </message>
+    <message>
+        <source>GOOD</source>
+        <translation type="unfinished">BOA</translation>
+    </message>
+    <message>
+        <source>OK</source>
+        <translation type="unfinished">OK</translation>
+    </message>
+    <message>
+        <source>DISABLED</source>
+        <translation type="unfinished"></translation>
+    </message>
+    <message>
+        <source>OFFLINE</source>
+        <translation type="unfinished">OFFLINE</translation>
+    </message>
+    <message>
+        <source>REGIST...</source>
+        <translation type="unfinished"></translation>
+    </message>
+    <message>
+        <source>ONLINE</source>
+        <translation type="unfinished">ONLINE</translation>
+    </message>
+    <message>
+        <source>ERROR</source>
+        <translation type="unfinished">ERRO</translation>
+    </message>
+    <message>
+        <source>SUNNYLINK</source>
+        <translation type="unfinished"></translation>
+    </message>
+</context>
+<context>
+    <name>SlcSettings</name>
+    <message>
+        <source>Auto</source>
+        <translation type="unfinished"></translation>
+    </message>
+    <message>
+        <source>User Confirm</source>
+        <translation type="unfinished"></translation>
+    </message>
+    <message>
+        <source>Engage Mode</source>
+        <translation type="unfinished"></translation>
+    </message>
+    <message>
+        <source>Default</source>
+        <translation type="unfinished"></translation>
+    </message>
+    <message>
+        <source>Fixed</source>
+        <translation type="unfinished"></translation>
+    </message>
+    <message>
+        <source>Percentage</source>
+        <translation type="unfinished"></translation>
+    </message>
+    <message>
+        <source>Limit Offset</source>
+        <translation type="unfinished"></translation>
+    </message>
+    <message>
+        <source>Set speed limit slightly higher than actual speed limit for a more natural drive.</source>
+        <translation type="unfinished"></translation>
+    </message>
+    <message>
+        <source>This platform defaults to &lt;b&gt;Auto&lt;/b&gt; mode. &lt;b&gt;User Confirm&lt;/b&gt; mode is not supported on this platform.</source>
+        <translation type="unfinished"></translation>
+    </message>
+    <message>
+        <source>Select the desired mode to set the cruising speed to the speed limit:</source>
+        <translation type="unfinished"></translation>
+    </message>
+    <message>
+        <source>Auto: Automatic speed adjustment on motorways based on speed limit data.</source>
+        <translation type="unfinished"></translation>
+    </message>
+    <message>
+        <source>User Confirm: Inform the driver to change set speed of Adaptive Cruise Control to help the driver stay within the speed limit.</source>
+        <translation type="unfinished"></translation>
+    </message>
+</context>
+<context>
+    <name>SoftwarePanel</name>
+    <message>
+        <source>Updates are only downloaded while the car is off.</source>
+        <translation>Atualizações baixadas durante o motor desligado.</translation>
+    </message>
+    <message>
+        <source>Current Version</source>
+        <translation>Versão Atual</translation>
+    </message>
+    <message>
+        <source>Download</source>
+        <translation>Download</translation>
+    </message>
+    <message>
+        <source>Install Update</source>
+        <translation>Instalar Atualização</translation>
+    </message>
+    <message>
+        <source>INSTALL</source>
+        <translation>INSTALAR</translation>
+    </message>
+    <message>
+        <source>Target Branch</source>
+        <translation>Alterar Branch</translation>
+    </message>
+    <message>
+        <source>SELECT</source>
+        <translation>SELECIONE</translation>
+    </message>
+    <message>
+        <source>Select a branch</source>
+        <translation>Selecione uma branch</translation>
+    </message>
+    <message>
+        <source>UNINSTALL</source>
+        <translation>REMOVER</translation>
+    </message>
+    <message>
+        <source>Uninstall %1</source>
+        <translation>Desinstalar o %1</translation>
+    </message>
+    <message>
+        <source>Are you sure you want to uninstall?</source>
+        <translation>Tem certeza que quer desinstalar?</translation>
+    </message>
+    <message>
+        <source>CHECK</source>
+        <translation>VERIFICAR</translation>
+    </message>
+    <message>
+        <source>Uninstall</source>
+        <translation>Desinstalar</translation>
+    </message>
+    <message>
+        <source>failed to check for update</source>
+        <translation>falha ao verificar por atualizações</translation>
+    </message>
+    <message>
+        <source>up to date, last checked %1</source>
+        <translation>atualizado, última verificação %1</translation>
+    </message>
+    <message>
+        <source>DOWNLOAD</source>
+        <translation>BAIXAR</translation>
+    </message>
+    <message>
+        <source>update available</source>
+        <translation>atualização disponível</translation>
+    </message>
+    <message>
+        <source>never</source>
+        <translation>nunca</translation>
+    </message>
+</context>
+<context>
+    <name>SoftwarePanelSP</name>
+    <message>
+        <source>Driving Model</source>
+        <translation type="unfinished"></translation>
+    </message>
+    <message>
+        <source>SELECT</source>
+        <translation type="unfinished">SELECIONE</translation>
+    </message>
+    <message>
+        <source>PENDING</source>
+        <translation type="unfinished"></translation>
+    </message>
+    <message>
+        <source>Downloading Driving model</source>
+        <translation type="unfinished"></translation>
+    </message>
+    <message>
+        <source>(CACHED)</source>
+        <translation type="unfinished"></translation>
+    </message>
+    <message>
+        <source>Driving model</source>
+        <translation type="unfinished"></translation>
+    </message>
+    <message>
+        <source>downloaded</source>
+        <translation type="unfinished"></translation>
+    </message>
+    <message>
+        <source>Downloading Navigation model</source>
+        <translation type="unfinished"></translation>
+    </message>
+    <message>
+        <source>Navigation model</source>
+        <translation type="unfinished"></translation>
+    </message>
+    <message>
+        <source>Downloading Metadata model</source>
+        <translation type="unfinished"></translation>
+    </message>
+    <message>
+        <source>Metadata model</source>
+        <translation type="unfinished"></translation>
+    </message>
+    <message>
+        <source>Downloads have failed, please try swapping the model!</source>
+        <translation type="unfinished"></translation>
+    </message>
+    <message>
+        <source>Failed:</source>
+        <translation type="unfinished"></translation>
+    </message>
+    <message>
+        <source>Fetching models...</source>
+        <translation type="unfinished"></translation>
+    </message>
+    <message>
+        <source>Select a Driving Model</source>
+        <translation type="unfinished"></translation>
+    </message>
+    <message>
+        <source>Download has started in the background.</source>
+        <translation type="unfinished"></translation>
+    </message>
+    <message>
+        <source>We STRONGLY suggest you to reset calibration. Would you like to do that now?</source>
+        <translation type="unfinished"></translation>
+    </message>
+    <message>
+        <source>Reset Calibration</source>
+        <translation type="unfinished">Reinicializar Calibragem</translation>
+    </message>
+    <message>
+        <source>Warning: You are on a metered connection!</source>
+        <translation type="unfinished"></translation>
+    </message>
+    <message>
+        <source>Continue</source>
+        <translation type="unfinished">Continuar</translation>
+    </message>
+    <message>
+        <source>on Metered</source>
+        <translation type="unfinished"></translation>
+    </message>
+</context>
+<context>
+    <name>SpeedLimitPolicySettings</name>
+    <message>
+        <source>Speed Limit Source Policy</source>
+        <translation type="unfinished"></translation>
+    </message>
+    <message>
+        <source>Nav</source>
+        <translation type="unfinished"></translation>
+    </message>
+    <message>
+        <source>Only</source>
+        <translation type="unfinished"></translation>
+    </message>
+    <message>
+        <source>Map</source>
+        <translation type="unfinished"></translation>
+    </message>
+    <message>
+        <source>Car</source>
+        <translation type="unfinished"></translation>
+    </message>
+    <message>
+        <source>First</source>
+        <translation type="unfinished"></translation>
+    </message>
+    <message>
+        <source>Select the precedence order of sources. Utilized by Speed Limit Control and Speed Limit Warning</source>
+        <translation type="unfinished"></translation>
+    </message>
+    <message>
+        <source>Nav Only: Data from Mapbox active navigation only.</source>
+        <translation type="unfinished"></translation>
+    </message>
+    <message>
+        <source>Map Only: Data from OpenStreetMap only.</source>
+        <translation type="unfinished"></translation>
+    </message>
+    <message>
+        <source>Car Only: Data from the car&apos;s built-in sources (if available).</source>
+        <translation type="unfinished"></translation>
+    </message>
+    <message>
+        <source>Nav First: Nav -&gt; Map -&gt; Car</source>
+        <translation type="unfinished"></translation>
+    </message>
+    <message>
+        <source>Map First: Map -&gt; Nav -&gt; Car</source>
+        <translation type="unfinished"></translation>
+    </message>
+    <message>
+        <source>Car First: Car -&gt; Nav -&gt; Map</source>
+        <translation type="unfinished"></translation>
+    </message>
+</context>
+<context>
+    <name>SpeedLimitValueOffset</name>
+    <message>
+        <source>km/h</source>
+        <translation type="unfinished">km/h</translation>
+    </message>
+    <message>
+        <source>mph</source>
+        <translation type="unfinished">mph</translation>
+    </message>
+</context>
+<context>
+    <name>SpeedLimitWarningSettings</name>
+    <message>
+        <source>Off</source>
+        <translation type="unfinished"></translation>
+    </message>
+    <message>
+        <source>Display</source>
+        <translation type="unfinished"></translation>
+    </message>
+    <message>
+        <source>Chime</source>
+        <translation type="unfinished"></translation>
+    </message>
+    <message>
+        <source>Speed Limit Warning</source>
+        <translation type="unfinished"></translation>
+    </message>
+    <message>
+        <source>Warning with speed limit flash</source>
+        <translation type="unfinished"></translation>
+    </message>
+    <message>
+        <source>When Speed Limit Warning is enabled, the speed limit sign will alert the driver when the cruising speed is faster than then speed limit plus the offset.</source>
+        <translation type="unfinished"></translation>
+    </message>
+    <message>
+        <source>Default</source>
+        <translation type="unfinished"></translation>
+    </message>
+    <message>
+        <source>Fixed</source>
+        <translation type="unfinished"></translation>
+    </message>
+    <message>
+        <source>Percentage</source>
+        <translation type="unfinished"></translation>
+    </message>
+    <message>
+        <source>Warning Offset</source>
+        <translation type="unfinished"></translation>
+    </message>
+    <message>
+        <source>Select the desired offset to warn the driver when the vehicle is driving faster than the speed limit.</source>
+        <translation type="unfinished"></translation>
+    </message>
+    <message>
+        <source>Off: When the cruising speed is faster than the speed limit plus the offset, there will be no warning.</source>
+        <translation type="unfinished"></translation>
+    </message>
+    <message>
+        <source>Display: The speed on the speed limit sign turns red to alert the driver when the cruising speed is faster than the speed limit plus the offset.</source>
+        <translation type="unfinished"></translation>
+    </message>
+    <message>
+        <source>Chime: The speed on the speed limit sign turns red and chimes to alert the driver when the cruising speed is faster than the speed limit plus the offset.</source>
+        <translation type="unfinished"></translation>
+    </message>
+</context>
+<context>
+    <name>SpeedLimitWarningValueOffset</name>
+    <message>
+        <source>N/A</source>
+        <translation type="unfinished">N/A</translation>
+    </message>
+    <message>
+        <source>km/h</source>
+        <translation type="unfinished">km/h</translation>
+    </message>
+    <message>
+        <source>mph</source>
+        <translation type="unfinished">mph</translation>
+    </message>
+</context>
+<context>
+    <name>SshControl</name>
+    <message>
+        <source>SSH Keys</source>
+        <translation>Chave SSH</translation>
+    </message>
+    <message>
+        <source>Warning: This grants SSH access to all public keys in your GitHub settings. Never enter a GitHub username other than your own. A comma employee will NEVER ask you to add their GitHub username.</source>
+        <translation>Aviso: isso concede acesso SSH a todas as chaves públicas nas configurações do GitHub. Nunca insira um nome de usuário do GitHub que não seja o seu. Um funcionário da comma NUNCA pedirá que você adicione seu nome de usuário do GitHub.</translation>
+    </message>
+    <message>
+        <source>ADD</source>
+        <translation>ADICIONAR</translation>
+    </message>
+    <message>
+        <source>Enter your GitHub username</source>
+        <translation>Insira seu nome de usuário do GitHub</translation>
+    </message>
+    <message>
+        <source>LOADING</source>
+        <translation>CARREGANDO</translation>
+    </message>
+    <message>
+        <source>REMOVE</source>
+        <translation>REMOVER</translation>
+    </message>
+    <message>
+        <source>Username &apos;%1&apos; has no keys on GitHub</source>
+        <translation>Usuário &quot;%1” não possui chaves no GitHub</translation>
+    </message>
+    <message>
+        <source>Request timed out</source>
+        <translation>A solicitação expirou</translation>
+    </message>
+    <message>
+        <source>Username &apos;%1&apos; doesn&apos;t exist on GitHub</source>
+        <translation>Usuário &apos;%1&apos; não existe no GitHub</translation>
+    </message>
+</context>
+<context>
+    <name>SshToggle</name>
+    <message>
+        <source>Enable SSH</source>
+        <translation>Habilitar SSH</translation>
+    </message>
+</context>
+<context>
+    <name>SunnylinkPanel</name>
+    <message>
+        <source>Enable sunnylink</source>
+        <translation type="unfinished"></translation>
+    </message>
+    <message>
+        <source>Device ID </source>
+        <translation type="unfinished"></translation>
+    </message>
+    <message>
+        <source>N/A</source>
+        <translation type="unfinished">N/A</translation>
+    </message>
+    <message>
+        <source>This is the master switch, it will allow you to cutoff any sunnylink requests should you want to do that.</source>
+        <translation type="unfinished"></translation>
+    </message>
+    <message>
+        <source>🎉Welcome back! We&apos;re excited to see you&apos;ve enabled sunnylink again! 🚀</source>
+        <translation type="unfinished"></translation>
+    </message>
+    <message>
+        <source>👋Not going to lie, it&apos;s sad to see you disabled sunnylink 😢, but we&apos;ll be here when you&apos;re ready to come back 🎉.</source>
+        <translation type="unfinished"></translation>
+    </message>
+    <message>
+        <source>Sponsor Status</source>
+        <translation type="unfinished"></translation>
+    </message>
+    <message>
+        <source>SPONSOR</source>
+        <translation type="unfinished"></translation>
+    </message>
+    <message>
+        <source>Become a sponsor of sunnypilot to get early access to sunnylink features when they become available.</source>
+        <translation type="unfinished"></translation>
+    </message>
+    <message>
+        <source>Pair GitHub Account</source>
+        <translation type="unfinished"></translation>
+    </message>
+    <message>
+        <source>PAIR</source>
+        <translation type="unfinished">PAREAR</translation>
+    </message>
+    <message>
+        <source>Pair your GitHub account to grant your device sponsor benefits, including API access on sunnylink.</source>
+        <translation type="unfinished"></translation>
+    </message>
+    <message>
+        <source>sunnylink Dongle ID not found. This may be due to weak internet connection or sunnylink registration issue. Please reboot and try again.</source>
+        <translation type="unfinished"></translation>
+    </message>
+    <message>
+        <source>Manage Settings</source>
+        <translation type="unfinished"></translation>
+    </message>
+    <message>
+        <source>Backup Settings</source>
+        <translation type="unfinished"></translation>
+    </message>
+    <message>
+        <source>Are you sure you want to backup sunnypilot settings?</source>
+        <translation type="unfinished"></translation>
+    </message>
+    <message>
+        <source>Back Up</source>
+        <translation type="unfinished"></translation>
+    </message>
+    <message>
+        <source>Restore Settings</source>
+        <translation type="unfinished"></translation>
+    </message>
+    <message>
+        <source>Are you sure you want to restore the last backed up sunnypilot settings?</source>
+        <translation type="unfinished"></translation>
+    </message>
+    <message>
+        <source>Restore</source>
+        <translation type="unfinished"></translation>
+    </message>
+    <message>
+        <source>THANKS</source>
+        <translation type="unfinished"></translation>
+    </message>
+    <message>
+        <source>Not Sponsor</source>
+        <translation type="unfinished"></translation>
+    </message>
+    <message>
+        <source>Paired</source>
+        <translation type="unfinished"></translation>
+    </message>
+    <message>
+        <source>Not Paired</source>
+        <translation type="unfinished"></translation>
+    </message>
+    <message>
+        <source>Backing up...</source>
+        <translation type="unfinished"></translation>
+    </message>
+    <message>
+        <source>Restoring...</source>
+        <translation type="unfinished"></translation>
+    </message>
+</context>
+<context>
+    <name>SunnylinkSponsorPopup</name>
+    <message>
+        <source>Scan the QR code to login to your GitHub account</source>
+        <translation type="unfinished"></translation>
+    </message>
+    <message>
+        <source>Follow the prompts to complete the pairing process</source>
+        <translation type="unfinished"></translation>
+    </message>
+    <message>
+        <source>Re-enter the &quot;sunnylink&quot; panel to verify sponsorship status</source>
+        <translation type="unfinished"></translation>
+    </message>
+    <message>
+        <source>If sponsorship status was not updated, please contact a moderator on Discord at https://discord.gg/sunnypilot</source>
+        <translation type="unfinished"></translation>
+    </message>
+    <message>
+        <source>Scan the QR code to visit sunnyhaibin&apos;s GitHub Sponsors page</source>
+        <translation type="unfinished"></translation>
+    </message>
+    <message>
+        <source>Choose your sponsorship tier and confirm your support</source>
+        <translation type="unfinished"></translation>
+    </message>
+    <message>
+        <source>Join our community on Discord at https://discord.gg/sunnypilot and reach out to a moderator to confirm your sponsor status</source>
+        <translation type="unfinished"></translation>
+    </message>
+    <message>
+        <source>Pair your GitHub account</source>
+        <translation type="unfinished"></translation>
+    </message>
+    <message>
+        <source>Early Access: Become a sunnypilot Sponsor</source>
+        <translation type="unfinished"></translation>
+    </message>
+</context>
+<context>
+    <name>SunnypilotPanel</name>
+    <message>
+        <source>Enable M.A.D.S.</source>
+        <translation type="unfinished"></translation>
+    </message>
+    <message>
+        <source>Enable the beloved M.A.D.S. feature. Disable toggle to revert back to stock openpilot engagement/disengagement.</source>
+        <translation type="unfinished"></translation>
+    </message>
+    <message>
+        <source>Laneless for Curves in &quot;Auto&quot; Mode</source>
+        <translation type="unfinished"></translation>
+    </message>
+    <message>
+        <source>While in Auto Lane, switch to Laneless for current/future curves.</source>
+        <translation type="unfinished"></translation>
+    </message>
+    <message>
+        <source>Speed Limit Control (SLC)</source>
+        <translation type="unfinished"></translation>
+    </message>
+    <message>
+        <source>When you engage ACC, you will be prompted to set the cruising speed to the speed limit of the road adjusted by the Offset and Source Policy specified, or the current driving speed. The maximum cruising speed will always be the MAX set speed.</source>
+        <translation type="unfinished"></translation>
+    </message>
+    <message>
+        <source>Enable Vision-based Turn Speed Control (V-TSC)</source>
+        <translation type="unfinished"></translation>
+    </message>
+    <message>
+        <source>Use vision path predictions to estimate the appropriate speed to drive through turns ahead.</source>
+        <translation type="unfinished"></translation>
+    </message>
+    <message>
+        <source>Enable Map Data Turn Speed Control (M-TSC) (Beta)</source>
+        <translation type="unfinished"></translation>
+    </message>
+    <message>
+        <source>Use curvature information from map data to define speed limits to take turns ahead.</source>
+        <translation type="unfinished"></translation>
+    </message>
+    <message>
+        <source>ACC +/-: Long Press Reverse</source>
+        <translation type="unfinished"></translation>
+    </message>
+    <message>
+        <source>Change the ACC +/- buttons behavior with cruise speed change in sunnypilot.</source>
+        <translation type="unfinished"></translation>
+    </message>
+    <message>
+        <source>Disabled (Stock): Short=1, Long = 5 (imperial) / 10 (metric)</source>
+        <translation type="unfinished"></translation>
+    </message>
+    <message>
+        <source>Enabled: Short = 5 (imperial) / 10 (metric), Long=1</source>
+        <translation type="unfinished"></translation>
+    </message>
+    <message>
+        <source>Custom Offsets</source>
+        <translation type="unfinished"></translation>
+    </message>
+    <message>
+        <source>Neural Network Lateral Control (NNLC)</source>
+        <translation type="unfinished"></translation>
+    </message>
+    <message>
+        <source>Enforce Torque Lateral Control</source>
+        <translation type="unfinished"></translation>
+    </message>
+    <message>
+        <source>Enable this to enforce sunnypilot to steer with Torque lateral control.</source>
+        <translation type="unfinished"></translation>
+    </message>
+    <message>
+        <source>Enable Self-Tune</source>
+        <translation type="unfinished"></translation>
+    </message>
+    <message>
+        <source>Enables self-tune for Torque lateral control for platforms that do not use Torque lateral control by default.</source>
+        <translation type="unfinished"></translation>
+    </message>
+    <message>
+        <source>Less Restrict Settings for Self-Tune (Beta)</source>
+        <translation type="unfinished"></translation>
+    </message>
+    <message>
+        <source>Less strict settings when using Self-Tune. This allows torqued to be more forgiving when learning values.</source>
+        <translation type="unfinished"></translation>
+    </message>
+    <message>
+        <source>Enable Custom Tuning</source>
+        <translation type="unfinished"></translation>
+    </message>
+    <message>
+        <source>Enables custom tuning for Torque lateral control. Modifying FRICTION and LAT_ACCEL_FACTOR below will override the offline values indicated in the YAML files within &quot;selfdrive/torque_data&quot;. The values will also be used live when &quot;Override Self-Tune&quot; toggle is enabled.</source>
+        <translation type="unfinished"></translation>
+    </message>
+    <message>
+        <source>Manual Real-Time Tuning</source>
+        <translation type="unfinished"></translation>
+    </message>
+    <message>
+        <source>Enforces the torque lateral controller to use the fixed values instead of the learned values from Self-Tune. Enabling this toggle overrides Self-Tune values.</source>
+        <translation type="unfinished"></translation>
+    </message>
+    <message>
+        <source>Quiet Drive 🤫</source>
+        <translation type="unfinished"></translation>
+    </message>
+    <message>
+        <source>sunnypilot will display alerts but only play the most important warning sounds. This feature can be toggled while the car is on.</source>
+        <translation type="unfinished"></translation>
+    </message>
+    <message>
+        <source>Green Traffic Light Chime (Beta)</source>
+        <translation type="unfinished"></translation>
+    </message>
+    <message>
+        <source>A chime will play when the traffic light you are waiting for turns green and you have no vehicle in front of you. If you are waiting behind another vehicle, the chime will play once the vehicle advances unless ACC is engaged.</source>
+        <translation type="unfinished"></translation>
+    </message>
+    <message>
+        <source>Note: This chime is only designed as a notification. It is the driver&apos;s responsibility to observe their environment and make decisions accordingly.</source>
+        <translation type="unfinished"></translation>
+    </message>
+    <message>
+        <source>Lead Vehicle Departure Alert</source>
+        <translation type="unfinished"></translation>
+    </message>
+    <message>
+        <source>Enable this will notify when the leading vehicle drives away.</source>
+        <translation type="unfinished"></translation>
+    </message>
+    <message>
+        <source>Customize M.A.D.S.</source>
+        <translation type="unfinished"></translation>
+    </message>
+    <message>
+        <source>Customize Lane Change</source>
+        <translation type="unfinished"></translation>
+    </message>
+    <message>
+        <source>Customize Offsets</source>
+        <translation type="unfinished"></translation>
+    </message>
+    <message>
+        <source>Customize Speed Limit Control</source>
+        <translation type="unfinished"></translation>
+    </message>
+    <message>
+        <source>Customize Warning</source>
+        <translation type="unfinished"></translation>
+    </message>
+    <message>
+        <source>Customize Source</source>
+        <translation type="unfinished"></translation>
+    </message>
+    <message>
+        <source>Laneful</source>
+        <translation type="unfinished"></translation>
+    </message>
+    <message>
+        <source>Laneless</source>
+        <translation type="unfinished"></translation>
+    </message>
+    <message>
+        <source>Auto</source>
+        <translation type="unfinished"></translation>
+    </message>
+    <message>
+        <source>Dynamic Lane Profile</source>
+        <translation type="unfinished"></translation>
+    </message>
+    <message>
+        <source>Speed Limit Assist</source>
+        <translation type="unfinished"></translation>
+    </message>
+    <message>
+        <source>Real-time and Offline</source>
+        <translation type="unfinished"></translation>
+    </message>
+    <message>
+        <source>Offline Only</source>
+        <translation type="unfinished"></translation>
+    </message>
+    <message>
+        <source>Dynamic Lane Profile is not available with the current Driving Model</source>
+        <translation type="unfinished"></translation>
+    </message>
+    <message>
+        <source>Custom Offsets is not available with the current Driving Model</source>
+        <translation type="unfinished"></translation>
+    </message>
+    <message>
+        <source>NNLC is currently not available on this platform.</source>
+        <translation type="unfinished"></translation>
+    </message>
+    <message>
+        <source>Match: &quot;Exact&quot; is ideal, but &quot;Fuzzy&quot; is fine too. Reach out to the sunnypilot team in the following channel at the sunnypilot Discord server if there are any issues: </source>
+        <translation type="unfinished"></translation>
     </message>
     <message>
         <source>Start the car to check car compatibility</source>
         <translation type="unfinished"></translation>
     </message>
     <message>
-        <source>This platform is already supported, therefore no need to enable this toggle</source>
-        <translation type="unfinished"></translation>
-    </message>
-    <message>
-        <source>This platform is not supported</source>
-        <translation type="unfinished"></translation>
-    </message>
-    <message>
-        <source>This platform can be supported</source>
-        <translation type="unfinished"></translation>
-    </message>
-    <message>
-        <source>sunnypilot will use debugging CAN messages to receive unfiltered BSM signals, allowing detection of more objects.</source>
-        <translation type="unfinished"></translation>
-    </message>
-    <message>
-        <source>Tested on RAV4 TSS1, Lexus LSS1, Toyota TSS1/1.5, and Prius TSS2.</source>
-        <translation type="unfinished"></translation>
-    </message>
-</context>
-<context>
-    <name>SettingsWindow</name>
-    <message>
-        <source>×</source>
-        <translation>×</translation>
-    </message>
-    <message>
-        <source>Device</source>
-        <translation>Dispositivo</translation>
-    </message>
-    <message>
-        <source>Network</source>
-        <translation>Rede</translation>
-    </message>
-    <message>
-        <source>Toggles</source>
-        <translation>Ajustes</translation>
-    </message>
-    <message>
-        <source>Software</source>
-        <translation>Software</translation>
-    </message>
-</context>
-<context>
-    <name>SettingsWindowSP</name>
-    <message>
-        <source>×</source>
-        <translation type="unfinished">×</translation>
-    </message>
-    <message>
-        <source>Device</source>
-        <translation type="unfinished">Dispositivo</translation>
-    </message>
-    <message>
-        <source>Network</source>
-        <translation type="unfinished">Rede</translation>
-    </message>
-    <message>
-        <source>sunnylink</source>
-        <translation type="unfinished"></translation>
-    </message>
-    <message>
-        <source>Toggles</source>
-        <translation type="unfinished">Ajustes</translation>
-    </message>
-    <message>
-        <source>Software</source>
-        <translation type="unfinished">Software</translation>
-    </message>
-    <message>
-        <source>sunnypilot</source>
-        <translation type="unfinished"></translation>
-    </message>
-    <message>
-        <source>OSM</source>
-        <translation type="unfinished"></translation>
-    </message>
-    <message>
-        <source>Monitoring</source>
-        <translation type="unfinished"></translation>
-    </message>
-    <message>
-        <source>Visuals</source>
-        <translation type="unfinished"></translation>
-    </message>
-    <message>
-        <source>Display</source>
-        <translation type="unfinished"></translation>
-    </message>
-    <message>
-        <source>Trips</source>
-        <translation type="unfinished"></translation>
-    </message>
-    <message>
-        <source>Vehicle</source>
-        <translation type="unfinished"></translation>
-    </message>
-</context>
-<context>
-    <name>Setup</name>
-    <message>
-        <source>WARNING: Low Voltage</source>
-        <translation>ALERTA: Baixa Voltagem</translation>
-    </message>
-    <message>
-        <source>Power your device in a car with a harness or proceed at your own risk.</source>
-        <translation>Ligue seu dispositivo em um carro com um chicote ou prossiga por sua conta e risco.</translation>
-    </message>
-    <message>
-        <source>Power off</source>
-        <translation>Desligar</translation>
-    </message>
-    <message>
-        <source>Continue</source>
-        <translation>Continuar</translation>
-    </message>
-    <message>
-        <source>Getting Started</source>
-        <translation>Começando</translation>
-    </message>
-    <message>
-        <source>Before we get on the road, let’s finish installation and cover some details.</source>
-        <translation>Antes de pegarmos a estrada, vamos terminar a instalação e cobrir alguns detalhes.</translation>
+        <source>NNLC Not Loaded</source>
+        <translation type="unfinished"></translation>
+    </message>
+    <message>
+        <source>NNLC Loaded</source>
+        <translation type="unfinished"></translation>
+    </message>
+    <message>
+        <source>Fuzzy</source>
+        <translation type="unfinished"></translation>
+    </message>
+    <message>
+        <source>Exact</source>
+        <translation type="unfinished"></translation>
+    </message>
+    <message>
+        <source>Reach out to the sunnypilot team in the following channel at the sunnypilot Discord server and donate logs to get NNLC loaded for your car: </source>
+        <translation type="unfinished"></translation>
+    </message>
+    <message>
+        <source>Match</source>
+        <translation type="unfinished"></translation>
+    </message>
+    <message>
+        <source>Formerly known as &lt;b&gt;&quot;NNFF&quot;&lt;/b&gt;, this replaces the lateral &lt;b&gt;&quot;torque&quot;&lt;/b&gt; controller, with one using a neural network trained on each car&apos;s (actually, each separate EPS firmware) driving data for increased controls accuracy.</source>
+        <translation type="unfinished"></translation>
+    </message>
+    <message>
+        <source>Reach out to the sunnypilot team in the following channel at the sunnypilot Discord server with feedback, or to provide log data for your car if your car is currently unsupported: </source>
+        <translation type="unfinished"></translation>
+    </message>
+    <message>
+        <source>Add custom offsets to Camera and Path in sunnypilot.</source>
+        <translation type="unfinished"></translation>
+    </message>
+    <message>
+        <source>Default is Laneless. In Auto mode, sunnnypilot dynamically chooses between Laneline or Laneless model based on lane recognition confidence level on road and certain conditions.</source>
+        <translation type="unfinished"></translation>
+    </message>
+</context>
+<context>
+    <name>TermsPage</name>
+    <message>
+        <source>Terms &amp; Conditions</source>
+        <translation>Termos &amp; Condições</translation>
+    </message>
+    <message>
+        <source>Decline</source>
+        <translation>Declinar</translation>
+    </message>
+    <message>
+        <source>Scroll to accept</source>
+        <translation>Role a tela para aceitar</translation>
+    </message>
+    <message>
+        <source>Agree</source>
+        <translation>Concordo</translation>
+    </message>
+</context>
+<context>
+    <name>TermsPageSP</name>
+    <message>
+        <source>Terms &amp; Conditions</source>
+        <translation type="unfinished">Termos &amp; Condições</translation>
+    </message>
+    <message>
+        <source>Decline</source>
+        <translation type="unfinished">Declinar</translation>
+    </message>
+    <message>
+        <source>Scroll to accept</source>
+        <translation type="unfinished">Role a tela para aceitar</translation>
+    </message>
+</context>
+<context>
+    <name>TogglesPanel</name>
+    <message>
+        <source>Enable openpilot</source>
+        <translation type="vanished">Ativar openpilot</translation>
+    </message>
+    <message>
+        <source>Use the openpilot system for adaptive cruise control and lane keep driver assistance. Your attention is required at all times to use this feature. Changing this setting takes effect when the car is powered off.</source>
+        <translation type="vanished">Use o sistema openpilot para controle de cruzeiro adaptativo e assistência ao motorista de manutenção de faixa. Sua atenção é necessária o tempo todo para usar esse recurso. A alteração desta configuração tem efeito quando o carro é desligado.</translation>
+    </message>
+    <message>
+        <source>Enable Lane Departure Warnings</source>
+        <translation>Ativar Avisos de Saída de Faixa</translation>
+    </message>
+    <message>
+        <source>Receive alerts to steer back into the lane when your vehicle drifts over a detected lane line without a turn signal activated while driving over 31 mph (50 km/h).</source>
+        <translation>Receba alertas para voltar para a pista se o seu veículo sair da faixa e a seta não tiver sido acionada previamente quando em velocidades superiores a 50 km/h.</translation>
+    </message>
+    <message>
+        <source>Use Metric System</source>
+        <translation>Usar Sistema Métrico</translation>
+    </message>
+    <message>
+        <source>Display speed in km/h instead of mph.</source>
+        <translation>Exibir velocidade em km/h invés de mph.</translation>
+    </message>
+    <message>
+        <source>Record and Upload Driver Camera</source>
+        <translation>Gravar e Upload Câmera Motorista</translation>
+    </message>
+    <message>
+        <source>Upload data from the driver facing camera and help improve the driver monitoring algorithm.</source>
+        <translation>Upload dados da câmera voltada para o motorista e ajude a melhorar o algoritmo de monitoramentor.</translation>
+    </message>
+    <message>
+        <source>Disengage on Accelerator Pedal</source>
+        <translation>Desacionar com Pedal do Acelerador</translation>
+    </message>
+    <message>
+        <source>When enabled, pressing the accelerator pedal will disengage openpilot.</source>
+        <translation>Quando ativado, pressionar o pedal do acelerador desacionará o openpilot.</translation>
+    </message>
+    <message>
+        <source>Show ETA in 24h Format</source>
+        <translation type="vanished">Mostrar ETA em Formato 24h</translation>
+    </message>
+    <message>
+        <source>Use 24h format instead of am/pm</source>
+        <translation type="vanished">Use o formato 24h em vez de am/pm</translation>
+    </message>
+    <message>
+        <source>Show Map on Left Side of UI</source>
+        <translation type="vanished">Exibir Mapa no Lado Esquerdo</translation>
+    </message>
+    <message>
+        <source>Show map on left side when in split screen view.</source>
+        <translation type="vanished">Exibir mapa do lado esquerdo quando a tela for dividida.</translation>
+    </message>
+    <message>
+        <source>Experimental Mode</source>
+        <translation>Modo Experimental</translation>
+    </message>
+    <message>
+        <source>openpilot defaults to driving in &lt;b&gt;chill mode&lt;/b&gt;. Experimental mode enables &lt;b&gt;alpha-level features&lt;/b&gt; that aren&apos;t ready for chill mode. Experimental features are listed below:</source>
+        <translation>openpilot por padrão funciona em &lt;b&gt;modo chill&lt;/b&gt;. modo Experimental ativa &lt;b&gt;recursos de nível-embrionário&lt;/b&gt; que não estão prontos para o modo chill. Recursos experimentais estão listados abaixo:</translation>
+    </message>
+    <message>
+        <source>Let the driving model control the gas and brakes. openpilot will drive as it thinks a human would, including stopping for red lights and stop signs. Since the driving model decides the speed to drive, the set speed will only act as an upper bound. This is an alpha quality feature; mistakes should be expected.</source>
+        <translation>Deixe o modelo de IA controlar o acelerador e os freios. O openpilot irá dirigir como pensa que um humano faria, incluindo parar em sinais vermelhos e sinais de parada. Uma vez que o modelo de condução decide a velocidade a conduzir, a velocidade definida apenas funcionará como um limite superior. Este é um recurso de qualidade embrionária; erros devem ser esperados.</translation>
+    </message>
+    <message>
+        <source>New Driving Visualization</source>
+        <translation>Nova Visualização de Condução</translation>
+    </message>
+    <message>
+        <source>Experimental mode is currently unavailable on this car since the car&apos;s stock ACC is used for longitudinal control.</source>
+        <translation>O modo Experimental está atualmente indisponível para este carro já que o ACC original do carro é usado para controle longitudinal.</translation>
+    </message>
+    <message>
+        <source>openpilot longitudinal control may come in a future update.</source>
+        <translation>O controle longitudinal openpilot poderá vir em uma atualização futura.</translation>
+    </message>
+    <message>
+        <source>openpilot Longitudinal Control (Alpha)</source>
+        <translation>Controle Longitudinal openpilot (Embrionário)</translation>
+    </message>
+    <message>
+        <source>WARNING: openpilot longitudinal control is in alpha for this car and will disable Automatic Emergency Braking (AEB).</source>
+        <translation>AVISO: o controle longitudinal openpilot está em estado embrionário para este carro e desativará a Frenagem Automática de Emergência (AEB).</translation>
+    </message>
+    <message>
+        <source>On this car, openpilot defaults to the car&apos;s built-in ACC instead of openpilot&apos;s longitudinal control. Enable this to switch to openpilot longitudinal control. Enabling Experimental mode is recommended when enabling openpilot longitudinal control alpha.</source>
+        <translation>Neste carro, o openpilot tem como padrão o ACC embutido do carro em vez do controle longitudinal do openpilot. Habilite isso para alternar para o controle longitudinal openpilot. Recomenda-se ativar o modo Experimental ao ativar o embrionário controle longitudinal openpilot.</translation>
+    </message>
+    <message>
+        <source>Aggressive</source>
+        <translation>Disputa</translation>
+    </message>
+    <message>
+        <source>Standard</source>
+        <translation>Neutro</translation>
+    </message>
+    <message>
+        <source>Relaxed</source>
+        <translation>Calmo</translation>
+    </message>
+    <message>
+        <source>Driving Personality</source>
+        <translation>Temperamento de Direção</translation>
+    </message>
+    <message>
+        <source>An alpha version of openpilot longitudinal control can be tested, along with Experimental mode, on non-release branches.</source>
+        <translation>Uma versão embrionária do controle longitudinal openpilot pode ser testada em conjunto com o modo Experimental, em branches que não sejam de produção.</translation>
+    </message>
+    <message>
+        <source>Enable the openpilot longitudinal control (alpha) toggle to allow Experimental mode.</source>
+        <translation>Habilite o controle longitudinal (embrionário) openpilot para permitir o modo Experimental.</translation>
+    </message>
+    <message>
+        <source>End-to-End Longitudinal Control</source>
+        <translation>Controle Longitudinal de Ponta a Ponta</translation>
+    </message>
+    <message>
+        <source>Standard is recommended. In aggressive mode, openpilot will follow lead cars closer and be more aggressive with the gas and brake. In relaxed mode openpilot will stay further away from lead cars. On supported cars, you can cycle through these personalities with your steering wheel distance button.</source>
+        <translation>Neutro é o recomendado. No modo disputa o openpilot seguirá o carro da frente mais de perto e será mais agressivo com a aceleração e frenagem. No modo calmo o openpilot se manterá mais longe do carro da frente. Em carros compatíveis, você pode alternar esses temperamentos com o botão de distância do volante.</translation>
+    </message>
+    <message>
+        <source>The driving visualization will transition to the road-facing wide-angle camera at low speeds to better show some turns. The Experimental mode logo will also be shown in the top right corner.</source>
+        <translation>A visualização de condução fará a transição para a câmera grande angular voltada para a estrada em baixas velocidades para mostrar melhor algumas curvas. O logotipo do modo Experimental também será mostrado no canto superior direito.</translation>
+    </message>
+    <message>
+        <source>Always-On Driver Monitoring</source>
+        <translation>Monitoramento do Motorista Sempre Ativo</translation>
+    </message>
+    <message>
+        <source>Enable driver monitoring even when openpilot is not engaged.</source>
+        <translation>Habilite o monitoramento do motorista mesmo quando o openpilot não estiver acionado.</translation>
+    </message>
+    <message>
+        <source>Enable sunnypilot</source>
+        <translation type="unfinished"></translation>
+    </message>
+    <message>
+        <source>Use the sunnypilot system for adaptive cruise control and lane keep driver assistance. Your attention is required at all times to use this feature. Changing this setting takes effect when the car is powered off.</source>
+        <translation type="unfinished"></translation>
+    </message>
+</context>
+<context>
+    <name>TogglesPanelSP</name>
+    <message>
+        <source>Enable sunnypilot</source>
+        <translation type="unfinished"></translation>
+    </message>
+    <message>
+        <source>Use the sunnypilot system for adaptive cruise control and lane keep driver assistance. Your attention is required at all times to use this feature. Changing this setting takes effect when the car is powered off.</source>
+        <translation type="unfinished"></translation>
+    </message>
+    <message>
+        <source>openpilot Longitudinal Control (Alpha)</source>
+        <translation type="unfinished">Controle Longitudinal openpilot (Embrionário)</translation>
+    </message>
+    <message>
+        <source>WARNING: sunnypilot longitudinal control is in alpha for this car and will disable Automatic Emergency Braking (AEB).</source>
+        <translation type="unfinished"></translation>
+    </message>
+    <message>
+        <source>On this car, sunnypilot defaults to the car&apos;s built-in ACC instead of openpilot&apos;s longitudinal control. Enable this to switch to sunnypilot longitudinal control. Enabling Experimental mode is recommended when enabling sunnypilot longitudinal control alpha.</source>
+        <translation type="unfinished"></translation>
+    </message>
+    <message>
+        <source>Custom Stock Longitudinal Control</source>
+        <translation type="unfinished"></translation>
+    </message>
+    <message>
+        <source>When enabled, sunnypilot will attempt to control stock longitudinal control with ACC button presses.
+This feature must be used along with SLC, and/or V-TSC, and/or M-TSC.</source>
+        <translation type="unfinished"></translation>
+    </message>
+    <message>
+        <source>Experimental Mode</source>
+        <translation type="unfinished">Modo Experimental</translation>
+    </message>
+    <message>
+        <source>Enable Dynamic Experimental Control</source>
+        <translation type="unfinished"></translation>
+    </message>
+    <message>
+        <source>Enable toggle to allow the model to determine when to use sunnypilot ACC or sunnypilot End to End Longitudinal.</source>
+        <translation type="unfinished"></translation>
+    </message>
+    <message>
+        <source>Enable Dynamic Personality</source>
+        <translation type="unfinished"></translation>
+    </message>
+    <message>
+        <source>Enable this to allow sunnypilot to dynamically adjust following distance and reaction based on your &quot;Driving Personality&quot; setting. Instead of predefined settings for each personality, every personality now adapts dynamically according to your speed and the distance to the lead car.</source>
+        <translation type="unfinished"></translation>
+    </message>
+    <message>
+        <source>Disengage on Accelerator Pedal</source>
+        <translation type="unfinished">Desacionar com Pedal do Acelerador</translation>
+    </message>
+    <message>
+        <source>When enabled, pressing the accelerator pedal will disengage openpilot.</source>
+        <translation type="unfinished">Quando ativado, pressionar o pedal do acelerador desacionará o openpilot.</translation>
+    </message>
+    <message>
+        <source>Enable Lane Departure Warnings</source>
+        <translation type="unfinished">Ativar Avisos de Saída de Faixa</translation>
+    </message>
+    <message>
+        <source>Receive alerts to steer back into the lane when your vehicle drifts over a detected lane line without a turn signal activated while driving over 31 mph (50 km/h).</source>
+        <translation type="unfinished">Receba alertas para voltar para a pista se o seu veículo sair da faixa e a seta não tiver sido acionada previamente quando em velocidades superiores a 50 km/h.</translation>
+    </message>
+    <message>
+        <source>Always-On Driver Monitoring</source>
+        <translation type="unfinished">Monitoramento do Motorista Sempre Ativo</translation>
+    </message>
+    <message>
+        <source>Enable driver monitoring even when sunnypilot is not engaged.</source>
+        <translation type="unfinished"></translation>
+    </message>
+    <message>
+        <source>Record and Upload Driver Camera</source>
+        <translation type="unfinished">Gravar e Upload Câmera Motorista</translation>
+    </message>
+    <message>
+        <source>Upload data from the driver facing camera and help improve the driver monitoring algorithm.</source>
+        <translation type="unfinished">Upload dados da câmera voltada para o motorista e ajude a melhorar o algoritmo de monitoramentor.</translation>
+    </message>
+    <message>
+        <source>Disable Onroad Uploads</source>
+        <translation type="unfinished"></translation>
+    </message>
+    <message>
+        <source>Disable uploads completely when onroad. Necessary to avoid high data usage when connected to Wi-Fi hotspot. Turn on this feature if you are looking to utilize map-based features, such as Speed Limit Control (SLC) and Map-based Turn Speed Control (MTSC).</source>
+        <translation type="unfinished"></translation>
+    </message>
+    <message>
+        <source>Use Metric System</source>
+        <translation type="unfinished">Usar Sistema Métrico</translation>
+    </message>
+    <message>
+        <source>Display speed in km/h instead of mph.</source>
+        <translation type="unfinished">Exibir velocidade em km/h invés de mph.</translation>
+    </message>
+    <message>
+        <source>Show ETA in 24h Format</source>
+        <translation type="unfinished">Mostrar ETA em Formato 24h</translation>
+    </message>
+    <message>
+        <source>Use 24h format instead of am/pm</source>
+        <translation type="unfinished">Use o formato 24h em vez de am/pm</translation>
+    </message>
+    <message>
+        <source>Show Map on Left Side of UI</source>
+        <translation type="unfinished">Exibir Mapa no Lado Esquerdo</translation>
+    </message>
+    <message>
+        <source>Show map on left side when in split screen view.</source>
+        <translation type="unfinished">Exibir mapa do lado esquerdo quando a tela for dividida.</translation>
+    </message>
+    <message>
+        <source>Aggressive</source>
+        <translation type="unfinished">Disputa</translation>
+    </message>
+    <message>
+        <source>Moderate</source>
+        <translation type="unfinished"></translation>
+    </message>
+    <message>
+        <source>Standard</source>
+        <translation type="unfinished">Neutro</translation>
+    </message>
+    <message>
+        <source>Relaxed</source>
+        <translation type="unfinished">Calmo</translation>
+    </message>
+    <message>
+        <source>Driving Personality</source>
+        <translation type="unfinished">Temperamento de Direção</translation>
+    </message>
+    <message>
+        <source>Standard is recommended. In moderate/aggressive mode, sunnypilot will follow lead cars closer and be more aggressive with the gas and brake. In relaxed mode sunnypilot will stay further away from lead cars. On supported cars, you can cycle through these personalities with your steering wheel distance button.</source>
+        <translation type="unfinished"></translation>
+    </message>
+    <message>
+        <source>Sport</source>
+        <translation type="unfinished"></translation>
+    </message>
+    <message>
+        <source>Normal</source>
+        <translation type="unfinished"></translation>
+    </message>
+    <message>
+        <source>Eco</source>
+        <translation type="unfinished"></translation>
+    </message>
+    <message>
+        <source>Stock</source>
+        <translation type="unfinished"></translation>
+    </message>
+    <message>
+        <source>Acceleration Personality</source>
+        <translation type="unfinished"></translation>
+    </message>
+    <message>
+        <source>Normal is recommended. In sport mode, sunnypilot will provide aggressive acceleration for a dynamic driving experience. In eco mode, sunnypilot will apply smoother and more relaxed acceleration. On supported cars, you can cycle through these acceleration personality within Onroad Settings on the driving screen.</source>
+        <translation type="unfinished"></translation>
+    </message>
+    <message>
+        <source>openpilot defaults to driving in &lt;b&gt;chill mode&lt;/b&gt;. Experimental mode enables &lt;b&gt;alpha-level features&lt;/b&gt; that aren&apos;t ready for chill mode. Experimental features are listed below:</source>
+        <translation type="unfinished">openpilot por padrão funciona em &lt;b&gt;modo chill&lt;/b&gt;. modo Experimental ativa &lt;b&gt;recursos de nível-embrionário&lt;/b&gt; que não estão prontos para o modo chill. Recursos experimentais estão listados abaixo:</translation>
+    </message>
+    <message>
+        <source>End-to-End Longitudinal Control</source>
+        <translation type="unfinished">Controle Longitudinal de Ponta a Ponta</translation>
+    </message>
+    <message>
+        <source>Let the driving model control the gas and brakes. sunnypilot will drive as it thinks a human would, including stopping for red lights and stop signs. Since the driving model decides the speed to drive, the set speed will only act as an upper bound. This is an alpha quality feature; mistakes should be expected.</source>
+        <translation type="unfinished"></translation>
+    </message>
+    <message>
+        <source>New Driving Visualization</source>
+        <translation type="unfinished">Nova Visualização de Condução</translation>
+    </message>
+    <message>
+        <source>The driving visualization will transition to the road-facing wide-angle camera at low speeds to better show some turns. The Experimental mode logo will also be shown in the top right corner.</source>
+        <translation type="unfinished">A visualização de condução fará a transição para a câmera grande angular voltada para a estrada em baixas velocidades para mostrar melhor algumas curvas. O logotipo do modo Experimental também será mostrado no canto superior direito.</translation>
+    </message>
+    <message>
+        <source>Experimental mode is currently unavailable on this car since the car&apos;s stock ACC is used for longitudinal control.</source>
+        <translation type="unfinished">O modo Experimental está atualmente indisponível para este carro já que o ACC original do carro é usado para controle longitudinal.</translation>
+    </message>
+    <message>
+        <source>openpilot longitudinal control may come in a future update.</source>
+        <translation type="unfinished">O controle longitudinal openpilot poderá vir em uma atualização futura.</translation>
+    </message>
+    <message>
+        <source>An alpha version of sunnypilot longitudinal control can be tested, along with Experimental mode, on non-release branches.</source>
+        <translation type="unfinished"></translation>
+    </message>
+    <message>
+        <source>Enable the sunnypilot longitudinal control (alpha) toggle to allow Experimental mode.</source>
+        <translation type="unfinished"></translation>
+    </message>
+</context>
+<context>
+    <name>TorqueFriction</name>
+    <message>
+        <source>FRICTION</source>
+        <translation type="unfinished"></translation>
+    </message>
+    <message>
+        <source>Adjust Friction for the Torque Lateral Controller. &lt;b&gt;Live&lt;/b&gt;: Override self-tune values; &lt;b&gt;Offline&lt;/b&gt;: Override self-tune offline values at car restart.</source>
+        <translation type="unfinished"></translation>
+    </message>
+    <message>
+        <source>Real-time and Offline</source>
+        <translation type="unfinished"></translation>
+    </message>
+    <message>
+        <source>Offline Only</source>
+        <translation type="unfinished"></translation>
+    </message>
+</context>
+<context>
+    <name>TorqueMaxLatAccel</name>
+    <message>
+        <source>LAT_ACCEL_FACTOR</source>
+        <translation type="unfinished"></translation>
+    </message>
+    <message>
+        <source>Adjust Max Lateral Acceleration for the Torque Lateral Controller. &lt;b&gt;Live&lt;/b&gt;: Override self-tune values; &lt;b&gt;Offline&lt;/b&gt;: Override self-tune offline values at car restart.</source>
+        <translation type="unfinished"></translation>
+    </message>
+    <message>
+        <source>Real-time and Offline</source>
+        <translation type="unfinished"></translation>
+    </message>
+    <message>
+        <source>Offline Only</source>
+        <translation type="unfinished"></translation>
+    </message>
+</context>
+<context>
+    <name>Updater</name>
+    <message>
+        <source>Update Required</source>
+        <translation>Atualização Necessária</translation>
+    </message>
+    <message>
+        <source>An operating system update is required. Connect your device to Wi-Fi for the fastest update experience. The download size is approximately 1GB.</source>
+        <translation>Uma atualização do sistema operacional é necessária. Conecte seu dispositivo ao Wi-Fi para a experiência de atualização mais rápida. O tamanho do download é de aproximadamente 1GB.</translation>
     </message>
     <message>
         <source>Connect to Wi-Fi</source>
-        <translation>Conectar ao Wi-Fi</translation>
+        <translation>Conecte-se ao Wi-Fi</translation>
+    </message>
+    <message>
+        <source>Install</source>
+        <translation>Instalar</translation>
     </message>
     <message>
         <source>Back</source>
         <translation>Voltar</translation>
     </message>
     <message>
-        <source>Continue without Wi-Fi</source>
-        <translation>Continuar sem Wi-Fi</translation>
-    </message>
-    <message>
-        <source>Waiting for internet</source>
-        <translation>Esperando pela internet</translation>
-    </message>
-    <message>
-        <source>Enter URL</source>
-        <translation>Preencher URL</translation>
-    </message>
-    <message>
-        <source>for Custom Software</source>
-        <translation>para o Software Customizado</translation>
-    </message>
-    <message>
-        <source>Downloading...</source>
-        <translation>Baixando...</translation>
-    </message>
-    <message>
-        <source>Download Failed</source>
-        <translation>Download Falhou</translation>
-    </message>
-    <message>
-        <source>Ensure the entered URL is valid, and the device’s internet connection is good.</source>
-        <translation>Garanta que a URL inserida é valida, e uma boa conexão à internet.</translation>
-    </message>
-    <message>
-        <source>Reboot device</source>
-        <translation>Reiniciar Dispositivo</translation>
-    </message>
-    <message>
-        <source>Start over</source>
-        <translation>Inicializar</translation>
-    </message>
-    <message>
-        <source>No custom software found at this URL.</source>
-        <translation>Não há software personalizado nesta URL.</translation>
-    </message>
-    <message>
-        <source>Something went wrong. Reboot the device.</source>
-        <translation>Algo deu errado. Reinicie o dispositivo.</translation>
-    </message>
-    <message>
-        <source>Select a language</source>
-        <translation>Selecione o Idioma</translation>
-    </message>
-    <message>
-        <source>Choose Software to Install</source>
-        <translation>Escolha o Software a ser Instalado</translation>
-    </message>
-    <message>
-        <source>openpilot</source>
-        <translation>openpilot</translation>
-    </message>
-    <message>
-        <source>Custom Software</source>
-        <translation>Software Customizado</translation>
-    </message>
-</context>
-<context>
-    <name>SetupWidget</name>
-    <message>
-        <source>Finish Setup</source>
-        <translation>Concluir</translation>
-    </message>
-    <message>
-        <source>Pair your device with comma connect (connect.comma.ai) and claim your comma prime offer.</source>
-        <translation>Pareie seu dispositivo com comma connect (connect.comma.ai) e reivindique sua oferta de comma prime.</translation>
-    </message>
-    <message>
-        <source>Pair device</source>
-        <translation>Parear dispositivo</translation>
-    </message>
-</context>
-<context>
-    <name>Sidebar</name>
-    <message>
-        <source>CONNECT</source>
-        <translation>CONEXÃO</translation>
-    </message>
-    <message>
-        <source>OFFLINE</source>
-        <translation>OFFLINE</translation>
-    </message>
-    <message>
-        <source>ONLINE</source>
-        <translation>ONLINE</translation>
-    </message>
-    <message>
-        <source>ERROR</source>
-        <translation>ERRO</translation>
-    </message>
-    <message>
-        <source>TEMP</source>
-        <translation>TEMP</translation>
-    </message>
-    <message>
-        <source>HIGH</source>
-        <translation>ALTA</translation>
-    </message>
-    <message>
-        <source>GOOD</source>
-        <translation>BOA</translation>
-    </message>
-    <message>
-        <source>OK</source>
-        <translation>OK</translation>
-    </message>
-    <message>
-        <source>VEHICLE</source>
-        <translation>VEÍCULO</translation>
-    </message>
-    <message>
-        <source>NO</source>
-        <translation>SEM</translation>
-    </message>
-    <message>
-        <source>PANDA</source>
-        <translation>PANDA</translation>
-    </message>
-    <message>
-        <source>GPS</source>
-        <translation>GPS</translation>
-    </message>
-    <message>
-        <source>SEARCH</source>
-        <translation>PROCURA</translation>
-    </message>
-    <message>
-        <source>--</source>
-        <translation>--</translation>
-    </message>
-    <message>
-        <source>Wi-Fi</source>
-        <translation>Wi-Fi</translation>
-    </message>
-    <message>
-        <source>ETH</source>
-        <translation>ETH</translation>
-    </message>
-    <message>
-        <source>2G</source>
-        <translation>2G</translation>
-    </message>
-    <message>
-        <source>3G</source>
-        <translation>3G</translation>
-    </message>
-    <message>
-        <source>LTE</source>
-        <translation>LTE</translation>
-    </message>
-    <message>
-        <source>5G</source>
-        <translation>5G</translation>
-    </message>
-</context>
-<context>
-    <name>SidebarSP</name>
-    <message>
-        <source>TEMP</source>
-        <translation type="unfinished">TEMP</translation>
-    </message>
-    <message>
-        <source>HIGH</source>
-        <translation type="unfinished">ALTA</translation>
-    </message>
-    <message>
-        <source>GOOD</source>
-        <translation type="unfinished">BOA</translation>
-    </message>
-    <message>
-        <source>OK</source>
-        <translation type="unfinished">OK</translation>
-    </message>
-    <message>
-        <source>DISABLED</source>
-        <translation type="unfinished"></translation>
-    </message>
-    <message>
-        <source>OFFLINE</source>
-        <translation type="unfinished">OFFLINE</translation>
-    </message>
-    <message>
-        <source>REGIST...</source>
-        <translation type="unfinished"></translation>
-    </message>
-    <message>
-        <source>ONLINE</source>
-        <translation type="unfinished">ONLINE</translation>
-    </message>
-    <message>
-        <source>ERROR</source>
-        <translation type="unfinished">ERRO</translation>
-    </message>
-    <message>
-        <source>SUNNYLINK</source>
-        <translation type="unfinished"></translation>
-    </message>
-</context>
-<context>
-    <name>SlcSettings</name>
-    <message>
-        <source>Auto</source>
-        <translation type="unfinished"></translation>
-    </message>
-    <message>
-        <source>User Confirm</source>
-        <translation type="unfinished"></translation>
-    </message>
-    <message>
-        <source>Engage Mode</source>
-        <translation type="unfinished"></translation>
-    </message>
-    <message>
-        <source>Default</source>
-        <translation type="unfinished"></translation>
-    </message>
-    <message>
-        <source>Fixed</source>
-        <translation type="unfinished"></translation>
-    </message>
-    <message>
-        <source>Percentage</source>
-        <translation type="unfinished"></translation>
-    </message>
-    <message>
-        <source>Limit Offset</source>
-        <translation type="unfinished"></translation>
-    </message>
-    <message>
-        <source>Set speed limit slightly higher than actual speed limit for a more natural drive.</source>
-        <translation type="unfinished"></translation>
-    </message>
-    <message>
-        <source>This platform defaults to &lt;b&gt;Auto&lt;/b&gt; mode. &lt;b&gt;User Confirm&lt;/b&gt; mode is not supported on this platform.</source>
-        <translation type="unfinished"></translation>
-    </message>
-    <message>
-        <source>Select the desired mode to set the cruising speed to the speed limit:</source>
-        <translation type="unfinished"></translation>
-    </message>
-    <message>
-        <source>Auto: Automatic speed adjustment on motorways based on speed limit data.</source>
-        <translation type="unfinished"></translation>
-    </message>
-    <message>
-        <source>User Confirm: Inform the driver to change set speed of Adaptive Cruise Control to help the driver stay within the speed limit.</source>
-        <translation type="unfinished"></translation>
-    </message>
-</context>
-<context>
-    <name>SoftwarePanel</name>
-    <message>
-        <source>Updates are only downloaded while the car is off.</source>
-        <translation>Atualizações baixadas durante o motor desligado.</translation>
-    </message>
-    <message>
-        <source>Current Version</source>
-        <translation>Versão Atual</translation>
-    </message>
-    <message>
-        <source>Download</source>
-        <translation>Download</translation>
-    </message>
-    <message>
-        <source>Install Update</source>
-        <translation>Instalar Atualização</translation>
-    </message>
-    <message>
-        <source>INSTALL</source>
-        <translation>INSTALAR</translation>
-    </message>
-    <message>
-        <source>Target Branch</source>
-        <translation>Alterar Branch</translation>
-    </message>
-    <message>
-        <source>SELECT</source>
-        <translation>SELECIONE</translation>
-    </message>
-    <message>
-        <source>Select a branch</source>
-        <translation>Selecione uma branch</translation>
-    </message>
-    <message>
-        <source>UNINSTALL</source>
-        <translation>REMOVER</translation>
-    </message>
-    <message>
-        <source>Uninstall %1</source>
-        <translation>Desinstalar o %1</translation>
-    </message>
-    <message>
-        <source>Are you sure you want to uninstall?</source>
-        <translation>Tem certeza que quer desinstalar?</translation>
-    </message>
-    <message>
-        <source>CHECK</source>
-        <translation>VERIFICAR</translation>
-    </message>
-    <message>
-        <source>Uninstall</source>
-        <translation>Desinstalar</translation>
-    </message>
-    <message>
-        <source>failed to check for update</source>
-        <translation>falha ao verificar por atualizações</translation>
-    </message>
-    <message>
-        <source>up to date, last checked %1</source>
-        <translation>atualizado, última verificação %1</translation>
-    </message>
-    <message>
-        <source>DOWNLOAD</source>
-        <translation>BAIXAR</translation>
-    </message>
-    <message>
-        <source>update available</source>
-        <translation>atualização disponível</translation>
-    </message>
-    <message>
-        <source>never</source>
-        <translation>nunca</translation>
-    </message>
-</context>
-<context>
-    <name>SoftwarePanelSP</name>
-    <message>
-        <source>Driving Model</source>
-        <translation type="unfinished"></translation>
-    </message>
-    <message>
-        <source>SELECT</source>
-        <translation type="unfinished">SELECIONE</translation>
-    </message>
-    <message>
-        <source>PENDING</source>
-        <translation type="unfinished"></translation>
-    </message>
-    <message>
-        <source>Downloading Driving model</source>
-        <translation type="unfinished"></translation>
-    </message>
-    <message>
-        <source>(CACHED)</source>
-        <translation type="unfinished"></translation>
-    </message>
-    <message>
-        <source>Driving model</source>
-        <translation type="unfinished"></translation>
-    </message>
-    <message>
-        <source>downloaded</source>
-        <translation type="unfinished"></translation>
-    </message>
-    <message>
-        <source>Downloading Navigation model</source>
-        <translation type="unfinished"></translation>
-    </message>
-    <message>
-        <source>Navigation model</source>
-        <translation type="unfinished"></translation>
-    </message>
-    <message>
-        <source>Downloading Metadata model</source>
-        <translation type="unfinished"></translation>
-    </message>
-    <message>
-        <source>Metadata model</source>
-        <translation type="unfinished"></translation>
-    </message>
-    <message>
-        <source>Downloads have failed, please try swapping the model!</source>
-        <translation type="unfinished"></translation>
-    </message>
-    <message>
-        <source>Failed:</source>
-        <translation type="unfinished"></translation>
-    </message>
-    <message>
-        <source>Fetching models...</source>
-        <translation type="unfinished"></translation>
-    </message>
-    <message>
-        <source>Select a Driving Model</source>
-        <translation type="unfinished"></translation>
-    </message>
-    <message>
-        <source>Download has started in the background.</source>
-        <translation type="unfinished"></translation>
-    </message>
-    <message>
-        <source>We STRONGLY suggest you to reset calibration. Would you like to do that now?</source>
-        <translation type="unfinished"></translation>
-    </message>
-    <message>
-        <source>Reset Calibration</source>
-        <translation type="unfinished">Reinicializar Calibragem</translation>
-    </message>
-    <message>
-        <source>Warning: You are on a metered connection!</source>
-        <translation type="unfinished"></translation>
-    </message>
-    <message>
-        <source>Continue</source>
-        <translation type="unfinished">Continuar</translation>
-    </message>
-    <message>
-        <source>on Metered</source>
-        <translation type="unfinished"></translation>
-    </message>
-</context>
-<context>
-    <name>SpeedLimitPolicySettings</name>
-    <message>
-        <source>Speed Limit Source Policy</source>
-        <translation type="unfinished"></translation>
-    </message>
-    <message>
-        <source>Nav</source>
-        <translation type="unfinished"></translation>
-    </message>
-    <message>
-        <source>Only</source>
-        <translation type="unfinished"></translation>
-    </message>
-    <message>
-        <source>Map</source>
-        <translation type="unfinished"></translation>
-    </message>
-    <message>
-        <source>Car</source>
-        <translation type="unfinished"></translation>
-    </message>
-    <message>
-        <source>First</source>
-        <translation type="unfinished"></translation>
-    </message>
-    <message>
-        <source>Select the precedence order of sources. Utilized by Speed Limit Control and Speed Limit Warning</source>
-        <translation type="unfinished"></translation>
-    </message>
-    <message>
-        <source>Nav Only: Data from Mapbox active navigation only.</source>
-        <translation type="unfinished"></translation>
-    </message>
-    <message>
-        <source>Map Only: Data from OpenStreetMap only.</source>
-        <translation type="unfinished"></translation>
-    </message>
-    <message>
-        <source>Car Only: Data from the car&apos;s built-in sources (if available).</source>
-        <translation type="unfinished"></translation>
-    </message>
-    <message>
-        <source>Nav First: Nav -&gt; Map -&gt; Car</source>
-        <translation type="unfinished"></translation>
-    </message>
-    <message>
-        <source>Map First: Map -&gt; Nav -&gt; Car</source>
-        <translation type="unfinished"></translation>
-    </message>
-    <message>
-        <source>Car First: Car -&gt; Nav -&gt; Map</source>
-        <translation type="unfinished"></translation>
-    </message>
-</context>
-<context>
-    <name>SpeedLimitValueOffset</name>
-    <message>
-        <source>km/h</source>
-        <translation type="unfinished">km/h</translation>
-    </message>
-    <message>
-        <source>mph</source>
-        <translation type="unfinished">mph</translation>
-    </message>
-</context>
-<context>
-    <name>SpeedLimitWarningSettings</name>
-    <message>
-        <source>Off</source>
-        <translation type="unfinished"></translation>
-    </message>
-    <message>
-        <source>Display</source>
-        <translation type="unfinished"></translation>
-    </message>
-    <message>
-        <source>Chime</source>
-        <translation type="unfinished"></translation>
-    </message>
-    <message>
-        <source>Speed Limit Warning</source>
-        <translation type="unfinished"></translation>
-    </message>
-    <message>
-        <source>Warning with speed limit flash</source>
-        <translation type="unfinished"></translation>
-    </message>
-    <message>
-        <source>When Speed Limit Warning is enabled, the speed limit sign will alert the driver when the cruising speed is faster than then speed limit plus the offset.</source>
-        <translation type="unfinished"></translation>
-    </message>
-    <message>
-        <source>Default</source>
-        <translation type="unfinished"></translation>
-    </message>
-    <message>
-        <source>Fixed</source>
-        <translation type="unfinished"></translation>
-    </message>
-    <message>
-        <source>Percentage</source>
-        <translation type="unfinished"></translation>
-    </message>
-    <message>
-        <source>Warning Offset</source>
-        <translation type="unfinished"></translation>
-    </message>
-    <message>
-        <source>Select the desired offset to warn the driver when the vehicle is driving faster than the speed limit.</source>
-        <translation type="unfinished"></translation>
-    </message>
-    <message>
-        <source>Off: When the cruising speed is faster than the speed limit plus the offset, there will be no warning.</source>
-        <translation type="unfinished"></translation>
-    </message>
-    <message>
-        <source>Display: The speed on the speed limit sign turns red to alert the driver when the cruising speed is faster than the speed limit plus the offset.</source>
-        <translation type="unfinished"></translation>
-    </message>
-    <message>
-        <source>Chime: The speed on the speed limit sign turns red and chimes to alert the driver when the cruising speed is faster than the speed limit plus the offset.</source>
-        <translation type="unfinished"></translation>
-    </message>
-</context>
-<context>
-    <name>SpeedLimitWarningValueOffset</name>
-    <message>
-        <source>N/A</source>
-        <translation type="unfinished">N/A</translation>
-    </message>
-    <message>
-        <source>km/h</source>
-        <translation type="unfinished">km/h</translation>
-    </message>
-    <message>
-        <source>mph</source>
-        <translation type="unfinished">mph</translation>
-    </message>
-</context>
-<context>
-    <name>SshControl</name>
-    <message>
-        <source>SSH Keys</source>
-        <translation>Chave SSH</translation>
-    </message>
-    <message>
-        <source>Warning: This grants SSH access to all public keys in your GitHub settings. Never enter a GitHub username other than your own. A comma employee will NEVER ask you to add their GitHub username.</source>
-        <translation>Aviso: isso concede acesso SSH a todas as chaves públicas nas configurações do GitHub. Nunca insira um nome de usuário do GitHub que não seja o seu. Um funcionário da comma NUNCA pedirá que você adicione seu nome de usuário do GitHub.</translation>
-    </message>
-    <message>
-        <source>ADD</source>
-        <translation>ADICIONAR</translation>
-    </message>
-    <message>
-        <source>Enter your GitHub username</source>
-        <translation>Insira seu nome de usuário do GitHub</translation>
-    </message>
-    <message>
-        <source>LOADING</source>
-        <translation>CARREGANDO</translation>
-    </message>
-    <message>
-        <source>REMOVE</source>
-        <translation>REMOVER</translation>
-    </message>
-    <message>
-        <source>Username &apos;%1&apos; has no keys on GitHub</source>
-        <translation>Usuário &quot;%1” não possui chaves no GitHub</translation>
-    </message>
-    <message>
-        <source>Request timed out</source>
-        <translation>A solicitação expirou</translation>
-    </message>
-    <message>
-        <source>Username &apos;%1&apos; doesn&apos;t exist on GitHub</source>
-        <translation>Usuário &apos;%1&apos; não existe no GitHub</translation>
-    </message>
-</context>
-<context>
-    <name>SshToggle</name>
-    <message>
-        <source>Enable SSH</source>
-        <translation>Habilitar SSH</translation>
-    </message>
-</context>
-<context>
-    <name>SunnylinkPanel</name>
-    <message>
-        <source>Enable sunnylink</source>
-        <translation type="unfinished"></translation>
-    </message>
-    <message>
-        <source>Device ID </source>
-        <translation type="unfinished"></translation>
-    </message>
-    <message>
-        <source>N/A</source>
-        <translation type="unfinished">N/A</translation>
-    </message>
-    <message>
-        <source>This is the master switch, it will allow you to cutoff any sunnylink requests should you want to do that.</source>
-        <translation type="unfinished"></translation>
-    </message>
-    <message>
-        <source>🎉Welcome back! We&apos;re excited to see you&apos;ve enabled sunnylink again! 🚀</source>
-        <translation type="unfinished"></translation>
-    </message>
-    <message>
-        <source>👋Not going to lie, it&apos;s sad to see you disabled sunnylink 😢, but we&apos;ll be here when you&apos;re ready to come back 🎉.</source>
-        <translation type="unfinished"></translation>
-    </message>
-    <message>
-        <source>Sponsor Status</source>
-        <translation type="unfinished"></translation>
-    </message>
-    <message>
-        <source>SPONSOR</source>
-        <translation type="unfinished"></translation>
-    </message>
-    <message>
-        <source>Become a sponsor of sunnypilot to get early access to sunnylink features when they become available.</source>
-        <translation type="unfinished"></translation>
-    </message>
-    <message>
-        <source>Pair GitHub Account</source>
-        <translation type="unfinished"></translation>
-    </message>
-    <message>
-        <source>PAIR</source>
-        <translation type="unfinished">PAREAR</translation>
-    </message>
-    <message>
-        <source>Pair your GitHub account to grant your device sponsor benefits, including API access on sunnylink.</source>
-        <translation type="unfinished"></translation>
-    </message>
-    <message>
-        <source>sunnylink Dongle ID not found. This may be due to weak internet connection or sunnylink registration issue. Please reboot and try again.</source>
-        <translation type="unfinished"></translation>
-    </message>
-    <message>
-        <source>Manage Settings</source>
-        <translation type="unfinished"></translation>
-    </message>
-    <message>
-        <source>Backup Settings</source>
-        <translation type="unfinished"></translation>
-    </message>
-    <message>
-        <source>Are you sure you want to backup sunnypilot settings?</source>
-        <translation type="unfinished"></translation>
-    </message>
-    <message>
-        <source>Back Up</source>
-        <translation type="unfinished"></translation>
-    </message>
-    <message>
-        <source>Restore Settings</source>
-        <translation type="unfinished"></translation>
-    </message>
-    <message>
-        <source>Are you sure you want to restore the last backed up sunnypilot settings?</source>
-        <translation type="unfinished"></translation>
-    </message>
-    <message>
-        <source>Restore</source>
-        <translation type="unfinished"></translation>
-    </message>
-    <message>
-        <source>THANKS</source>
-        <translation type="unfinished"></translation>
-    </message>
-    <message>
-        <source>Not Sponsor</source>
-        <translation type="unfinished"></translation>
-    </message>
-    <message>
-        <source>Paired</source>
-        <translation type="unfinished"></translation>
-    </message>
-    <message>
-        <source>Not Paired</source>
-        <translation type="unfinished"></translation>
-    </message>
-    <message>
-        <source>Backing up...</source>
-        <translation type="unfinished"></translation>
-    </message>
-    <message>
-        <source>Restoring...</source>
-        <translation type="unfinished"></translation>
-    </message>
-</context>
-<context>
-    <name>SunnylinkSponsorPopup</name>
-    <message>
-        <source>Scan the QR code to login to your GitHub account</source>
-        <translation type="unfinished"></translation>
-    </message>
-    <message>
-        <source>Follow the prompts to complete the pairing process</source>
-        <translation type="unfinished"></translation>
-    </message>
-    <message>
-        <source>Re-enter the &quot;sunnylink&quot; panel to verify sponsorship status</source>
-        <translation type="unfinished"></translation>
-    </message>
-    <message>
-        <source>If sponsorship status was not updated, please contact a moderator on Discord at https://discord.gg/sunnypilot</source>
-        <translation type="unfinished"></translation>
-    </message>
-    <message>
-        <source>Scan the QR code to visit sunnyhaibin&apos;s GitHub Sponsors page</source>
-        <translation type="unfinished"></translation>
-    </message>
-    <message>
-        <source>Choose your sponsorship tier and confirm your support</source>
-        <translation type="unfinished"></translation>
-    </message>
-    <message>
-        <source>Join our community on Discord at https://discord.gg/sunnypilot and reach out to a moderator to confirm your sponsor status</source>
-        <translation type="unfinished"></translation>
-    </message>
-    <message>
-        <source>Pair your GitHub account</source>
-        <translation type="unfinished"></translation>
-    </message>
-    <message>
-        <source>Early Access: Become a sunnypilot Sponsor</source>
-        <translation type="unfinished"></translation>
-    </message>
-</context>
-<context>
-    <name>SunnypilotPanel</name>
-    <message>
-        <source>Enable M.A.D.S.</source>
-        <translation type="unfinished"></translation>
-    </message>
-    <message>
-        <source>Enable the beloved M.A.D.S. feature. Disable toggle to revert back to stock openpilot engagement/disengagement.</source>
-        <translation type="unfinished"></translation>
-    </message>
-    <message>
-        <source>Laneless for Curves in &quot;Auto&quot; Mode</source>
-        <translation type="unfinished"></translation>
-    </message>
-    <message>
-        <source>While in Auto Lane, switch to Laneless for current/future curves.</source>
-        <translation type="unfinished"></translation>
-    </message>
-    <message>
-        <source>Speed Limit Control (SLC)</source>
-        <translation type="unfinished"></translation>
-    </message>
-    <message>
-        <source>When you engage ACC, you will be prompted to set the cruising speed to the speed limit of the road adjusted by the Offset and Source Policy specified, or the current driving speed. The maximum cruising speed will always be the MAX set speed.</source>
-        <translation type="unfinished"></translation>
-    </message>
-    <message>
-        <source>Enable Vision-based Turn Speed Control (V-TSC)</source>
-        <translation type="unfinished"></translation>
-    </message>
-    <message>
-        <source>Use vision path predictions to estimate the appropriate speed to drive through turns ahead.</source>
-        <translation type="unfinished"></translation>
-    </message>
-    <message>
-        <source>Enable Map Data Turn Speed Control (M-TSC) (Beta)</source>
-        <translation type="unfinished"></translation>
-    </message>
-    <message>
-        <source>Use curvature information from map data to define speed limits to take turns ahead.</source>
-        <translation type="unfinished"></translation>
-    </message>
-    <message>
-        <source>ACC +/-: Long Press Reverse</source>
-        <translation type="unfinished"></translation>
-    </message>
-    <message>
-        <source>Change the ACC +/- buttons behavior with cruise speed change in sunnypilot.</source>
-        <translation type="unfinished"></translation>
-    </message>
-    <message>
-        <source>Disabled (Stock): Short=1, Long = 5 (imperial) / 10 (metric)</source>
-        <translation type="unfinished"></translation>
-    </message>
-    <message>
-        <source>Enabled: Short = 5 (imperial) / 10 (metric), Long=1</source>
-        <translation type="unfinished"></translation>
-    </message>
-    <message>
-        <source>Custom Offsets</source>
-        <translation type="unfinished"></translation>
-    </message>
-    <message>
-        <source>Neural Network Lateral Control (NNLC)</source>
-        <translation type="unfinished"></translation>
-    </message>
-    <message>
-        <source>Enforce Torque Lateral Control</source>
-        <translation type="unfinished"></translation>
-    </message>
-    <message>
-        <source>Enable this to enforce sunnypilot to steer with Torque lateral control.</source>
-        <translation type="unfinished"></translation>
-    </message>
-    <message>
-        <source>Enable Self-Tune</source>
-        <translation type="unfinished"></translation>
-    </message>
-    <message>
-        <source>Enables self-tune for Torque lateral control for platforms that do not use Torque lateral control by default.</source>
-        <translation type="unfinished"></translation>
-    </message>
-    <message>
-        <source>Less Restrict Settings for Self-Tune (Beta)</source>
-        <translation type="unfinished"></translation>
-    </message>
-    <message>
-        <source>Less strict settings when using Self-Tune. This allows torqued to be more forgiving when learning values.</source>
-        <translation type="unfinished"></translation>
-    </message>
-    <message>
-        <source>Enable Custom Tuning</source>
-        <translation type="unfinished"></translation>
-    </message>
-    <message>
-        <source>Enables custom tuning for Torque lateral control. Modifying FRICTION and LAT_ACCEL_FACTOR below will override the offline values indicated in the YAML files within &quot;selfdrive/torque_data&quot;. The values will also be used live when &quot;Override Self-Tune&quot; toggle is enabled.</source>
-        <translation type="unfinished"></translation>
-    </message>
-    <message>
-        <source>Manual Real-Time Tuning</source>
-        <translation type="unfinished"></translation>
-    </message>
-    <message>
-        <source>Enforces the torque lateral controller to use the fixed values instead of the learned values from Self-Tune. Enabling this toggle overrides Self-Tune values.</source>
-        <translation type="unfinished"></translation>
-    </message>
-    <message>
-        <source>Quiet Drive 🤫</source>
-        <translation type="unfinished"></translation>
-    </message>
-    <message>
-        <source>sunnypilot will display alerts but only play the most important warning sounds. This feature can be toggled while the car is on.</source>
-        <translation type="unfinished"></translation>
-    </message>
-    <message>
-        <source>Green Traffic Light Chime (Beta)</source>
-        <translation type="unfinished"></translation>
-    </message>
-    <message>
-        <source>A chime will play when the traffic light you are waiting for turns green and you have no vehicle in front of you. If you are waiting behind another vehicle, the chime will play once the vehicle advances unless ACC is engaged.</source>
-        <translation type="unfinished"></translation>
-    </message>
-    <message>
-        <source>Note: This chime is only designed as a notification. It is the driver&apos;s responsibility to observe their environment and make decisions accordingly.</source>
-        <translation type="unfinished"></translation>
-    </message>
-    <message>
-        <source>Lead Vehicle Departure Alert</source>
-        <translation type="unfinished"></translation>
-    </message>
-    <message>
-        <source>Enable this will notify when the leading vehicle drives away.</source>
-        <translation type="unfinished"></translation>
-    </message>
-    <message>
-        <source>Customize M.A.D.S.</source>
-        <translation type="unfinished"></translation>
-    </message>
-    <message>
-        <source>Customize Lane Change</source>
-        <translation type="unfinished"></translation>
-    </message>
-    <message>
-        <source>Customize Offsets</source>
-        <translation type="unfinished"></translation>
-    </message>
-    <message>
-        <source>Customize Speed Limit Control</source>
-        <translation type="unfinished"></translation>
-    </message>
-    <message>
-        <source>Customize Warning</source>
-        <translation type="unfinished"></translation>
-    </message>
-    <message>
-        <source>Customize Source</source>
-        <translation type="unfinished"></translation>
-    </message>
-    <message>
-        <source>Laneful</source>
-        <translation type="unfinished"></translation>
-    </message>
-    <message>
-        <source>Laneless</source>
-        <translation type="unfinished"></translation>
-    </message>
-    <message>
-        <source>Auto</source>
-        <translation type="unfinished"></translation>
-    </message>
-    <message>
-        <source>Dynamic Lane Profile</source>
-        <translation type="unfinished"></translation>
-    </message>
-    <message>
-        <source>Speed Limit Assist</source>
-        <translation type="unfinished"></translation>
-    </message>
-    <message>
-        <source>Real-time and Offline</source>
-        <translation type="unfinished"></translation>
-    </message>
-    <message>
-        <source>Offline Only</source>
-        <translation type="unfinished"></translation>
-    </message>
-    <message>
-        <source>Dynamic Lane Profile is not available with the current Driving Model</source>
-        <translation type="unfinished"></translation>
-    </message>
-    <message>
-        <source>Custom Offsets is not available with the current Driving Model</source>
-        <translation type="unfinished"></translation>
-    </message>
-    <message>
-        <source>NNLC is currently not available on this platform.</source>
-        <translation type="unfinished"></translation>
-    </message>
-    <message>
-        <source>Match: &quot;Exact&quot; is ideal, but &quot;Fuzzy&quot; is fine too. Reach out to the sunnypilot team in the following channel at the sunnypilot Discord server if there are any issues: </source>
-        <translation type="unfinished"></translation>
-    </message>
-    <message>
-        <source>Start the car to check car compatibility</source>
-        <translation type="unfinished"></translation>
-    </message>
-    <message>
-        <source>NNLC Not Loaded</source>
-        <translation type="unfinished"></translation>
-    </message>
-    <message>
-        <source>NNLC Loaded</source>
-        <translation type="unfinished"></translation>
-    </message>
-    <message>
-        <source>Fuzzy</source>
-        <translation type="unfinished"></translation>
-    </message>
-    <message>
-        <source>Exact</source>
-        <translation type="unfinished"></translation>
-    </message>
-    <message>
-        <source>Reach out to the sunnypilot team in the following channel at the sunnypilot Discord server and donate logs to get NNLC loaded for your car: </source>
-        <translation type="unfinished"></translation>
-    </message>
-    <message>
-        <source>Match</source>
-        <translation type="unfinished"></translation>
-    </message>
-    <message>
-        <source>Formerly known as &lt;b&gt;&quot;NNFF&quot;&lt;/b&gt;, this replaces the lateral &lt;b&gt;&quot;torque&quot;&lt;/b&gt; controller, with one using a neural network trained on each car&apos;s (actually, each separate EPS firmware) driving data for increased controls accuracy.</source>
-        <translation type="unfinished"></translation>
-    </message>
-    <message>
-        <source>Reach out to the sunnypilot team in the following channel at the sunnypilot Discord server with feedback, or to provide log data for your car if your car is currently unsupported: </source>
-        <translation type="unfinished"></translation>
-    </message>
-    <message>
-        <source>Add custom offsets to Camera and Path in sunnypilot.</source>
-        <translation type="unfinished"></translation>
-    </message>
-    <message>
-        <source>Default is Laneless. In Auto mode, sunnnypilot dynamically chooses between Laneline or Laneless model based on lane recognition confidence level on road and certain conditions.</source>
-        <translation type="unfinished"></translation>
-    </message>
-</context>
-<context>
-    <name>TermsPage</name>
-    <message>
-        <source>Terms &amp; Conditions</source>
-        <translation>Termos &amp; Condições</translation>
-    </message>
-    <message>
-        <source>Decline</source>
-        <translation>Declinar</translation>
-    </message>
-    <message>
-        <source>Scroll to accept</source>
-        <translation>Role a tela para aceitar</translation>
-    </message>
-    <message>
-        <source>Agree</source>
-        <translation>Concordo</translation>
-    </message>
-</context>
-<context>
-    <name>TermsPageSP</name>
-    <message>
-        <source>Terms &amp; Conditions</source>
-        <translation type="unfinished">Termos &amp; Condições</translation>
-    </message>
-    <message>
-        <source>Decline</source>
-        <translation type="unfinished">Declinar</translation>
-    </message>
-    <message>
-        <source>Scroll to accept</source>
-        <translation type="unfinished">Role a tela para aceitar</translation>
-    </message>
-</context>
-<context>
-    <name>TogglesPanel</name>
-    <message>
-        <source>Enable openpilot</source>
-        <translation type="vanished">Ativar openpilot</translation>
-    </message>
-    <message>
-        <source>Use the openpilot system for adaptive cruise control and lane keep driver assistance. Your attention is required at all times to use this feature. Changing this setting takes effect when the car is powered off.</source>
-        <translation type="vanished">Use o sistema openpilot para controle de cruzeiro adaptativo e assistência ao motorista de manutenção de faixa. Sua atenção é necessária o tempo todo para usar esse recurso. A alteração desta configuração tem efeito quando o carro é desligado.</translation>
-    </message>
-    <message>
-        <source>Enable Lane Departure Warnings</source>
-        <translation>Ativar Avisos de Saída de Faixa</translation>
-    </message>
-    <message>
-        <source>Receive alerts to steer back into the lane when your vehicle drifts over a detected lane line without a turn signal activated while driving over 31 mph (50 km/h).</source>
-        <translation>Receba alertas para voltar para a pista se o seu veículo sair da faixa e a seta não tiver sido acionada previamente quando em velocidades superiores a 50 km/h.</translation>
-    </message>
-    <message>
-        <source>Use Metric System</source>
-        <translation>Usar Sistema Métrico</translation>
-    </message>
-    <message>
-        <source>Display speed in km/h instead of mph.</source>
-        <translation>Exibir velocidade em km/h invés de mph.</translation>
-    </message>
-    <message>
-        <source>Record and Upload Driver Camera</source>
-        <translation>Gravar e Upload Câmera Motorista</translation>
-    </message>
-    <message>
-        <source>Upload data from the driver facing camera and help improve the driver monitoring algorithm.</source>
-        <translation>Upload dados da câmera voltada para o motorista e ajude a melhorar o algoritmo de monitoramentor.</translation>
-    </message>
-    <message>
-        <source>Disengage on Accelerator Pedal</source>
-        <translation>Desacionar com Pedal do Acelerador</translation>
-    </message>
-    <message>
-        <source>When enabled, pressing the accelerator pedal will disengage openpilot.</source>
-        <translation>Quando ativado, pressionar o pedal do acelerador desacionará o openpilot.</translation>
-    </message>
-    <message>
-        <source>Show ETA in 24h Format</source>
-        <translation type="vanished">Mostrar ETA em Formato 24h</translation>
-    </message>
-    <message>
-        <source>Use 24h format instead of am/pm</source>
-        <translation type="vanished">Use o formato 24h em vez de am/pm</translation>
-    </message>
-    <message>
-        <source>Show Map on Left Side of UI</source>
-        <translation type="vanished">Exibir Mapa no Lado Esquerdo</translation>
-    </message>
-    <message>
-        <source>Show map on left side when in split screen view.</source>
-        <translation type="vanished">Exibir mapa do lado esquerdo quando a tela for dividida.</translation>
-    </message>
-    <message>
-        <source>Experimental Mode</source>
-        <translation>Modo Experimental</translation>
-    </message>
-    <message>
-        <source>openpilot defaults to driving in &lt;b&gt;chill mode&lt;/b&gt;. Experimental mode enables &lt;b&gt;alpha-level features&lt;/b&gt; that aren&apos;t ready for chill mode. Experimental features are listed below:</source>
-        <translation>openpilot por padrão funciona em &lt;b&gt;modo chill&lt;/b&gt;. modo Experimental ativa &lt;b&gt;recursos de nível-embrionário&lt;/b&gt; que não estão prontos para o modo chill. Recursos experimentais estão listados abaixo:</translation>
-    </message>
-    <message>
-        <source>Let the driving model control the gas and brakes. openpilot will drive as it thinks a human would, including stopping for red lights and stop signs. Since the driving model decides the speed to drive, the set speed will only act as an upper bound. This is an alpha quality feature; mistakes should be expected.</source>
-        <translation>Deixe o modelo de IA controlar o acelerador e os freios. O openpilot irá dirigir como pensa que um humano faria, incluindo parar em sinais vermelhos e sinais de parada. Uma vez que o modelo de condução decide a velocidade a conduzir, a velocidade definida apenas funcionará como um limite superior. Este é um recurso de qualidade embrionária; erros devem ser esperados.</translation>
-    </message>
-    <message>
-        <source>New Driving Visualization</source>
-        <translation>Nova Visualização de Condução</translation>
-    </message>
-    <message>
-        <source>Experimental mode is currently unavailable on this car since the car&apos;s stock ACC is used for longitudinal control.</source>
-        <translation>O modo Experimental está atualmente indisponível para este carro já que o ACC original do carro é usado para controle longitudinal.</translation>
-    </message>
-    <message>
-        <source>openpilot longitudinal control may come in a future update.</source>
-        <translation>O controle longitudinal openpilot poderá vir em uma atualização futura.</translation>
-    </message>
-    <message>
-        <source>openpilot Longitudinal Control (Alpha)</source>
-        <translation>Controle Longitudinal openpilot (Embrionário)</translation>
-    </message>
-    <message>
-        <source>WARNING: openpilot longitudinal control is in alpha for this car and will disable Automatic Emergency Braking (AEB).</source>
-        <translation>AVISO: o controle longitudinal openpilot está em estado embrionário para este carro e desativará a Frenagem Automática de Emergência (AEB).</translation>
-    </message>
-    <message>
-        <source>On this car, openpilot defaults to the car&apos;s built-in ACC instead of openpilot&apos;s longitudinal control. Enable this to switch to openpilot longitudinal control. Enabling Experimental mode is recommended when enabling openpilot longitudinal control alpha.</source>
-        <translation>Neste carro, o openpilot tem como padrão o ACC embutido do carro em vez do controle longitudinal do openpilot. Habilite isso para alternar para o controle longitudinal openpilot. Recomenda-se ativar o modo Experimental ao ativar o embrionário controle longitudinal openpilot.</translation>
-    </message>
-    <message>
-        <source>Aggressive</source>
-        <translation>Disputa</translation>
-    </message>
-    <message>
-        <source>Standard</source>
-        <translation>Neutro</translation>
-    </message>
-    <message>
-        <source>Relaxed</source>
-        <translation>Calmo</translation>
-    </message>
-    <message>
-        <source>Driving Personality</source>
-        <translation>Temperamento de Direção</translation>
-    </message>
-    <message>
-        <source>An alpha version of openpilot longitudinal control can be tested, along with Experimental mode, on non-release branches.</source>
-        <translation>Uma versão embrionária do controle longitudinal openpilot pode ser testada em conjunto com o modo Experimental, em branches que não sejam de produção.</translation>
-    </message>
-    <message>
-        <source>Enable the openpilot longitudinal control (alpha) toggle to allow Experimental mode.</source>
-        <translation>Habilite o controle longitudinal (embrionário) openpilot para permitir o modo Experimental.</translation>
-    </message>
-    <message>
-        <source>End-to-End Longitudinal Control</source>
-        <translation>Controle Longitudinal de Ponta a Ponta</translation>
-    </message>
-    <message>
-        <source>Standard is recommended. In aggressive mode, openpilot will follow lead cars closer and be more aggressive with the gas and brake. In relaxed mode openpilot will stay further away from lead cars. On supported cars, you can cycle through these personalities with your steering wheel distance button.</source>
-        <translation>Neutro é o recomendado. No modo disputa o openpilot seguirá o carro da frente mais de perto e será mais agressivo com a aceleração e frenagem. No modo calmo o openpilot se manterá mais longe do carro da frente. Em carros compatíveis, você pode alternar esses temperamentos com o botão de distância do volante.</translation>
-    </message>
-    <message>
-        <source>The driving visualization will transition to the road-facing wide-angle camera at low speeds to better show some turns. The Experimental mode logo will also be shown in the top right corner.</source>
-        <translation>A visualização de condução fará a transição para a câmera grande angular voltada para a estrada em baixas velocidades para mostrar melhor algumas curvas. O logotipo do modo Experimental também será mostrado no canto superior direito.</translation>
-    </message>
-    <message>
-        <source>Always-On Driver Monitoring</source>
-        <translation>Monitoramento do Motorista Sempre Ativo</translation>
-    </message>
-    <message>
-        <source>Enable driver monitoring even when openpilot is not engaged.</source>
-        <translation>Habilite o monitoramento do motorista mesmo quando o openpilot não estiver acionado.</translation>
-    </message>
-    <message>
-        <source>Enable sunnypilot</source>
-        <translation type="unfinished"></translation>
-    </message>
-    <message>
-        <source>Use the sunnypilot system for adaptive cruise control and lane keep driver assistance. Your attention is required at all times to use this feature. Changing this setting takes effect when the car is powered off.</source>
-        <translation type="unfinished"></translation>
-    </message>
-</context>
-<context>
-    <name>TogglesPanelSP</name>
-    <message>
-        <source>Enable sunnypilot</source>
-        <translation type="unfinished"></translation>
-    </message>
-    <message>
-        <source>Use the sunnypilot system for adaptive cruise control and lane keep driver assistance. Your attention is required at all times to use this feature. Changing this setting takes effect when the car is powered off.</source>
-        <translation type="unfinished"></translation>
-    </message>
-    <message>
-        <source>openpilot Longitudinal Control (Alpha)</source>
-        <translation type="unfinished">Controle Longitudinal openpilot (Embrionário)</translation>
-    </message>
-    <message>
-        <source>WARNING: sunnypilot longitudinal control is in alpha for this car and will disable Automatic Emergency Braking (AEB).</source>
-        <translation type="unfinished"></translation>
-    </message>
-    <message>
-        <source>On this car, sunnypilot defaults to the car&apos;s built-in ACC instead of openpilot&apos;s longitudinal control. Enable this to switch to sunnypilot longitudinal control. Enabling Experimental mode is recommended when enabling sunnypilot longitudinal control alpha.</source>
-        <translation type="unfinished"></translation>
-    </message>
-    <message>
-        <source>Custom Stock Longitudinal Control</source>
-        <translation type="unfinished"></translation>
-    </message>
-    <message>
-        <source>When enabled, sunnypilot will attempt to control stock longitudinal control with ACC button presses.
-This feature must be used along with SLC, and/or V-TSC, and/or M-TSC.</source>
-        <translation type="unfinished"></translation>
-    </message>
-    <message>
-        <source>Experimental Mode</source>
-        <translation type="unfinished">Modo Experimental</translation>
-    </message>
-    <message>
-        <source>Enable Dynamic Experimental Control</source>
-        <translation type="unfinished"></translation>
-    </message>
-    <message>
-        <source>Enable toggle to allow the model to determine when to use sunnypilot ACC or sunnypilot End to End Longitudinal.</source>
-        <translation type="unfinished"></translation>
-    </message>
-    <message>
-        <source>Enable Dynamic Personality</source>
-        <translation type="unfinished"></translation>
-    </message>
-    <message>
-        <source>Enable this to allow sunnypilot to dynamically adjust following distance and reaction based on your &quot;Driving Personality&quot; setting. Instead of predefined settings for each personality, every personality now adapts dynamically according to your speed and the distance to the lead car.</source>
-        <translation type="unfinished"></translation>
-    </message>
-    <message>
-        <source>Disengage on Accelerator Pedal</source>
-        <translation type="unfinished">Desacionar com Pedal do Acelerador</translation>
-    </message>
-    <message>
-        <source>When enabled, pressing the accelerator pedal will disengage openpilot.</source>
-        <translation type="unfinished">Quando ativado, pressionar o pedal do acelerador desacionará o openpilot.</translation>
-    </message>
-    <message>
-        <source>Enable Lane Departure Warnings</source>
-        <translation type="unfinished">Ativar Avisos de Saída de Faixa</translation>
-    </message>
-    <message>
-        <source>Receive alerts to steer back into the lane when your vehicle drifts over a detected lane line without a turn signal activated while driving over 31 mph (50 km/h).</source>
-        <translation type="unfinished">Receba alertas para voltar para a pista se o seu veículo sair da faixa e a seta não tiver sido acionada previamente quando em velocidades superiores a 50 km/h.</translation>
-    </message>
-    <message>
-<<<<<<< HEAD
-        <source>HIGH</source>
-        <translation>ALTA</translation>
-    </message>
-    <message>
-        <source>GOOD</source>
-        <translation>BOA</translation>
-    </message>
-    <message>
-        <source>OK</source>
-        <translation>OK</translation>
-    </message>
-    <message>
-        <source>VEHICLE</source>
-        <translation>VEÍCULO</translation>
-    </message>
-    <message>
-        <source>NO</source>
-        <translation>SEM</translation>
-    </message>
-    <message>
-        <source>PANDA</source>
-        <translation>PANDA</translation>
-    </message>
-    <message>
-        <source>GPS</source>
-        <translation>GPS</translation>
-    </message>
-    <message>
-        <source>SEARCH</source>
-        <translation>PROCURA</translation>
-    </message>
-    <message>
-        <source>--</source>
-        <translation>--</translation>
-    </message>
-    <message>
-        <source>Wi-Fi</source>
-        <translation>Wi-Fi</translation>
-    </message>
-    <message>
-        <source>ETH</source>
-        <translation>ETH</translation>
-    </message>
-    <message>
-        <source>2G</source>
-        <translation>2G</translation>
-    </message>
-    <message>
-        <source>3G</source>
-        <translation>3G</translation>
-    </message>
-    <message>
-        <source>LTE</source>
-        <translation>LTE</translation>
-    </message>
-    <message>
-        <source>5G</source>
-        <translation>5G</translation>
-    </message>
-</context>
-<context>
-    <name>SidebarSP</name>
-    <message>
-        <source>TEMP</source>
-        <translation type="unfinished">TEMP</translation>
-    </message>
-    <message>
-        <source>HIGH</source>
-        <translation type="unfinished">ALTA</translation>
-    </message>
-    <message>
-        <source>GOOD</source>
-        <translation type="unfinished">BOA</translation>
-    </message>
-    <message>
-        <source>OK</source>
-        <translation type="unfinished">OK</translation>
-    </message>
-    <message>
-        <source>DISABLED</source>
-        <translation type="unfinished"></translation>
-    </message>
-    <message>
-        <source>OFFLINE</source>
-        <translation type="unfinished">OFFLINE</translation>
-    </message>
-    <message>
-        <source>REGIST...</source>
-        <translation type="unfinished"></translation>
-    </message>
-    <message>
-        <source>ONLINE</source>
-        <translation type="unfinished">ONLINE</translation>
-    </message>
-    <message>
-        <source>ERROR</source>
-        <translation type="unfinished">ERRO</translation>
-    </message>
-    <message>
-        <source>SUNNYLINK</source>
-        <translation type="unfinished"></translation>
-    </message>
-</context>
-<context>
-    <name>SlcSettings</name>
-    <message>
-        <source>Auto</source>
-        <translation type="unfinished"></translation>
-    </message>
-    <message>
-        <source>User Confirm</source>
-        <translation type="unfinished"></translation>
-    </message>
-    <message>
-        <source>Engage Mode</source>
-        <translation type="unfinished"></translation>
-    </message>
-    <message>
-        <source>Default</source>
-        <translation type="unfinished"></translation>
-    </message>
-    <message>
-        <source>Fixed</source>
-        <translation type="unfinished"></translation>
-    </message>
-    <message>
-        <source>Percentage</source>
-        <translation type="unfinished"></translation>
-    </message>
-    <message>
-        <source>Limit Offset</source>
-        <translation type="unfinished"></translation>
-    </message>
-    <message>
-        <source>Set speed limit slightly higher than actual speed limit for a more natural drive.</source>
-        <translation type="unfinished"></translation>
-    </message>
-    <message>
-        <source>This platform defaults to &lt;b&gt;Auto&lt;/b&gt; mode. &lt;b&gt;User Confirm&lt;/b&gt; mode is not supported on this platform.</source>
-        <translation type="unfinished"></translation>
-    </message>
-    <message>
-        <source>Select the desired mode to set the cruising speed to the speed limit:</source>
-        <translation type="unfinished"></translation>
-    </message>
-    <message>
-        <source>Auto: Automatic speed adjustment on motorways based on speed limit data.</source>
-        <translation type="unfinished"></translation>
-    </message>
-    <message>
-        <source>User Confirm: Inform the driver to change set speed of Adaptive Cruise Control to help the driver stay within the speed limit.</source>
-        <translation type="unfinished"></translation>
-    </message>
-</context>
-<context>
-    <name>SoftwarePanel</name>
-    <message>
-        <source>Updates are only downloaded while the car is off.</source>
-        <translation>Atualizações baixadas durante o motor desligado.</translation>
-    </message>
-    <message>
-        <source>Current Version</source>
-        <translation>Versão Atual</translation>
-    </message>
-    <message>
-        <source>Download</source>
-        <translation>Download</translation>
-    </message>
-    <message>
-        <source>Install Update</source>
-        <translation>Instalar Atualização</translation>
-    </message>
-    <message>
-        <source>INSTALL</source>
-        <translation>INSTALAR</translation>
-    </message>
-    <message>
-        <source>Target Branch</source>
-        <translation>Alterar Branch</translation>
-    </message>
-    <message>
-        <source>SELECT</source>
-        <translation>SELECIONE</translation>
-    </message>
-    <message>
-        <source>Select a branch</source>
-        <translation>Selecione uma branch</translation>
-    </message>
-    <message>
-        <source>UNINSTALL</source>
-        <translation>REMOVER</translation>
-    </message>
-    <message>
-        <source>Uninstall %1</source>
-        <translation>Desinstalar o %1</translation>
-    </message>
-    <message>
-        <source>Are you sure you want to uninstall?</source>
-        <translation>Tem certeza que quer desinstalar?</translation>
-    </message>
-    <message>
-        <source>CHECK</source>
-        <translation>VERIFICAR</translation>
-    </message>
-    <message>
-        <source>Uninstall</source>
-        <translation>Desinstalar</translation>
-    </message>
-    <message>
-        <source>failed to check for update</source>
-        <translation>falha ao verificar por atualizações</translation>
-    </message>
-    <message>
-        <source>up to date, last checked %1</source>
-        <translation>atualizado, última verificação %1</translation>
-    </message>
-    <message>
-        <source>DOWNLOAD</source>
-        <translation>BAIXAR</translation>
-    </message>
-    <message>
-        <source>update available</source>
-        <translation>atualização disponível</translation>
-    </message>
-    <message>
-        <source>never</source>
-        <translation>nunca</translation>
-    </message>
-</context>
-<context>
-    <name>SoftwarePanelSP</name>
-    <message>
-        <source>Driving Model</source>
-        <translation type="unfinished"></translation>
-    </message>
-    <message>
-        <source>SELECT</source>
-        <translation type="unfinished">SELECIONE</translation>
-    </message>
-    <message>
-        <source>PENDING</source>
-        <translation type="unfinished"></translation>
-    </message>
-    <message>
-        <source>Downloading Driving model</source>
-        <translation type="unfinished"></translation>
-    </message>
-    <message>
-        <source>(CACHED)</source>
-        <translation type="unfinished"></translation>
-    </message>
-    <message>
-        <source>Driving model</source>
-        <translation type="unfinished"></translation>
-    </message>
-    <message>
-        <source>downloaded</source>
-        <translation type="unfinished"></translation>
-    </message>
-    <message>
-        <source>Downloading Navigation model</source>
-        <translation type="unfinished"></translation>
-    </message>
-    <message>
-        <source>Navigation model</source>
-        <translation type="unfinished"></translation>
-    </message>
-    <message>
-        <source>Downloading Metadata model</source>
-        <translation type="unfinished"></translation>
-    </message>
-    <message>
-        <source>Metadata model</source>
-        <translation type="unfinished"></translation>
-    </message>
-    <message>
-        <source>Downloads have failed, please try swapping the model!</source>
-        <translation type="unfinished"></translation>
-    </message>
-    <message>
-        <source>Failed:</source>
-        <translation type="unfinished"></translation>
-    </message>
-    <message>
-        <source>Fetching models...</source>
-        <translation type="unfinished"></translation>
-    </message>
-    <message>
-        <source>Select a Driving Model</source>
-        <translation type="unfinished"></translation>
-    </message>
-    <message>
-        <source>Download has started in the background.</source>
-        <translation type="unfinished"></translation>
-    </message>
-    <message>
-        <source>We STRONGLY suggest you to reset calibration. Would you like to do that now?</source>
-        <translation type="unfinished"></translation>
-    </message>
-    <message>
-        <source>Reset Calibration</source>
-        <translation type="unfinished">Reinicializar Calibragem</translation>
-    </message>
-    <message>
-        <source>Warning: You are on a metered connection!</source>
-        <translation type="unfinished"></translation>
-    </message>
-    <message>
-        <source>Continue</source>
-        <translation type="unfinished">Continuar</translation>
-    </message>
-    <message>
-        <source>on Metered</source>
-        <translation type="unfinished"></translation>
-    </message>
-</context>
-<context>
-    <name>SpeedLimitPolicySettings</name>
-    <message>
-        <source>Speed Limit Source Policy</source>
-        <translation type="unfinished"></translation>
-    </message>
-    <message>
-        <source>Nav</source>
-        <translation type="unfinished"></translation>
-    </message>
-    <message>
-        <source>Only</source>
-        <translation type="unfinished"></translation>
-    </message>
-    <message>
-        <source>Map</source>
-        <translation type="unfinished"></translation>
-    </message>
-    <message>
-        <source>Car</source>
-        <translation type="unfinished"></translation>
-    </message>
-    <message>
-        <source>First</source>
-        <translation type="unfinished"></translation>
-    </message>
-    <message>
-        <source>Select the precedence order of sources. Utilized by Speed Limit Control and Speed Limit Warning</source>
-        <translation type="unfinished"></translation>
-    </message>
-    <message>
-        <source>Nav Only: Data from Mapbox active navigation only.</source>
-        <translation type="unfinished"></translation>
-    </message>
-    <message>
-        <source>Map Only: Data from OpenStreetMap only.</source>
-        <translation type="unfinished"></translation>
-    </message>
-    <message>
-        <source>Car Only: Data from the car&apos;s built-in sources (if available).</source>
-        <translation type="unfinished"></translation>
-    </message>
-    <message>
-        <source>Nav First: Nav -&gt; Map -&gt; Car</source>
-        <translation type="unfinished"></translation>
-    </message>
-    <message>
-        <source>Map First: Map -&gt; Nav -&gt; Car</source>
-        <translation type="unfinished"></translation>
-    </message>
-    <message>
-        <source>Car First: Car -&gt; Nav -&gt; Map</source>
-        <translation type="unfinished"></translation>
-    </message>
-</context>
-<context>
-    <name>SpeedLimitValueOffset</name>
-    <message>
-        <source>km/h</source>
-        <translation type="unfinished">km/h</translation>
-    </message>
-    <message>
-        <source>mph</source>
-        <translation type="unfinished">mph</translation>
-    </message>
-</context>
-<context>
-    <name>SpeedLimitWarningSettings</name>
-    <message>
-        <source>Off</source>
-        <translation type="unfinished"></translation>
-    </message>
-    <message>
-        <source>Display</source>
-        <translation type="unfinished"></translation>
-    </message>
-    <message>
-        <source>Chime</source>
-        <translation type="unfinished"></translation>
-    </message>
-    <message>
-        <source>Speed Limit Warning</source>
-        <translation type="unfinished"></translation>
-    </message>
-    <message>
-        <source>Warning with speed limit flash</source>
-        <translation type="unfinished"></translation>
-    </message>
-    <message>
-        <source>When Speed Limit Warning is enabled, the speed limit sign will alert the driver when the cruising speed is faster than then speed limit plus the offset.</source>
-        <translation type="unfinished"></translation>
-    </message>
-    <message>
-        <source>Default</source>
-        <translation type="unfinished"></translation>
-    </message>
-    <message>
-        <source>Fixed</source>
-        <translation type="unfinished"></translation>
-    </message>
-    <message>
-        <source>Percentage</source>
-        <translation type="unfinished"></translation>
-    </message>
-    <message>
-        <source>Warning Offset</source>
-        <translation type="unfinished"></translation>
-    </message>
-    <message>
-        <source>Select the desired offset to warn the driver when the vehicle is driving faster than the speed limit.</source>
-        <translation type="unfinished"></translation>
-    </message>
-    <message>
-        <source>Off: When the cruising speed is faster than the speed limit plus the offset, there will be no warning.</source>
-        <translation type="unfinished"></translation>
-    </message>
-    <message>
-        <source>Display: The speed on the speed limit sign turns red to alert the driver when the cruising speed is faster than the speed limit plus the offset.</source>
-        <translation type="unfinished"></translation>
-    </message>
-    <message>
-        <source>Chime: The speed on the speed limit sign turns red and chimes to alert the driver when the cruising speed is faster than the speed limit plus the offset.</source>
-        <translation type="unfinished"></translation>
-    </message>
-</context>
-<context>
-    <name>SpeedLimitWarningValueOffset</name>
-    <message>
-        <source>N/A</source>
-        <translation type="unfinished">N/A</translation>
-    </message>
-    <message>
-        <source>km/h</source>
-        <translation type="unfinished">km/h</translation>
-    </message>
-    <message>
-        <source>mph</source>
-        <translation type="unfinished">mph</translation>
-    </message>
-</context>
-<context>
-    <name>SshControl</name>
-    <message>
-        <source>SSH Keys</source>
-        <translation>Chave SSH</translation>
-    </message>
-    <message>
-        <source>Warning: This grants SSH access to all public keys in your GitHub settings. Never enter a GitHub username other than your own. A comma employee will NEVER ask you to add their GitHub username.</source>
-        <translation>Aviso: isso concede acesso SSH a todas as chaves públicas nas configurações do GitHub. Nunca insira um nome de usuário do GitHub que não seja o seu. Um funcionário da comma NUNCA pedirá que você adicione seu nome de usuário do GitHub.</translation>
-    </message>
-    <message>
-        <source>ADD</source>
-        <translation>ADICIONAR</translation>
-    </message>
-    <message>
-        <source>Enter your GitHub username</source>
-        <translation>Insira seu nome de usuário do GitHub</translation>
-    </message>
-    <message>
-        <source>LOADING</source>
-        <translation>CARREGANDO</translation>
-    </message>
-    <message>
-        <source>REMOVE</source>
-        <translation>REMOVER</translation>
-    </message>
-    <message>
-        <source>Username &apos;%1&apos; has no keys on GitHub</source>
-        <translation>Usuário &quot;%1” não possui chaves no GitHub</translation>
-    </message>
-    <message>
-        <source>Request timed out</source>
-        <translation>A solicitação expirou</translation>
-    </message>
-    <message>
-        <source>Username &apos;%1&apos; doesn&apos;t exist on GitHub</source>
-        <translation>Usuário &apos;%1&apos; não existe no GitHub</translation>
-    </message>
-</context>
-<context>
-    <name>SshToggle</name>
-    <message>
-        <source>Enable SSH</source>
-        <translation>Habilitar SSH</translation>
-    </message>
-</context>
-<context>
-    <name>SunnylinkPanel</name>
-    <message>
-        <source>Enable sunnylink</source>
-        <translation type="unfinished"></translation>
-    </message>
-    <message>
-        <source>Device ID </source>
-        <translation type="unfinished"></translation>
-    </message>
-    <message>
-        <source>N/A</source>
-        <translation type="unfinished">N/A</translation>
-    </message>
-    <message>
-        <source>This is the master switch, it will allow you to cutoff any sunnylink requests should you want to do that.</source>
-        <translation type="unfinished"></translation>
-    </message>
-    <message>
-        <source>🎉Welcome back! We&apos;re excited to see you&apos;ve enabled sunnylink again! 🚀</source>
-        <translation type="unfinished"></translation>
-    </message>
-    <message>
-        <source>👋Not going to lie, it&apos;s sad to see you disabled sunnylink 😢, but we&apos;ll be here when you&apos;re ready to come back 🎉.</source>
-        <translation type="unfinished"></translation>
-    </message>
-    <message>
-        <source>Sponsor Status</source>
-        <translation type="unfinished"></translation>
-    </message>
-    <message>
-        <source>SPONSOR</source>
-        <translation type="unfinished"></translation>
-    </message>
-    <message>
-        <source>Become a sponsor of sunnypilot to get early access to sunnylink features when they become available.</source>
-        <translation type="unfinished"></translation>
-    </message>
-    <message>
-        <source>Pair GitHub Account</source>
-        <translation type="unfinished"></translation>
-    </message>
-    <message>
-        <source>PAIR</source>
-        <translation type="unfinished">PAREAR</translation>
-    </message>
-    <message>
-        <source>Pair your GitHub account to grant your device sponsor benefits, including API access on sunnylink.</source>
-        <translation type="unfinished"></translation>
-    </message>
-    <message>
-        <source>sunnylink Dongle ID not found. This may be due to weak internet connection or sunnylink registration issue. Please reboot and try again.</source>
-        <translation type="unfinished"></translation>
-    </message>
-    <message>
-        <source>Manage Settings</source>
-        <translation type="unfinished"></translation>
-    </message>
-    <message>
-        <source>Backup Settings</source>
-        <translation type="unfinished"></translation>
-    </message>
-    <message>
-        <source>Are you sure you want to backup sunnypilot settings?</source>
-        <translation type="unfinished"></translation>
-    </message>
-    <message>
-        <source>Back Up</source>
-        <translation type="unfinished"></translation>
-    </message>
-    <message>
-        <source>Restore Settings</source>
-        <translation type="unfinished"></translation>
-    </message>
-    <message>
-        <source>Are you sure you want to restore the last backed up sunnypilot settings?</source>
-        <translation type="unfinished"></translation>
-    </message>
-    <message>
-        <source>Restore</source>
-        <translation type="unfinished"></translation>
-    </message>
-    <message>
-        <source>THANKS</source>
-        <translation type="unfinished"></translation>
-    </message>
-    <message>
-        <source>Not Sponsor</source>
-        <translation type="unfinished"></translation>
-    </message>
-    <message>
-        <source>Paired</source>
-        <translation type="unfinished"></translation>
-    </message>
-    <message>
-        <source>Not Paired</source>
-        <translation type="unfinished"></translation>
-    </message>
-    <message>
-        <source>Backing up...</source>
-        <translation type="unfinished"></translation>
-    </message>
-    <message>
-        <source>Restoring...</source>
-        <translation type="unfinished"></translation>
-    </message>
-</context>
-<context>
-    <name>SunnylinkSponsorPopup</name>
-    <message>
-        <source>Scan the QR code to login to your GitHub account</source>
-        <translation type="unfinished"></translation>
-    </message>
-    <message>
-        <source>Follow the prompts to complete the pairing process</source>
-        <translation type="unfinished"></translation>
-    </message>
-    <message>
-        <source>Re-enter the &quot;sunnylink&quot; panel to verify sponsorship status</source>
-        <translation type="unfinished"></translation>
-    </message>
-    <message>
-        <source>If sponsorship status was not updated, please contact a moderator on Discord at https://discord.gg/sunnypilot</source>
-        <translation type="unfinished"></translation>
-    </message>
-    <message>
-        <source>Scan the QR code to visit sunnyhaibin&apos;s GitHub Sponsors page</source>
-        <translation type="unfinished"></translation>
-    </message>
-    <message>
-        <source>Choose your sponsorship tier and confirm your support</source>
-        <translation type="unfinished"></translation>
-    </message>
-    <message>
-        <source>Join our community on Discord at https://discord.gg/sunnypilot and reach out to a moderator to confirm your sponsor status</source>
-        <translation type="unfinished"></translation>
-    </message>
-    <message>
-        <source>Pair your GitHub account</source>
-        <translation type="unfinished"></translation>
-    </message>
-    <message>
-        <source>Early Access: Become a sunnypilot Sponsor</source>
-        <translation type="unfinished"></translation>
-    </message>
-</context>
-<context>
-    <name>SunnypilotPanel</name>
-    <message>
-        <source>Enable M.A.D.S.</source>
-        <translation type="unfinished"></translation>
-    </message>
-    <message>
-        <source>Enable the beloved M.A.D.S. feature. Disable toggle to revert back to stock openpilot engagement/disengagement.</source>
-        <translation type="unfinished"></translation>
-    </message>
-    <message>
-        <source>Laneless for Curves in &quot;Auto&quot; Mode</source>
-        <translation type="unfinished"></translation>
-    </message>
-    <message>
-        <source>While in Auto Lane, switch to Laneless for current/future curves.</source>
-        <translation type="unfinished"></translation>
-    </message>
-    <message>
-        <source>Speed Limit Control (SLC)</source>
-        <translation type="unfinished"></translation>
-    </message>
-    <message>
-        <source>When you engage ACC, you will be prompted to set the cruising speed to the speed limit of the road adjusted by the Offset and Source Policy specified, or the current driving speed. The maximum cruising speed will always be the MAX set speed.</source>
-        <translation type="unfinished"></translation>
-    </message>
-    <message>
-        <source>Enable Vision-based Turn Speed Control (V-TSC)</source>
-        <translation type="unfinished"></translation>
-    </message>
-    <message>
-        <source>Use vision path predictions to estimate the appropriate speed to drive through turns ahead.</source>
-        <translation type="unfinished"></translation>
-    </message>
-    <message>
-        <source>Enable Map Data Turn Speed Control (M-TSC) (Beta)</source>
-        <translation type="unfinished"></translation>
-    </message>
-    <message>
-        <source>Use curvature information from map data to define speed limits to take turns ahead.</source>
-        <translation type="unfinished"></translation>
-    </message>
-    <message>
-        <source>ACC +/-: Long Press Reverse</source>
-        <translation type="unfinished"></translation>
-    </message>
-    <message>
-        <source>Change the ACC +/- buttons behavior with cruise speed change in sunnypilot.</source>
-        <translation type="unfinished"></translation>
-    </message>
-    <message>
-        <source>Disabled (Stock): Short=1, Long = 5 (imperial) / 10 (metric)</source>
-        <translation type="unfinished"></translation>
-    </message>
-    <message>
-        <source>Enabled: Short = 5 (imperial) / 10 (metric), Long=1</source>
-        <translation type="unfinished"></translation>
-    </message>
-    <message>
-        <source>Custom Offsets</source>
-        <translation type="unfinished"></translation>
-    </message>
-    <message>
-        <source>Neural Network Lateral Control (NNLC)</source>
-        <translation type="unfinished"></translation>
-    </message>
-    <message>
-        <source>Enforce Torque Lateral Control</source>
-        <translation type="unfinished"></translation>
-    </message>
-    <message>
-        <source>Enable this to enforce sunnypilot to steer with Torque lateral control.</source>
-        <translation type="unfinished"></translation>
-    </message>
-    <message>
-        <source>Enable Self-Tune</source>
-        <translation type="unfinished"></translation>
-    </message>
-    <message>
-        <source>Enables self-tune for Torque lateral control for platforms that do not use Torque lateral control by default.</source>
-        <translation type="unfinished"></translation>
-    </message>
-    <message>
-        <source>Less Restrict Settings for Self-Tune (Beta)</source>
-        <translation type="unfinished"></translation>
-    </message>
-    <message>
-        <source>Less strict settings when using Self-Tune. This allows torqued to be more forgiving when learning values.</source>
-        <translation type="unfinished"></translation>
-    </message>
-    <message>
-        <source>Enable Custom Tuning</source>
-        <translation type="unfinished"></translation>
-    </message>
-    <message>
-        <source>Enables custom tuning for Torque lateral control. Modifying FRICTION and LAT_ACCEL_FACTOR below will override the offline values indicated in the YAML files within &quot;selfdrive/torque_data&quot;. The values will also be used live when &quot;Override Self-Tune&quot; toggle is enabled.</source>
-        <translation type="unfinished"></translation>
-    </message>
-    <message>
-        <source>Manual Real-Time Tuning</source>
-        <translation type="unfinished"></translation>
-    </message>
-    <message>
-        <source>Enforces the torque lateral controller to use the fixed values instead of the learned values from Self-Tune. Enabling this toggle overrides Self-Tune values.</source>
-        <translation type="unfinished"></translation>
-    </message>
-    <message>
-        <source>Quiet Drive 🤫</source>
-        <translation type="unfinished"></translation>
-    </message>
-    <message>
-        <source>sunnypilot will display alerts but only play the most important warning sounds. This feature can be toggled while the car is on.</source>
-        <translation type="unfinished"></translation>
-    </message>
-    <message>
-        <source>Green Traffic Light Chime (Beta)</source>
-        <translation type="unfinished"></translation>
-    </message>
-    <message>
-        <source>A chime will play when the traffic light you are waiting for turns green and you have no vehicle in front of you. If you are waiting behind another vehicle, the chime will play once the vehicle advances unless ACC is engaged.</source>
-        <translation type="unfinished"></translation>
-    </message>
-    <message>
-        <source>Note: This chime is only designed as a notification. It is the driver&apos;s responsibility to observe their environment and make decisions accordingly.</source>
-        <translation type="unfinished"></translation>
-    </message>
-    <message>
-        <source>Lead Vehicle Departure Alert</source>
-        <translation type="unfinished"></translation>
-    </message>
-    <message>
-        <source>Enable this will notify when the leading vehicle drives away.</source>
-        <translation type="unfinished"></translation>
-    </message>
-    <message>
-        <source>Customize M.A.D.S.</source>
-        <translation type="unfinished"></translation>
-    </message>
-    <message>
-        <source>Customize Lane Change</source>
-        <translation type="unfinished"></translation>
-    </message>
-    <message>
-        <source>Customize Offsets</source>
-        <translation type="unfinished"></translation>
-    </message>
-    <message>
-        <source>Customize Speed Limit Control</source>
-        <translation type="unfinished"></translation>
-    </message>
-    <message>
-        <source>Customize Warning</source>
-        <translation type="unfinished"></translation>
-    </message>
-    <message>
-        <source>Customize Source</source>
-        <translation type="unfinished"></translation>
-    </message>
-    <message>
-        <source>Laneful</source>
-        <translation type="unfinished"></translation>
-    </message>
-    <message>
-        <source>Laneless</source>
-        <translation type="unfinished"></translation>
-    </message>
-    <message>
-        <source>Auto</source>
-        <translation type="unfinished"></translation>
-    </message>
-    <message>
-        <source>Dynamic Lane Profile</source>
-        <translation type="unfinished"></translation>
-    </message>
-    <message>
-        <source>Speed Limit Assist</source>
-        <translation type="unfinished"></translation>
-    </message>
-    <message>
-        <source>Real-time and Offline</source>
-        <translation type="unfinished"></translation>
-    </message>
-    <message>
-        <source>Offline Only</source>
-        <translation type="unfinished"></translation>
-    </message>
-    <message>
-        <source>Dynamic Lane Profile is not available with the current Driving Model</source>
-        <translation type="unfinished"></translation>
-    </message>
-    <message>
-        <source>Custom Offsets is not available with the current Driving Model</source>
-        <translation type="unfinished"></translation>
-    </message>
-    <message>
-        <source>NNLC is currently not available on this platform.</source>
-        <translation type="unfinished"></translation>
-    </message>
-    <message>
-        <source>Match: &quot;Exact&quot; is ideal, but &quot;Fuzzy&quot; is fine too. Reach out to the sunnypilot team in the following channel at the sunnypilot Discord server if there are any issues: </source>
-        <translation type="unfinished"></translation>
-    </message>
-    <message>
-        <source>Start the car to check car compatibility</source>
-        <translation type="unfinished"></translation>
-    </message>
-    <message>
-        <source>NNLC Not Loaded</source>
-        <translation type="unfinished"></translation>
-    </message>
-    <message>
-        <source>NNLC Loaded</source>
-        <translation type="unfinished"></translation>
-    </message>
-    <message>
-        <source>Fuzzy</source>
-        <translation type="unfinished"></translation>
-    </message>
-    <message>
-        <source>Exact</source>
-        <translation type="unfinished"></translation>
-    </message>
-    <message>
-        <source>Reach out to the sunnypilot team in the following channel at the sunnypilot Discord server and donate logs to get NNLC loaded for your car: </source>
-        <translation type="unfinished"></translation>
-    </message>
-    <message>
-        <source>Match</source>
-        <translation type="unfinished"></translation>
-    </message>
-    <message>
-        <source>Formerly known as &lt;b&gt;&quot;NNFF&quot;&lt;/b&gt;, this replaces the lateral &lt;b&gt;&quot;torque&quot;&lt;/b&gt; controller, with one using a neural network trained on each car&apos;s (actually, each separate EPS firmware) driving data for increased controls accuracy.</source>
-        <translation type="unfinished"></translation>
-    </message>
-    <message>
-        <source>Reach out to the sunnypilot team in the following channel at the sunnypilot Discord server with feedback, or to provide log data for your car if your car is currently unsupported: </source>
-        <translation type="unfinished"></translation>
-    </message>
-    <message>
-        <source>Add custom offsets to Camera and Path in sunnypilot.</source>
-        <translation type="unfinished"></translation>
-    </message>
-    <message>
-        <source>Default is Laneless. In Auto mode, sunnnypilot dynamically chooses between Laneline or Laneless model based on lane recognition confidence level on road and certain conditions.</source>
-        <translation type="unfinished"></translation>
-    </message>
-</context>
-<context>
-    <name>TermsPage</name>
-    <message>
-        <source>Terms &amp; Conditions</source>
-        <translation>Termos &amp; Condições</translation>
-    </message>
-    <message>
-        <source>Decline</source>
-        <translation>Declinar</translation>
-    </message>
-    <message>
-        <source>Scroll to accept</source>
-        <translation>Role a tela para aceitar</translation>
-    </message>
-    <message>
-        <source>Agree</source>
-        <translation>Concordo</translation>
-    </message>
-</context>
-<context>
-    <name>TermsPageSP</name>
-    <message>
-        <source>Terms &amp; Conditions</source>
-        <translation type="unfinished">Termos &amp; Condições</translation>
-    </message>
-    <message>
-        <source>Decline</source>
-        <translation type="unfinished">Declinar</translation>
-    </message>
-    <message>
-        <source>Scroll to accept</source>
-        <translation type="unfinished">Role a tela para aceitar</translation>
-    </message>
-</context>
-<context>
-    <name>TogglesPanel</name>
-    <message>
-        <source>Enable openpilot</source>
-        <translation type="vanished">Ativar openpilot</translation>
-    </message>
-    <message>
-        <source>Use the openpilot system for adaptive cruise control and lane keep driver assistance. Your attention is required at all times to use this feature. Changing this setting takes effect when the car is powered off.</source>
-        <translation type="vanished">Use o sistema openpilot para controle de cruzeiro adaptativo e assistência ao motorista de manutenção de faixa. Sua atenção é necessária o tempo todo para usar esse recurso. A alteração desta configuração tem efeito quando o carro é desligado.</translation>
-    </message>
-    <message>
-        <source>Enable Lane Departure Warnings</source>
-        <translation>Ativar Avisos de Saída de Faixa</translation>
-    </message>
-    <message>
-        <source>Receive alerts to steer back into the lane when your vehicle drifts over a detected lane line without a turn signal activated while driving over 31 mph (50 km/h).</source>
-        <translation>Receba alertas para voltar para a pista se o seu veículo sair da faixa e a seta não tiver sido acionada previamente quando em velocidades superiores a 50 km/h.</translation>
-    </message>
-    <message>
-        <source>Use Metric System</source>
-        <translation>Usar Sistema Métrico</translation>
-    </message>
-    <message>
-        <source>Display speed in km/h instead of mph.</source>
-        <translation>Exibir velocidade em km/h invés de mph.</translation>
-    </message>
-    <message>
-        <source>Record and Upload Driver Camera</source>
-        <translation>Gravar e Upload Câmera Motorista</translation>
-    </message>
-    <message>
-        <source>Upload data from the driver facing camera and help improve the driver monitoring algorithm.</source>
-        <translation>Upload dados da câmera voltada para o motorista e ajude a melhorar o algoritmo de monitoramentor.</translation>
-    </message>
-    <message>
-        <source>Disengage on Accelerator Pedal</source>
-        <translation>Desacionar com Pedal do Acelerador</translation>
-    </message>
-    <message>
-        <source>When enabled, pressing the accelerator pedal will disengage openpilot.</source>
-        <translation>Quando ativado, pressionar o pedal do acelerador desacionará o openpilot.</translation>
-    </message>
-    <message>
-        <source>Show ETA in 24h Format</source>
-        <translation type="vanished">Mostrar ETA em Formato 24h</translation>
-    </message>
-    <message>
-        <source>Use 24h format instead of am/pm</source>
-        <translation type="vanished">Use o formato 24h em vez de am/pm</translation>
-    </message>
-    <message>
-        <source>Show Map on Left Side of UI</source>
-        <translation type="vanished">Exibir Mapa no Lado Esquerdo</translation>
-    </message>
-    <message>
-        <source>Show map on left side when in split screen view.</source>
-        <translation type="vanished">Exibir mapa do lado esquerdo quando a tela for dividida.</translation>
-    </message>
-    <message>
-        <source>Experimental Mode</source>
-        <translation>Modo Experimental</translation>
-    </message>
-    <message>
-        <source>openpilot defaults to driving in &lt;b&gt;chill mode&lt;/b&gt;. Experimental mode enables &lt;b&gt;alpha-level features&lt;/b&gt; that aren&apos;t ready for chill mode. Experimental features are listed below:</source>
-        <translation>openpilot por padrão funciona em &lt;b&gt;modo chill&lt;/b&gt;. modo Experimental ativa &lt;b&gt;recursos de nível-embrionário&lt;/b&gt; que não estão prontos para o modo chill. Recursos experimentais estão listados abaixo:</translation>
-    </message>
-    <message>
-        <source>Let the driving model control the gas and brakes. openpilot will drive as it thinks a human would, including stopping for red lights and stop signs. Since the driving model decides the speed to drive, the set speed will only act as an upper bound. This is an alpha quality feature; mistakes should be expected.</source>
-        <translation>Deixe o modelo de IA controlar o acelerador e os freios. O openpilot irá dirigir como pensa que um humano faria, incluindo parar em sinais vermelhos e sinais de parada. Uma vez que o modelo de condução decide a velocidade a conduzir, a velocidade definida apenas funcionará como um limite superior. Este é um recurso de qualidade embrionária; erros devem ser esperados.</translation>
-    </message>
-    <message>
-        <source>New Driving Visualization</source>
-        <translation>Nova Visualização de Condução</translation>
-    </message>
-    <message>
-        <source>Experimental mode is currently unavailable on this car since the car&apos;s stock ACC is used for longitudinal control.</source>
-        <translation>O modo Experimental está atualmente indisponível para este carro já que o ACC original do carro é usado para controle longitudinal.</translation>
-    </message>
-    <message>
-        <source>openpilot longitudinal control may come in a future update.</source>
-        <translation>O controle longitudinal openpilot poderá vir em uma atualização futura.</translation>
-    </message>
-    <message>
-        <source>openpilot Longitudinal Control (Alpha)</source>
-        <translation>Controle Longitudinal openpilot (Embrionário)</translation>
-    </message>
-    <message>
-        <source>WARNING: openpilot longitudinal control is in alpha for this car and will disable Automatic Emergency Braking (AEB).</source>
-        <translation>AVISO: o controle longitudinal openpilot está em estado embrionário para este carro e desativará a Frenagem Automática de Emergência (AEB).</translation>
-    </message>
-    <message>
-        <source>On this car, openpilot defaults to the car&apos;s built-in ACC instead of openpilot&apos;s longitudinal control. Enable this to switch to openpilot longitudinal control. Enabling Experimental mode is recommended when enabling openpilot longitudinal control alpha.</source>
-        <translation>Neste carro, o openpilot tem como padrão o ACC embutido do carro em vez do controle longitudinal do openpilot. Habilite isso para alternar para o controle longitudinal openpilot. Recomenda-se ativar o modo Experimental ao ativar o embrionário controle longitudinal openpilot.</translation>
-    </message>
-    <message>
-        <source>Aggressive</source>
-        <translation>Disputa</translation>
-    </message>
-    <message>
-        <source>Standard</source>
-        <translation>Neutro</translation>
-    </message>
-    <message>
-        <source>Relaxed</source>
-        <translation>Calmo</translation>
-    </message>
-    <message>
-        <source>Driving Personality</source>
-        <translation>Temperamento de Direção</translation>
-    </message>
-    <message>
-        <source>An alpha version of openpilot longitudinal control can be tested, along with Experimental mode, on non-release branches.</source>
-        <translation>Uma versão embrionária do controle longitudinal openpilot pode ser testada em conjunto com o modo Experimental, em branches que não sejam de produção.</translation>
-    </message>
-    <message>
-        <source>Enable the openpilot longitudinal control (alpha) toggle to allow Experimental mode.</source>
-        <translation>Habilite o controle longitudinal (embrionário) openpilot para permitir o modo Experimental.</translation>
-    </message>
-    <message>
-        <source>End-to-End Longitudinal Control</source>
-        <translation>Controle Longitudinal de Ponta a Ponta</translation>
-    </message>
-    <message>
-        <source>Standard is recommended. In aggressive mode, openpilot will follow lead cars closer and be more aggressive with the gas and brake. In relaxed mode openpilot will stay further away from lead cars. On supported cars, you can cycle through these personalities with your steering wheel distance button.</source>
-        <translation>Neutro é o recomendado. No modo disputa o openpilot seguirá o carro da frente mais de perto e será mais agressivo com a aceleração e frenagem. No modo calmo o openpilot se manterá mais longe do carro da frente. Em carros compatíveis, você pode alternar esses temperamentos com o botão de distância do volante.</translation>
-    </message>
-    <message>
-        <source>The driving visualization will transition to the road-facing wide-angle camera at low speeds to better show some turns. The Experimental mode logo will also be shown in the top right corner.</source>
-        <translation>A visualização de condução fará a transição para a câmera grande angular voltada para a estrada em baixas velocidades para mostrar melhor algumas curvas. O logotipo do modo Experimental também será mostrado no canto superior direito.</translation>
-    </message>
-    <message>
-        <source>Always-On Driver Monitoring</source>
-        <translation>Monitoramento do Motorista Sempre Ativo</translation>
-    </message>
-    <message>
-        <source>Enable driver monitoring even when openpilot is not engaged.</source>
-        <translation>Habilite o monitoramento do motorista mesmo quando o openpilot não estiver acionado.</translation>
-    </message>
-    <message>
-        <source>Enable sunnypilot</source>
-        <translation type="unfinished"></translation>
-    </message>
-    <message>
-        <source>Use the sunnypilot system for adaptive cruise control and lane keep driver assistance. Your attention is required at all times to use this feature. Changing this setting takes effect when the car is powered off.</source>
-        <translation type="unfinished"></translation>
-    </message>
-</context>
-<context>
-    <name>TogglesPanelSP</name>
-    <message>
-        <source>Enable sunnypilot</source>
-        <translation type="unfinished"></translation>
-    </message>
-    <message>
-        <source>Use the sunnypilot system for adaptive cruise control and lane keep driver assistance. Your attention is required at all times to use this feature. Changing this setting takes effect when the car is powered off.</source>
-        <translation type="unfinished"></translation>
-    </message>
-    <message>
-        <source>openpilot Longitudinal Control (Alpha)</source>
-        <translation type="unfinished">Controle Longitudinal openpilot (Embrionário)</translation>
-    </message>
-    <message>
-        <source>WARNING: sunnypilot longitudinal control is in alpha for this car and will disable Automatic Emergency Braking (AEB).</source>
-        <translation type="unfinished"></translation>
-    </message>
-    <message>
-        <source>On this car, sunnypilot defaults to the car&apos;s built-in ACC instead of openpilot&apos;s longitudinal control. Enable this to switch to sunnypilot longitudinal control. Enabling Experimental mode is recommended when enabling sunnypilot longitudinal control alpha.</source>
-        <translation type="unfinished"></translation>
-    </message>
-    <message>
-        <source>Custom Stock Longitudinal Control</source>
-        <translation type="unfinished"></translation>
-    </message>
-    <message>
-        <source>When enabled, sunnypilot will attempt to control stock longitudinal control with ACC button presses.
-This feature must be used along with SLC, and/or V-TSC, and/or M-TSC.</source>
-        <translation type="unfinished"></translation>
-    </message>
-    <message>
-        <source>Experimental Mode</source>
-        <translation type="unfinished">Modo Experimental</translation>
-    </message>
-    <message>
-        <source>Enable Dynamic Experimental Control</source>
-        <translation type="unfinished"></translation>
-    </message>
-    <message>
-        <source>Enable toggle to allow the model to determine when to use sunnypilot ACC or sunnypilot End to End Longitudinal.</source>
-        <translation type="unfinished"></translation>
-    </message>
-    <message>
-        <source>Enable Dynamic Personality</source>
-        <translation type="unfinished"></translation>
-    </message>
-    <message>
-        <source>Enable this to allow sunnypilot to dynamically adjust following distance and reaction based on your &quot;Driving Personality&quot; setting. Instead of predefined settings for each personality, every personality now adapts dynamically according to your speed and the distance to the lead car.</source>
-        <translation type="unfinished"></translation>
-    </message>
-    <message>
-        <source>Disengage on Accelerator Pedal</source>
-        <translation type="unfinished">Desacionar com Pedal do Acelerador</translation>
-    </message>
-    <message>
-        <source>When enabled, pressing the accelerator pedal will disengage openpilot.</source>
-        <translation type="unfinished">Quando ativado, pressionar o pedal do acelerador desacionará o openpilot.</translation>
-    </message>
-    <message>
-        <source>Enable Lane Departure Warnings</source>
-        <translation type="unfinished">Ativar Avisos de Saída de Faixa</translation>
-    </message>
-    <message>
-        <source>Receive alerts to steer back into the lane when your vehicle drifts over a detected lane line without a turn signal activated while driving over 31 mph (50 km/h).</source>
-        <translation type="unfinished">Receba alertas para voltar para a pista se o seu veículo sair da faixa e a seta não tiver sido acionada previamente quando em velocidades superiores a 50 km/h.</translation>
-    </message>
-    <message>
-        <source>Always-On Driver Monitoring</source>
-        <translation type="unfinished">Monitoramento do Motorista Sempre Ativo</translation>
-    </message>
-    <message>
-        <source>Enable driver monitoring even when sunnypilot is not engaged.</source>
-        <translation type="unfinished"></translation>
-    </message>
-    <message>
-        <source>Record and Upload Driver Camera</source>
-        <translation type="unfinished">Gravar e Upload Câmera Motorista</translation>
-    </message>
-    <message>
-        <source>Upload data from the driver facing camera and help improve the driver monitoring algorithm.</source>
-        <translation type="unfinished">Upload dados da câmera voltada para o motorista e ajude a melhorar o algoritmo de monitoramentor.</translation>
-    </message>
-    <message>
-        <source>Disable Onroad Uploads</source>
-        <translation type="unfinished"></translation>
-    </message>
-    <message>
-        <source>Disable uploads completely when onroad. Necessary to avoid high data usage when connected to Wi-Fi hotspot. Turn on this feature if you are looking to utilize map-based features, such as Speed Limit Control (SLC) and Map-based Turn Speed Control (MTSC).</source>
-        <translation type="unfinished"></translation>
-    </message>
-    <message>
-        <source>Use Metric System</source>
-        <translation type="unfinished">Usar Sistema Métrico</translation>
-    </message>
-    <message>
-        <source>Display speed in km/h instead of mph.</source>
-        <translation type="unfinished">Exibir velocidade em km/h invés de mph.</translation>
-    </message>
-    <message>
-        <source>Show ETA in 24h Format</source>
-        <translation type="unfinished">Mostrar ETA em Formato 24h</translation>
-    </message>
-    <message>
-        <source>Use 24h format instead of am/pm</source>
-        <translation type="unfinished">Use o formato 24h em vez de am/pm</translation>
-    </message>
-    <message>
-        <source>Show Map on Left Side of UI</source>
-        <translation type="unfinished">Exibir Mapa no Lado Esquerdo</translation>
-    </message>
-    <message>
-        <source>Show map on left side when in split screen view.</source>
-        <translation type="unfinished">Exibir mapa do lado esquerdo quando a tela for dividida.</translation>
-    </message>
-    <message>
-        <source>Aggressive</source>
-        <translation type="unfinished">Disputa</translation>
-    </message>
-    <message>
-        <source>Moderate</source>
-        <translation type="unfinished"></translation>
-    </message>
-    <message>
-        <source>Standard</source>
-        <translation type="unfinished">Neutro</translation>
-    </message>
-    <message>
-        <source>Relaxed</source>
-        <translation type="unfinished">Calmo</translation>
-    </message>
-    <message>
-        <source>Driving Personality</source>
-        <translation type="unfinished">Temperamento de Direção</translation>
-    </message>
-    <message>
-        <source>Standard is recommended. In moderate/aggressive mode, sunnypilot will follow lead cars closer and be more aggressive with the gas and brake. In relaxed mode sunnypilot will stay further away from lead cars. On supported cars, you can cycle through these personalities with your steering wheel distance button.</source>
-        <translation type="unfinished"></translation>
-    </message>
-    <message>
-        <source>Sport</source>
-        <translation type="unfinished"></translation>
-    </message>
-    <message>
-        <source>Normal</source>
-        <translation type="unfinished"></translation>
-    </message>
-    <message>
-        <source>Eco</source>
-        <translation type="unfinished"></translation>
-    </message>
-    <message>
-        <source>Stock</source>
-        <translation type="unfinished"></translation>
-    </message>
-    <message>
-        <source>Acceleration Personality</source>
-        <translation type="unfinished"></translation>
-    </message>
-    <message>
-        <source>Normal is recommended. In sport mode, sunnypilot will provide aggressive acceleration for a dynamic driving experience. In eco mode, sunnypilot will apply smoother and more relaxed acceleration. On supported cars, you can cycle through these acceleration personality within Onroad Settings on the driving screen.</source>
-        <translation type="unfinished"></translation>
-    </message>
-    <message>
-        <source>openpilot defaults to driving in &lt;b&gt;chill mode&lt;/b&gt;. Experimental mode enables &lt;b&gt;alpha-level features&lt;/b&gt; that aren&apos;t ready for chill mode. Experimental features are listed below:</source>
-        <translation type="unfinished">openpilot por padrão funciona em &lt;b&gt;modo chill&lt;/b&gt;. modo Experimental ativa &lt;b&gt;recursos de nível-embrionário&lt;/b&gt; que não estão prontos para o modo chill. Recursos experimentais estão listados abaixo:</translation>
-    </message>
-    <message>
-        <source>End-to-End Longitudinal Control</source>
-        <translation type="unfinished">Controle Longitudinal de Ponta a Ponta</translation>
-    </message>
-    <message>
-        <source>Let the driving model control the gas and brakes. sunnypilot will drive as it thinks a human would, including stopping for red lights and stop signs. Since the driving model decides the speed to drive, the set speed will only act as an upper bound. This is an alpha quality feature; mistakes should be expected.</source>
-        <translation type="unfinished"></translation>
-    </message>
-    <message>
-        <source>New Driving Visualization</source>
-        <translation type="unfinished">Nova Visualização de Condução</translation>
-    </message>
-    <message>
-        <source>The driving visualization will transition to the road-facing wide-angle camera at low speeds to better show some turns. The Experimental mode logo will also be shown in the top right corner.</source>
-        <translation type="unfinished">A visualização de condução fará a transição para a câmera grande angular voltada para a estrada em baixas velocidades para mostrar melhor algumas curvas. O logotipo do modo Experimental também será mostrado no canto superior direito.</translation>
-    </message>
-    <message>
-        <source>Experimental mode is currently unavailable on this car since the car&apos;s stock ACC is used for longitudinal control.</source>
-        <translation type="unfinished">O modo Experimental está atualmente indisponível para este carro já que o ACC original do carro é usado para controle longitudinal.</translation>
-    </message>
-    <message>
-        <source>openpilot longitudinal control may come in a future update.</source>
-        <translation type="unfinished">O controle longitudinal openpilot poderá vir em uma atualização futura.</translation>
-    </message>
-    <message>
-        <source>An alpha version of sunnypilot longitudinal control can be tested, along with Experimental mode, on non-release branches.</source>
-        <translation type="unfinished"></translation>
-    </message>
-    <message>
-        <source>Enable the sunnypilot longitudinal control (alpha) toggle to allow Experimental mode.</source>
-=======
-        <source>Always-On Driver Monitoring</source>
-        <translation type="unfinished">Monitoramento do Motorista Sempre Ativo</translation>
-    </message>
-    <message>
-        <source>Enable driver monitoring even when sunnypilot is not engaged.</source>
-        <translation type="unfinished"></translation>
-    </message>
-    <message>
-        <source>Record and Upload Driver Camera</source>
-        <translation type="unfinished">Gravar e Upload Câmera Motorista</translation>
-    </message>
-    <message>
-        <source>Upload data from the driver facing camera and help improve the driver monitoring algorithm.</source>
-        <translation type="unfinished">Upload dados da câmera voltada para o motorista e ajude a melhorar o algoritmo de monitoramentor.</translation>
-    </message>
-    <message>
-        <source>Disable Onroad Uploads</source>
-        <translation type="unfinished"></translation>
-    </message>
-    <message>
-        <source>Disable uploads completely when onroad. Necessary to avoid high data usage when connected to Wi-Fi hotspot. Turn on this feature if you are looking to utilize map-based features, such as Speed Limit Control (SLC) and Map-based Turn Speed Control (MTSC).</source>
-        <translation type="unfinished"></translation>
-    </message>
-    <message>
-        <source>Use Metric System</source>
-        <translation type="unfinished">Usar Sistema Métrico</translation>
-    </message>
-    <message>
-        <source>Display speed in km/h instead of mph.</source>
-        <translation type="unfinished">Exibir velocidade em km/h invés de mph.</translation>
-    </message>
-    <message>
-        <source>Show ETA in 24h Format</source>
-        <translation type="unfinished">Mostrar ETA em Formato 24h</translation>
-    </message>
-    <message>
-        <source>Use 24h format instead of am/pm</source>
-        <translation type="unfinished">Use o formato 24h em vez de am/pm</translation>
-    </message>
-    <message>
-        <source>Show Map on Left Side of UI</source>
-        <translation type="unfinished">Exibir Mapa no Lado Esquerdo</translation>
-    </message>
-    <message>
-        <source>Show map on left side when in split screen view.</source>
-        <translation type="unfinished">Exibir mapa do lado esquerdo quando a tela for dividida.</translation>
-    </message>
-    <message>
-        <source>Aggressive</source>
-        <translation type="unfinished">Disputa</translation>
-    </message>
-    <message>
-        <source>Moderate</source>
-        <translation type="unfinished"></translation>
-    </message>
-    <message>
-        <source>Standard</source>
-        <translation type="unfinished">Neutro</translation>
-    </message>
-    <message>
-        <source>Relaxed</source>
-        <translation type="unfinished">Calmo</translation>
-    </message>
-    <message>
-        <source>Driving Personality</source>
-        <translation type="unfinished">Temperamento de Direção</translation>
-    </message>
-    <message>
-        <source>Standard is recommended. In moderate/aggressive mode, sunnypilot will follow lead cars closer and be more aggressive with the gas and brake. In relaxed mode sunnypilot will stay further away from lead cars. On supported cars, you can cycle through these personalities with your steering wheel distance button.</source>
-        <translation type="unfinished"></translation>
-    </message>
-    <message>
-        <source>Sport</source>
-        <translation type="unfinished"></translation>
-    </message>
-    <message>
-        <source>Normal</source>
-        <translation type="unfinished"></translation>
-    </message>
-    <message>
-        <source>Eco</source>
-        <translation type="unfinished"></translation>
-    </message>
-    <message>
-        <source>Stock</source>
-        <translation type="unfinished"></translation>
-    </message>
-    <message>
-        <source>Acceleration Personality</source>
-        <translation type="unfinished"></translation>
-    </message>
-    <message>
-        <source>Normal is recommended. In sport mode, sunnypilot will provide aggressive acceleration for a dynamic driving experience. In eco mode, sunnypilot will apply smoother and more relaxed acceleration. On supported cars, you can cycle through these acceleration personality within Onroad Settings on the driving screen.</source>
-        <translation type="unfinished"></translation>
-    </message>
-    <message>
-        <source>openpilot defaults to driving in &lt;b&gt;chill mode&lt;/b&gt;. Experimental mode enables &lt;b&gt;alpha-level features&lt;/b&gt; that aren&apos;t ready for chill mode. Experimental features are listed below:</source>
-        <translation type="unfinished">openpilot por padrão funciona em &lt;b&gt;modo chill&lt;/b&gt;. modo Experimental ativa &lt;b&gt;recursos de nível-embrionário&lt;/b&gt; que não estão prontos para o modo chill. Recursos experimentais estão listados abaixo:</translation>
-    </message>
-    <message>
-        <source>End-to-End Longitudinal Control</source>
-        <translation type="unfinished">Controle Longitudinal de Ponta a Ponta</translation>
-    </message>
-    <message>
-        <source>Let the driving model control the gas and brakes. sunnypilot will drive as it thinks a human would, including stopping for red lights and stop signs. Since the driving model decides the speed to drive, the set speed will only act as an upper bound. This is an alpha quality feature; mistakes should be expected.</source>
-        <translation type="unfinished"></translation>
-    </message>
-    <message>
-        <source>New Driving Visualization</source>
-        <translation type="unfinished">Nova Visualização de Condução</translation>
-    </message>
-    <message>
-        <source>The driving visualization will transition to the road-facing wide-angle camera at low speeds to better show some turns. The Experimental mode logo will also be shown in the top right corner.</source>
-        <translation type="unfinished">A visualização de condução fará a transição para a câmera grande angular voltada para a estrada em baixas velocidades para mostrar melhor algumas curvas. O logotipo do modo Experimental também será mostrado no canto superior direito.</translation>
-    </message>
-    <message>
-        <source>Experimental mode is currently unavailable on this car since the car&apos;s stock ACC is used for longitudinal control.</source>
-        <translation type="unfinished">O modo Experimental está atualmente indisponível para este carro já que o ACC original do carro é usado para controle longitudinal.</translation>
-    </message>
-    <message>
-        <source>openpilot longitudinal control may come in a future update.</source>
-        <translation type="unfinished">O controle longitudinal openpilot poderá vir em uma atualização futura.</translation>
-    </message>
-    <message>
-        <source>An alpha version of sunnypilot longitudinal control can be tested, along with Experimental mode, on non-release branches.</source>
-        <translation type="unfinished"></translation>
-    </message>
-    <message>
-        <source>Enable the sunnypilot longitudinal control (alpha) toggle to allow Experimental mode.</source>
-        <translation type="unfinished"></translation>
-    </message>
-</context>
-<context>
-    <name>TorqueFriction</name>
-    <message>
-        <source>FRICTION</source>
-        <translation type="unfinished"></translation>
-    </message>
-    <message>
-        <source>Adjust Friction for the Torque Lateral Controller. &lt;b&gt;Live&lt;/b&gt;: Override self-tune values; &lt;b&gt;Offline&lt;/b&gt;: Override self-tune offline values at car restart.</source>
-        <translation type="unfinished"></translation>
-    </message>
-    <message>
-        <source>Real-time and Offline</source>
-        <translation type="unfinished"></translation>
-    </message>
-    <message>
-        <source>Offline Only</source>
->>>>>>> eb1b0d7d
-        <translation type="unfinished"></translation>
-    </message>
-</context>
-<context>
-<<<<<<< HEAD
-    <name>TorqueFriction</name>
-    <message>
-        <source>FRICTION</source>
-        <translation type="unfinished"></translation>
-    </message>
-    <message>
-        <source>Adjust Friction for the Torque Lateral Controller. &lt;b&gt;Live&lt;/b&gt;: Override self-tune values; &lt;b&gt;Offline&lt;/b&gt;: Override self-tune offline values at car restart.</source>
-=======
-    <name>TorqueMaxLatAccel</name>
-    <message>
-        <source>LAT_ACCEL_FACTOR</source>
-        <translation type="unfinished"></translation>
-    </message>
-    <message>
-        <source>Adjust Max Lateral Acceleration for the Torque Lateral Controller. &lt;b&gt;Live&lt;/b&gt;: Override self-tune values; &lt;b&gt;Offline&lt;/b&gt;: Override self-tune offline values at car restart.</source>
->>>>>>> eb1b0d7d
-        <translation type="unfinished"></translation>
-    </message>
-    <message>
-        <source>Real-time and Offline</source>
-        <translation type="unfinished"></translation>
-    </message>
-    <message>
-        <source>Offline Only</source>
-        <translation type="unfinished"></translation>
-    </message>
-</context>
-<context>
-<<<<<<< HEAD
-    <name>TorqueMaxLatAccel</name>
-    <message>
-        <source>LAT_ACCEL_FACTOR</source>
-        <translation type="unfinished"></translation>
-    </message>
-    <message>
-        <source>Adjust Max Lateral Acceleration for the Torque Lateral Controller. &lt;b&gt;Live&lt;/b&gt;: Override self-tune values; &lt;b&gt;Offline&lt;/b&gt;: Override self-tune offline values at car restart.</source>
-        <translation type="unfinished"></translation>
-    </message>
-    <message>
-        <source>Real-time and Offline</source>
-        <translation type="unfinished"></translation>
-    </message>
-    <message>
-        <source>Offline Only</source>
-        <translation type="unfinished"></translation>
-    </message>
-</context>
-<context>
-    <name>Updater</name>
-    <message>
-        <source>Update Required</source>
-        <translation>Atualização Necessária</translation>
-    </message>
-    <message>
-        <source>An operating system update is required. Connect your device to Wi-Fi for the fastest update experience. The download size is approximately 1GB.</source>
-        <translation>Uma atualização do sistema operacional é necessária. Conecte seu dispositivo ao Wi-Fi para a experiência de atualização mais rápida. O tamanho do download é de aproximadamente 1GB.</translation>
-    </message>
-    <message>
-        <source>Connect to Wi-Fi</source>
-        <translation>Conecte-se ao Wi-Fi</translation>
-    </message>
-    <message>
-        <source>Install</source>
-        <translation>Instalar</translation>
-    </message>
-    <message>
-        <source>Back</source>
-        <translation>Voltar</translation>
-    </message>
-    <message>
         <source>Loading...</source>
         <translation>Carregando...</translation>
     </message>
     <message>
         <source>Reboot</source>
         <translation>Reiniciar</translation>
-=======
-    <name>Updater</name>
-    <message>
-        <source>Update Required</source>
-        <translation>Atualização Necessária</translation>
-    </message>
-    <message>
-        <source>An operating system update is required. Connect your device to Wi-Fi for the fastest update experience. The download size is approximately 1GB.</source>
-        <translation>Uma atualização do sistema operacional é necessária. Conecte seu dispositivo ao Wi-Fi para a experiência de atualização mais rápida. O tamanho do download é de aproximadamente 1GB.</translation>
-    </message>
-    <message>
-        <source>Connect to Wi-Fi</source>
-        <translation>Conecte-se ao Wi-Fi</translation>
-    </message>
-    <message>
-        <source>Install</source>
-        <translation>Instalar</translation>
-    </message>
-    <message>
-        <source>Back</source>
-        <translation>Voltar</translation>
-    </message>
-    <message>
-        <source>Loading...</source>
-        <translation>Carregando...</translation>
-    </message>
-    <message>
-        <source>Reboot</source>
-        <translation>Reiniciar</translation>
     </message>
     <message>
         <source>Update failed</source>
         <translation>Falha na atualização</translation>
->>>>>>> eb1b0d7d
     </message>
 </context>
 <context>
     <name>VehiclePanel</name>
     <message>
-<<<<<<< HEAD
-        <source>Update failed</source>
-        <translation>Falha na atualização</translation>
-=======
         <source>Updating this setting takes effect when the car is powered off.</source>
         <translation type="unfinished"></translation>
->>>>>>> eb1b0d7d
-    </message>
-</context>
-<context>
-    <name>VehiclePanel</name>
-    <message>
-<<<<<<< HEAD
-        <source>Updating this setting takes effect when the car is powered off.</source>
-=======
+    </message>
+    <message>
         <source>Select your car</source>
->>>>>>> eb1b0d7d
         <translation type="unfinished"></translation>
     </message>
 </context>
 <context>
     <name>VisualsPanel</name>
     <message>
-<<<<<<< HEAD
-        <source>Select your car</source>
-=======
         <source>Display Braking Status</source>
->>>>>>> eb1b0d7d
-        <translation type="unfinished"></translation>
-    </message>
-</context>
-<context>
-    <name>VisualsPanel</name>
-    <message>
-<<<<<<< HEAD
-        <source>Display Braking Status</source>
         <translation type="unfinished"></translation>
     </message>
     <message>
@@ -4890,11 +3270,6 @@
         <translation type="unfinished"></translation>
     </message>
     <message>
-        <source>Distance
-Speed</source>
-        <translation type="unfinished"></translation>
-    </message>
-    <message>
         <source>Display Metrics Below Chevron</source>
         <translation type="unfinished"></translation>
     </message>
@@ -4920,140 +3295,6 @@
     </message>
     <message>
         <source>Display Temperature on Sidebar</source>
-=======
-        <source>Enable this will turn the current speed value to red while the brake is used.</source>
-        <translation type="unfinished"></translation>
-    </message>
-    <message>
-        <source>Display Stand Still Timer</source>
-        <translation type="unfinished"></translation>
-    </message>
-    <message>
-        <source>Enable this will display time spent at a stop (i.e., at a stop lights, stop signs, traffic congestions).</source>
-        <translation type="unfinished"></translation>
-    </message>
-    <message>
-        <source>Display DM Camera in Reverse Gear</source>
-        <translation type="unfinished"></translation>
-    </message>
-    <message>
-        <source>Show Driver Monitoring camera while the car is in reverse gear.</source>
-        <translation type="unfinished"></translation>
-    </message>
-    <message>
-        <source>OSM: Show debug UI elements</source>
-        <translation type="unfinished"></translation>
-    </message>
-    <message>
-        <source>OSM: Show UI elements that aid debugging.</source>
-        <translation type="unfinished"></translation>
-    </message>
-    <message>
-        <source>Display Feature Status</source>
-        <translation type="unfinished"></translation>
-    </message>
-    <message>
-        <source>Display the statuses of certain features on the driving screen.</source>
-        <translation type="unfinished"></translation>
-    </message>
-    <message>
-        <source>Enable Onroad Settings</source>
-        <translation type="unfinished"></translation>
-    </message>
-    <message>
-        <source>Display the Onroad Settings button on the driving screen to adjust feature options on the driving screen, without navigating into the settings menu.</source>
-        <translation type="unfinished"></translation>
-    </message>
-    <message>
-        <source>Speedometer: Display True Speed</source>
-        <translation type="unfinished"></translation>
-    </message>
-    <message>
-        <source>Display the true vehicle current speed from wheel speed sensors.</source>
-        <translation type="unfinished"></translation>
-    </message>
-    <message>
-        <source>Speedometer: Hide from Onroad Screen</source>
-        <translation type="unfinished"></translation>
-    </message>
-    <message>
-        <source>Display End-to-end Longitudinal Status (Beta)</source>
-        <translation type="unfinished"></translation>
-    </message>
-    <message>
-        <source>Enable this will display an icon that appears when the End-to-end model decides to start or stop.</source>
-        <translation type="unfinished"></translation>
-    </message>
-    <message>
-        <source>Navigation: Display in Full Screen</source>
-        <translation type="unfinished"></translation>
-    </message>
-    <message>
-        <source>Enable this will display the built-in navigation in full screen.&lt;br&gt;To switch back to driving view, &lt;font color=&apos;yellow&apos;&gt;tap on the border edge&lt;/font&gt;.</source>
-        <translation type="unfinished"></translation>
-    </message>
-    <message>
-        <source>Map: Display 3D Buildings</source>
-        <translation type="unfinished"></translation>
-    </message>
-    <message>
-        <source>Parse and display 3D buildings on map. Thanks to jakethesnake420 for this implementation.</source>
-        <translation type="unfinished"></translation>
-    </message>
-    <message>
-        <source>Off</source>
-        <translation type="unfinished"></translation>
-    </message>
-    <message>
-        <source>5 Metrics</source>
-        <translation type="unfinished"></translation>
-    </message>
-    <message>
-        <source>10 Metrics</source>
-        <translation type="unfinished"></translation>
-    </message>
-    <message>
-        <source>Developer UI</source>
-        <translation type="unfinished"></translation>
-    </message>
-    <message>
-        <source>Display real-time parameters and metrics from various sources.</source>
-        <translation type="unfinished"></translation>
-    </message>
-    <message>
-        <source>Distance</source>
-        <translation type="unfinished"></translation>
-    </message>
-    <message>
-        <source>Speed</source>
-        <translation type="unfinished"></translation>
-    </message>
-    <message>
-        <source>Display Metrics Below Chevron</source>
-        <translation type="unfinished"></translation>
-    </message>
-    <message>
-        <source>Display useful metrics below the chevron that tracks the lead car (only applicable to cars with openpilot longitudinal control).</source>
-        <translation type="unfinished"></translation>
-    </message>
-    <message>
-        <source>RAM</source>
-        <translation type="unfinished"></translation>
-    </message>
-    <message>
-        <source>CPU</source>
-        <translation type="unfinished"></translation>
-    </message>
-    <message>
-        <source>GPU</source>
-        <translation type="unfinished"></translation>
-    </message>
-    <message>
-        <source>Max</source>
-        <translation type="unfinished"></translation>
-    </message>
-    <message>
-        <source>Display Temperature on Sidebar</source>
         <translation type="unfinished"></translation>
     </message>
     <message>
@@ -5062,7 +3303,6 @@
     </message>
     <message>
         <source>All</source>
->>>>>>> eb1b0d7d
         <translation type="unfinished"></translation>
     </message>
 </context>
