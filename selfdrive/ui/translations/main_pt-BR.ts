<?xml version="1.0" encoding="utf-8"?>
<!DOCTYPE TS>
<TS version="2.1" language="pt_BR">
<context>
    <name>AbstractAlert</name>
    <message>
        <source>Close</source>
        <translation>Fechar</translation>
    </message>
    <message>
        <source>Snooze Update</source>
        <translation>Adiar Atualização</translation>
    </message>
    <message>
        <source>Reboot and Update</source>
        <translation>Reiniciar e Atualizar</translation>
    </message>
</context>
<context>
    <name>AdvancedNetworking</name>
    <message>
        <source>Back</source>
        <translation>Voltar</translation>
    </message>
    <message>
        <source>Enable Tethering</source>
        <translation>Ativar Tether</translation>
    </message>
    <message>
        <source>Tethering Password</source>
        <translation>Senha Tethering</translation>
    </message>
    <message>
        <source>EDIT</source>
        <translation>EDITAR</translation>
    </message>
    <message>
        <source>Enter new tethering password</source>
        <translation>Insira nova senha tethering</translation>
    </message>
    <message>
        <source>IP Address</source>
        <translation>Endereço IP</translation>
    </message>
    <message>
        <source>Enable Roaming</source>
        <translation>Ativar Roaming</translation>
    </message>
    <message>
        <source>APN Setting</source>
        <translation>APN Config</translation>
    </message>
    <message>
        <source>Enter APN</source>
        <translation>Insira APN</translation>
    </message>
    <message>
        <source>leave blank for automatic configuration</source>
        <translation>deixe em branco para configuração automática</translation>
    </message>
    <message>
        <source>Cellular Metered</source>
        <translation>Plano de Dados Limitado</translation>
    </message>
    <message>
        <source>Prevent large data uploads when on a metered connection</source>
        <translation>Evite grandes uploads de dados quando estiver em uma conexão limitada</translation>
    </message>
    <message>
        <source>Hidden Network</source>
        <translation>Rede Oculta</translation>
    </message>
    <message>
        <source>CONNECT</source>
        <translation>CONECTE</translation>
    </message>
    <message>
        <source>Enter SSID</source>
        <translation>Digite o SSID</translation>
    </message>
    <message>
        <source>Enter password</source>
        <translation>Insira a senha</translation>
    </message>
    <message>
        <source>for &quot;%1&quot;</source>
        <translation>para &quot;%1&quot;</translation>
    </message>
    <message>
        <source>Retain hotspot/tethering state</source>
        <translation type="unfinished"></translation>
    </message>
    <message>
        <source>Enabling this toggle will retain the hotspot/tethering toggle state across reboots.</source>
        <translation type="unfinished"></translation>
    </message>
</context>
<context>
    <name>AnnotatedCameraWidget</name>
    <message>
        <source>km/h</source>
        <translation>km/h</translation>
    </message>
    <message>
        <source>mph</source>
        <translation>mph</translation>
    </message>
    <message>
        <source>MAX</source>
        <translation>LIMITE</translation>
    </message>
    <message>
        <source>SPEED</source>
        <translation>MAX</translation>
    </message>
    <message>
        <source>LIMIT</source>
        <translation>VELO</translation>
    </message>
</context>
<context>
    <name>AutoLaneChangeTimer</name>
    <message>
        <source>Auto Lane Change Timer</source>
        <translation type="unfinished"></translation>
    </message>
    <message>
        <source>Set a timer to delay the auto lane change operation when the blinker is used. No nudge on the steering wheel is required to auto lane change if a timer is set.
Please use caution when using this feature. Only use the blinker when traffic and road conditions permit.</source>
        <translation type="unfinished"></translation>
    </message>
    <message>
        <source>s</source>
        <translation type="unfinished"></translation>
    </message>
    <message>
        <source>Nudge</source>
        <translation type="unfinished"></translation>
    </message>
    <message>
        <source>Nudgeless</source>
        <translation type="unfinished"></translation>
    </message>
</context>
<context>
    <name>BackupSettings</name>
    <message>
        <source>Settings updated successfully, but no additional data was returned by the server.</source>
        <translation type="unfinished"></translation>
    </message>
    <message>
        <source>OOPS! We made a booboo.</source>
        <translation type="unfinished"></translation>
    </message>
    <message>
        <source>Please try again later.</source>
        <translation type="unfinished"></translation>
    </message>
    <message>
        <source>Settings restored. Confirm to restart the interface.</source>
        <translation type="unfinished"></translation>
    </message>
    <message>
        <source>No settings found to restore.</source>
        <translation type="unfinished"></translation>
    </message>
    <message>
        <source>Settings backed up for sunnylink Device ID:</source>
        <translation type="unfinished"></translation>
    </message>
</context>
<context>
    <name>BrightnessControl</name>
    <message>
        <source>Brightness</source>
        <translation type="unfinished"></translation>
    </message>
    <message>
        <source>Manually adjusts the global brightness of the screen.</source>
        <translation type="unfinished"></translation>
    </message>
    <message>
        <source>Auto</source>
        <translation type="unfinished"></translation>
    </message>
</context>
<context>
    <name>CameraOffset</name>
    <message>
        <source>Camera Offset - Laneful Only</source>
        <translation type="unfinished"></translation>
    </message>
    <message>
        <source>Hack to trick vehicle to be left or right biased in its lane. Decreasing the value will make the car keep more left, increasing will make it keep more right. Changes take effect immediately. Default: +4 cm</source>
        <translation type="unfinished"></translation>
    </message>
    <message>
        <source> cm</source>
        <translation type="unfinished"></translation>
    </message>
</context>
<context>
    <name>ConfirmationDialog</name>
    <message>
        <source>Ok</source>
        <translation>OK</translation>
    </message>
    <message>
        <source>Cancel</source>
        <translation>Cancelar</translation>
    </message>
</context>
<context>
    <name>CustomOffsetsSettings</name>
    <message>
        <source>Back</source>
        <translation type="unfinished">Voltar</translation>
    </message>
</context>
<context>
    <name>DeclinePage</name>
    <message>
        <source>You must accept the Terms and Conditions in order to use openpilot.</source>
        <translation>Você precisa aceitar os Termos e Condições para utilizar openpilot.</translation>
    </message>
    <message>
        <source>Back</source>
        <translation>Voltar</translation>
    </message>
    <message>
        <source>Decline, uninstall %1</source>
        <translation>Rejeitar, desintalar %1</translation>
    </message>
</context>
<context>
    <name>DestinationWidget</name>
    <message>
        <source>Home</source>
        <translation>Casa</translation>
    </message>
    <message>
        <source>Work</source>
        <translation>Trabalho</translation>
    </message>
    <message>
        <source>No destination set</source>
        <translation>Nenhum destino definido</translation>
    </message>
    <message>
        <source>No %1 location set</source>
        <translation>Endereço de %1 não definido</translation>
    </message>
    <message>
        <source>home</source>
        <translation>casa</translation>
    </message>
    <message>
        <source>work</source>
        <translation>trabalho</translation>
    </message>
</context>
<context>
    <name>DevicePanel</name>
    <message>
        <source>Dongle ID</source>
        <translation>Dongle ID</translation>
    </message>
    <message>
        <source>N/A</source>
        <translation>N/A</translation>
    </message>
    <message>
        <source>Serial</source>
        <translation>Serial</translation>
    </message>
    <message>
        <source>Driver Camera</source>
        <translation>Câmera do Motorista</translation>
    </message>
    <message>
        <source>PREVIEW</source>
        <translation>VER</translation>
    </message>
    <message>
        <source>Preview the driver facing camera to ensure that driver monitoring has good visibility. (vehicle must be off)</source>
        <translation>Pré-visualizar a câmera voltada para o motorista para garantir que o monitoramento do sistema tenha uma boa visibilidade (veículo precisa estar desligado)</translation>
    </message>
    <message>
        <source>Reset Calibration</source>
        <translation>Reinicializar Calibragem</translation>
    </message>
    <message>
        <source>RESET</source>
        <translation>RESET</translation>
    </message>
    <message>
        <source>Are you sure you want to reset calibration?</source>
        <translation>Tem certeza que quer resetar a calibragem?</translation>
    </message>
    <message>
        <source>Review Training Guide</source>
        <translation>Revisar Guia de Treinamento</translation>
    </message>
    <message>
        <source>REVIEW</source>
        <translation>REVISAR</translation>
    </message>
    <message>
        <source>Review the rules, features, and limitations of openpilot</source>
        <translation type="vanished">Revisar regras, aprimoramentos e limitações do openpilot</translation>
    </message>
    <message>
        <source>Are you sure you want to review the training guide?</source>
        <translation>Tem certeza que quer rever o treinamento?</translation>
    </message>
    <message>
        <source>Regulatory</source>
        <translation>Regulatório</translation>
    </message>
    <message>
        <source>VIEW</source>
        <translation>VER</translation>
    </message>
    <message>
        <source>Change Language</source>
        <translation>Alterar Idioma</translation>
    </message>
    <message>
        <source>CHANGE</source>
        <translation>ALTERAR</translation>
    </message>
    <message>
        <source>Select a language</source>
        <translation>Selecione o Idioma</translation>
    </message>
    <message>
        <source>Reboot</source>
        <translation>Reiniciar</translation>
    </message>
    <message>
        <source>Power Off</source>
        <translation>Desligar</translation>
    </message>
    <message>
        <source>openpilot requires the device to be mounted within 4° left or right and within 5° up or 9° down. openpilot is continuously calibrating, resetting is rarely required.</source>
        <translation type="vanished">O openpilot requer que o dispositivo seja montado dentro de 4° esquerda ou direita e dentro de 5° para cima ou 9° para baixo. O openpilot está continuamente calibrando, resetar raramente é necessário.</translation>
    </message>
    <message>
        <source> Your device is pointed %1° %2 and %3° %4.</source>
        <translation> Seu dispositivo está montado %1° %2 e %3° %4.</translation>
    </message>
    <message>
        <source>down</source>
        <translation>baixo</translation>
    </message>
    <message>
        <source>up</source>
        <translation>cima</translation>
    </message>
    <message>
        <source>left</source>
        <translation>esquerda</translation>
    </message>
    <message>
        <source>right</source>
        <translation>direita</translation>
    </message>
    <message>
        <source>Are you sure you want to reboot?</source>
        <translation>Tem certeza que quer reiniciar?</translation>
    </message>
    <message>
        <source>Disengage to Reboot</source>
        <translation>Desacione para Reiniciar</translation>
    </message>
    <message>
        <source>Are you sure you want to power off?</source>
        <translation>Tem certeza que quer desligar?</translation>
    </message>
    <message>
        <source>Disengage to Power Off</source>
        <translation>Desacione para Desligar</translation>
    </message>
    <message>
        <source>Reset</source>
        <translation>Resetar</translation>
    </message>
    <message>
        <source>Review</source>
        <translation>Revisar</translation>
    </message>
    <message>
<<<<<<< HEAD
        <source>TOGGLE</source>
        <translation type="unfinished"></translation>
    </message>
    <message>
        <source>Enable or disable PIN requirement for Fleet Manager access.</source>
        <translation type="unfinished"></translation>
    </message>
    <message>
        <source>Are you sure you want to turn off PIN requirement?</source>
        <translation type="unfinished"></translation>
    </message>
    <message>
        <source>Turn Off</source>
        <translation type="unfinished"></translation>
    </message>
    <message>
        <source>Error Troubleshoot</source>
        <translation type="unfinished"></translation>
    </message>
    <message>
        <source>Display error from the tmux session when an error has occurred from a system process.</source>
        <translation type="unfinished"></translation>
    </message>
    <message>
        <source>Reset Mapbox Access Token</source>
        <translation type="unfinished"></translation>
    </message>
    <message>
        <source>Are you sure you want to reset the Mapbox access token?</source>
        <translation type="unfinished"></translation>
    </message>
    <message>
        <source>Reset sunnypilot Settings</source>
        <translation type="unfinished"></translation>
    </message>
    <message>
        <source>Are you sure you want to reset all sunnypilot settings?</source>
        <translation type="unfinished"></translation>
    </message>
    <message>
        <source>Review the rules, features, and limitations of sunnypilot</source>
        <translation type="unfinished"></translation>
    </message>
    <message>
        <source>sunnypilot requires the device to be mounted within 4° left or right and within 5° up or 9° down. sunnypilot is continuously calibrating, resetting is rarely required.</source>
        <translation type="unfinished"></translation>
    </message>
    <message>
        <source>OFF</source>
        <translation type="unfinished"></translation>
    </message>
    <message>
        <source>Fleet Manager PIN:</source>
        <translation type="unfinished"></translation>
    </message>
</context>
<context>
    <name>DisplayPanel</name>
    <message>
        <source>Driving Screen Off: Non-Critical Events</source>
        <translation type="unfinished"></translation>
    </message>
    <message>
        <source>When &lt;b&gt;Driving Screen Off Timer&lt;/b&gt; is not set to &lt;b&gt;&quot;Always On&quot;&lt;/b&gt;:</source>
        <translation type="unfinished"></translation>
    </message>
    <message>
        <source>Enabled: Wake the brightness of the screen to display all events.</source>
        <translation type="unfinished"></translation>
    </message>
    <message>
        <source>Disabled: Wake the brightness of the screen to display critical events.</source>
        <translation type="unfinished"></translation>
    </message>
    <message>
        <source>Enable Screen Recorder</source>
        <translation type="unfinished"></translation>
    </message>
    <message>
        <source>Enable this will display a button on the onroad screen to toggle on or off real-time screen recording with UI elements.</source>
        <translation type="unfinished"></translation>
    </message>
</context>
<context>
    <name>DriveStats</name>
    <message>
        <source>Drives</source>
        <translation type="unfinished"></translation>
    </message>
    <message>
        <source>Hours</source>
        <translation type="unfinished"></translation>
    </message>
    <message>
        <source>ALL TIME</source>
        <translation type="unfinished"></translation>
    </message>
    <message>
        <source>PAST WEEK</source>
        <translation type="unfinished"></translation>
    </message>
    <message>
        <source>KM</source>
        <translation type="unfinished"></translation>
    </message>
    <message>
        <source>Miles</source>
        <translation type="unfinished"></translation>
=======
        <source>Pair your device with comma connect (connect.comma.ai) and claim your comma prime offer.</source>
        <translation>Pareie seu dispositivo com comma connect (connect.comma.ai) e reivindique sua oferta de comma prime.</translation>
    </message>
    <message>
        <source>Pair Device</source>
        <translation>Parear Dispositivo</translation>
    </message>
    <message>
        <source>PAIR</source>
        <translation>PAREAR</translation>
>>>>>>> 3adbebd7
    </message>
</context>
<context>
    <name>DriverViewWindow</name>
    <message>
        <source>camera starting</source>
        <translation>câmera iniciando</translation>
    </message>
</context>
<context>
    <name>ExperimentalModeButton</name>
    <message>
        <source>EXPERIMENTAL MODE ON</source>
        <translation>MODO EXPERIMENTAL ON</translation>
    </message>
    <message>
        <source>CHILL MODE ON</source>
        <translation>MODO CHILL ON</translation>
    </message>
</context>
<context>
    <name>InputDialog</name>
    <message>
        <source>Cancel</source>
        <translation>Cancelar</translation>
    </message>
    <message numerus="yes">
        <source>Need at least %n character(s)!</source>
        <translation>
            <numerusform>Necessita no mínimo %n caractere!</numerusform>
            <numerusform>Necessita no mínimo %n caracteres!</numerusform>
        </translation>
    </message>
</context>
<context>
    <name>Installer</name>
    <message>
        <source>Installing...</source>
        <translation>Instalando...</translation>
    </message>
</context>
<context>
    <name>LaneChangeSettings</name>
    <message>
        <source>Back</source>
        <translation type="unfinished">Voltar</translation>
    </message>
    <message>
        <source>Pause Lateral Below Speed w/ Blinker</source>
        <translation type="unfinished"></translation>
    </message>
    <message>
        <source>Enable this toggle to pause lateral actuation with blinker when traveling below 20 MPH or 32 km/h.</source>
        <translation type="unfinished"></translation>
    </message>
    <message>
        <source>Auto Lane Change: Delay with Blind Spot</source>
        <translation type="unfinished"></translation>
    </message>
    <message>
        <source>Toggle to enable a delay timer for seamless lane changes when blind spot monitoring (BSM) detects a obstructing vehicle, ensuring safe maneuvering.</source>
        <translation type="unfinished"></translation>
    </message>
    <message>
        <source>Block Lane Change: Road Edge Detection</source>
        <translation type="unfinished"></translation>
    </message>
    <message>
        <source>Enable this toggle to block lane change when road edge is detected on the stalk actuated side.</source>
        <translation type="unfinished"></translation>
    </message>
</context>
<context>
    <name>MadsSettings</name>
    <message>
        <source>Enable ACC+MADS with RES+/SET-</source>
        <translation type="unfinished"></translation>
    </message>
    <message>
        <source>Engage both M.A.D.S. and ACC with a single press of RES+ or SET- button.</source>
        <translation type="unfinished"></translation>
    </message>
    <message>
        <source>Note: Once M.A.D.S. is engaged via this mode, it will remain engaged until it is manually disabled via the M.A.D.S. button or car shut off.</source>
        <translation type="unfinished"></translation>
    </message>
    <message>
        <source>Toggle M.A.D.S. with Cruise Main</source>
        <translation type="unfinished"></translation>
    </message>
    <message>
        <source>Allows M.A.D.S. engagement/disengagement with &quot;Cruise Main&quot; cruise control button from the steering wheel.</source>
        <translation type="unfinished"></translation>
    </message>
    <message>
        <source>Remain Active</source>
        <translation type="unfinished"></translation>
    </message>
    <message>
        <source>Pause Steering</source>
        <translation type="unfinished"></translation>
    </message>
    <message>
        <source>Steering Mode After Braking</source>
        <translation type="unfinished"></translation>
    </message>
    <message>
        <source>Choose how Automatic Lane Centering (ALC) behaves after the brake pedal is manually pressed in sunnypilot.

Remain Active: ALC will remain active even after the brake pedal is pressed.
Pause Steering: ALC will be paused after the brake pedal is manually pressed.</source>
        <translation type="unfinished"></translation>
    </message>
</context>
<context>
    <name>MapETA</name>
    <message>
        <source>eta</source>
        <translation>eta</translation>
    </message>
    <message>
        <source>min</source>
        <translation>min</translation>
    </message>
    <message>
        <source>hr</source>
        <translation>hr</translation>
    </message>
</context>
<context>
    <name>MapSettings</name>
    <message>
        <source>NAVIGATION</source>
        <translation>NAVEGAÇÃO</translation>
    </message>
    <message>
        <source>Manage at connect.comma.ai</source>
        <translation>Gerencie em connect.comma.ai</translation>
    </message>
</context>
<context>
    <name>MapWindow</name>
    <message>
        <source>Map Loading</source>
        <translation>Carregando Mapa</translation>
    </message>
    <message>
        <source>Waiting for GPS</source>
        <translation>Aguardando GPS</translation>
    </message>
    <message>
        <source>Waiting for route</source>
        <translation>Aguardando rota</translation>
    </message>
</context>
<context>
    <name>MaxTimeOffroad</name>
    <message>
        <source>Max Time Offroad</source>
        <translation type="unfinished"></translation>
    </message>
    <message>
        <source>Device is automatically turned off after a set time when the engine is turned off (off-road) after driving (on-road).</source>
        <translation type="unfinished"></translation>
    </message>
    <message>
        <source>s</source>
        <translation type="unfinished"></translation>
    </message>
    <message>
        <source>m</source>
        <translation type="unfinished">m</translation>
    </message>
    <message>
        <source>hr</source>
        <translation type="unfinished">hr</translation>
    </message>
    <message>
        <source>Always On</source>
        <translation type="unfinished"></translation>
    </message>
    <message>
        <source>Immediate</source>
        <translation type="unfinished"></translation>
    </message>
</context>
<context>
    <name>MonitoringPanel</name>
    <message>
        <source>Enable Hands on Wheel Monitoring</source>
        <translation type="unfinished"></translation>
    </message>
    <message>
        <source>Monitor and alert when driver is not keeping the hands on the steering wheel.</source>
        <translation type="unfinished"></translation>
    </message>
</context>
<context>
    <name>MultiOptionDialog</name>
    <message>
        <source>Select</source>
        <translation>Selecione</translation>
    </message>
    <message>
        <source>Cancel</source>
        <translation>Cancelar</translation>
    </message>
</context>
<context>
    <name>Networking</name>
    <message>
        <source>Advanced</source>
        <translation>Avançado</translation>
    </message>
    <message>
        <source>Enter password</source>
        <translation>Insira a senha</translation>
    </message>
    <message>
        <source>for &quot;%1&quot;</source>
        <translation>para &quot;%1&quot;</translation>
    </message>
    <message>
        <source>Wrong password</source>
        <translation>Senha incorreta</translation>
    </message>
</context>
<context>
    <name>OffroadAlert</name>
    <message>
        <source>Immediately connect to the internet to check for updates. If you do not connect to the internet, openpilot won&apos;t engage in %1</source>
        <translation>Conecte-se imediatamente à internet para verificar se há atualizações. Se você não se conectar à internet em %1 não será possível acionar o openpilot.</translation>
    </message>
    <message>
        <source>Connect to internet to check for updates. openpilot won&apos;t automatically start until it connects to internet to check for updates.</source>
        <translation>Conecte-se à internet para verificar se há atualizações. O openpilot não será iniciado automaticamente até que ele se conecte à internet para verificar se há atualizações.</translation>
    </message>
    <message>
        <source>Unable to download updates
%1</source>
        <translation>Não é possível baixar atualizações
%1</translation>
    </message>
    <message>
        <source>Invalid date and time settings, system won&apos;t start. Connect to internet to set time.</source>
        <translation>Configurações de data e hora inválidas, o sistema não será iniciado. Conecte-se à internet para definir o horário.</translation>
    </message>
    <message>
        <source>Taking camera snapshots. System won&apos;t start until finished.</source>
        <translation>Tirando fotos da câmera. O sistema não será iniciado até terminar.</translation>
    </message>
    <message>
        <source>An update to your device&apos;s operating system is downloading in the background. You will be prompted to update when it&apos;s ready to install.</source>
        <translation>Uma atualização para o sistema operacional do seu dispositivo está sendo baixada em segundo plano. Você será solicitado a atualizar quando estiver pronto para instalar.</translation>
    </message>
    <message>
        <source>Device failed to register. It will not connect to or upload to comma.ai servers, and receives no support from comma.ai. If this is an official device, visit https://comma.ai/support.</source>
        <translation>Falha ao registrar o dispositivo. Ele não se conectará ou fará upload para os servidores comma.ai e não receberá suporte da comma.ai. Se este for um dispositivo oficial, visite https://comma.ai/support.</translation>
    </message>
    <message>
        <source>NVMe drive not mounted.</source>
        <translation>Unidade NVMe não montada.</translation>
    </message>
    <message>
        <source>Unsupported NVMe drive detected. Device may draw significantly more power and overheat due to the unsupported NVMe.</source>
        <translation>Unidade NVMe não suportada detectada. O dispositivo pode consumir significativamente mais energia e superaquecimento devido ao NVMe não suportado.</translation>
    </message>
    <message>
        <source>openpilot was unable to identify your car. Your car is either unsupported or its ECUs are not recognized. Please submit a pull request to add the firmware versions to the proper vehicle. Need help? Join discord.comma.ai.</source>
        <translation>O openpilot não conseguiu identificar o seu carro. Seu carro não é suportado ou seus ECUs não são reconhecidos. Envie um pull request para adicionar as versões de firmware ao veículo adequado. Precisa de ajuda? Junte-se discord.comma.ai.</translation>
    </message>
    <message>
        <source>openpilot was unable to identify your car. Check integrity of cables and ensure all connections are secure, particularly that the comma power is fully inserted in the OBD-II port of the vehicle. Need help? Join discord.comma.ai.</source>
        <translation>O openpilot não conseguiu identificar o seu carro. Verifique a integridade dos cabos e certifique-se de que todas as conexões estejam seguras, especialmente se o comma power está totalmente inserido na porta OBD-II do veículo. Precisa de ajuda? Junte-se discord.comma.ai.</translation>
    </message>
    <message>
        <source>openpilot detected a change in the device&apos;s mounting position. Ensure the device is fully seated in the mount and the mount is firmly secured to the windshield.</source>
        <translation>O openpilot detectou uma mudança na posição de montagem do dispositivo. Verifique se o dispositivo está totalmente encaixado no suporte e se o suporte está firmemente preso ao para-brisa.</translation>
    </message>
    <message>
        <source>Device temperature too high. System cooling down before starting. Current internal component temperature: %1</source>
        <translation>Temperatura do dispositivo muito alta. O sistema está sendo resfriado antes de iniciar. A temperatura atual do componente interno é: %1</translation>
    </message>
    <message>
        <source>OpenStreetMap database is out of date. New maps must be downloaded if you wish to continue using OpenStreetMap data for Enhanced Speed Control and road name display.

%1</source>
        <translation type="unfinished"></translation>
    </message>
</context>
<context>
    <name>OffroadHome</name>
    <message>
        <source>UPDATE</source>
        <translation>ATUALIZAÇÃO</translation>
    </message>
    <message>
        <source> ALERTS</source>
        <translation> ALERTAS</translation>
    </message>
    <message>
        <source> ALERT</source>
        <translation> ALERTA</translation>
    </message>
</context>
<context>
<<<<<<< HEAD
    <name>OnroadScreenOff</name>
=======
    <name>OnroadAlerts</name>
    <message>
        <source>openpilot Unavailable</source>
        <translation>openpilot Indisponível</translation>
    </message>
    <message>
        <source>Waiting for controls to start</source>
        <translation>Aguardando controles para iniciar</translation>
    </message>
    <message>
        <source>TAKE CONTROL IMMEDIATELY</source>
        <translation>ASSUMA IMEDIATAMENTE</translation>
    </message>
    <message>
        <source>Controls Unresponsive</source>
        <translation>Controles Não Respondem</translation>
    </message>
    <message>
        <source>Reboot Device</source>
        <translation>Reinicie o Dispositivo</translation>
    </message>
</context>
<context>
    <name>PairingPopup</name>
>>>>>>> 3adbebd7
    <message>
        <source>Driving Screen Off Timer</source>
        <translation type="unfinished"></translation>
    </message>
    <message>
        <source>Turn off the device screen or reduce brightness to protect the screen after driving starts. It automatically brightens or turns on when a touch or event occurs.</source>
        <translation type="unfinished"></translation>
    </message>
    <message>
        <source>s</source>
        <translation type="unfinished"></translation>
    </message>
    <message>
        <source>min</source>
        <translation type="unfinished">min</translation>
    </message>
    <message>
        <source>Always On</source>
        <translation type="unfinished"></translation>
    </message>
</context>
<context>
    <name>OnroadScreenOffBrightness</name>
    <message>
        <source>Driving Screen Off Brightness (%)</source>
        <translation type="unfinished"></translation>
    </message>
    <message>
        <source>When using the Driving Screen Off feature, the brightness is reduced according to the automatic brightness ratio.</source>
        <translation type="unfinished"></translation>
    </message>
    <message>
        <source>Dark</source>
        <translation type="unfinished"></translation>
    </message>
</context>
<context>
    <name>OnroadSettings</name>
    <message>
        <source>ONROAD OPTIONS</source>
        <translation type="unfinished"></translation>
    </message>
    <message>
        <source>&lt;b&gt;ONROAD SETTINGS | SUNNYPILOT&lt;/b&gt;</source>
        <translation type="unfinished"></translation>
    </message>
</context>
<context>
    <name>OsmPanel</name>
    <message>
        <source>Mapd Version</source>
        <translation type="unfinished"></translation>
    </message>
    <message>
        <source>Offline Maps ETA</source>
        <translation type="unfinished"></translation>
    </message>
    <message>
        <source>Time Elapsed</source>
        <translation type="unfinished"></translation>
    </message>
    <message>
        <source>Downloaded Maps</source>
        <translation type="unfinished"></translation>
    </message>
    <message>
        <source>DELETE</source>
        <translation type="unfinished"></translation>
    </message>
    <message>
        <source>This will delete ALL downloaded maps

Are you sure you want to delete all the maps?</source>
        <translation type="unfinished"></translation>
    </message>
    <message>
        <source>Yes, delete all the maps.</source>
        <translation type="unfinished"></translation>
    </message>
    <message>
        <source>Database Update</source>
        <translation type="unfinished"></translation>
    </message>
    <message>
        <source>CHECK</source>
        <translation type="unfinished">VERIFICAR</translation>
    </message>
    <message>
        <source>Country</source>
        <translation type="unfinished"></translation>
    </message>
    <message>
        <source>SELECT</source>
        <translation type="unfinished">SELECIONE</translation>
    </message>
    <message>
        <source>Fetching Country list...</source>
        <translation type="unfinished"></translation>
    </message>
    <message>
        <source>State</source>
        <translation type="unfinished"></translation>
    </message>
    <message>
        <source>Fetching State list...</source>
        <translation type="unfinished"></translation>
    </message>
    <message>
        <source>All</source>
        <translation type="unfinished"></translation>
    </message>
    <message>
        <source>REFRESH</source>
        <translation type="unfinished"></translation>
    </message>
    <message>
<<<<<<< HEAD
        <source>UPDATE</source>
        <translation type="unfinished">ATUALIZAÇÃO</translation>
    </message>
    <message>
        <source>Download starting...</source>
        <translation type="unfinished"></translation>
    </message>
    <message>
        <source>Error: Invalid download. Retry.</source>
        <translation type="unfinished"></translation>
    </message>
    <message>
        <source>Download complete!</source>
        <translation type="unfinished"></translation>
    </message>
    <message>
        <source>

Warning: You are on a metered connection!</source>
        <translation type="unfinished"></translation>
    </message>
    <message>
        <source>This will start the download process and it might take a while to complete.</source>
        <translation type="unfinished"></translation>
    </message>
    <message>
        <source>Continue on Metered</source>
        <translation type="unfinished"></translation>
    </message>
    <message>
        <source>Start Download</source>
        <translation type="unfinished"></translation>
    </message>
    <message>
        <source>m </source>
        <translation type="unfinished"></translation>
    </message>
    <message>
        <source>s</source>
        <translation type="unfinished"></translation>
    </message>
    <message>
        <source>Calculating...</source>
        <translation type="unfinished"></translation>
    </message>
    <message>
        <source>Downloaded</source>
        <translation type="unfinished"></translation>
    </message>
    <message>
        <source>Calculating ETA...</source>
        <translation type="unfinished"></translation>
    </message>
    <message>
        <source>Ready</source>
        <translation type="unfinished"></translation>
    </message>
    <message>
        <source>Time remaining: </source>
        <translation type="unfinished"></translation>
    </message>
</context>
<context>
    <name>PairingPopup</name>
    <message>
        <source>Pair your device to your comma account</source>
        <translation>Pareie seu dispositivo à sua conta comma</translation>
    </message>
    <message>
        <source>Go to https://connect.comma.ai on your phone</source>
        <translation>navegue até https://connect.comma.ai no seu telefone</translation>
    </message>
    <message>
        <source>Click &quot;add new device&quot; and scan the QR code on the right</source>
        <translation>Clique &quot;add new device&quot; e escaneie o QR code a seguir</translation>
    </message>
    <message>
        <source>Bookmark connect.comma.ai to your home screen to use it like an app</source>
        <translation>Salve connect.comma.ai como sua página inicial para utilizar como um app</translation>
    </message>
</context>
<context>
    <name>ParamControl</name>
    <message>
        <source>Cancel</source>
        <translation>Cancelar</translation>
    </message>
    <message>
        <source>Enable</source>
        <translation>Ativar</translation>
    </message>
</context>
<context>
    <name>PathOffset</name>
    <message>
        <source>Path Offset</source>
        <translation type="unfinished"></translation>
    </message>
    <message>
        <source>Hack to trick the model path to be left or right biased of the lane. Decreasing the value will shift the model more left, increasing will shift the model more right. Changes take effect immediately.</source>
        <translation type="unfinished"></translation>
    </message>
    <message>
        <source> cm</source>
        <translation type="unfinished"></translation>
    </message>
</context>
<context>
    <name>PrimeAdWidget</name>
    <message>
        <source>Upgrade Now</source>
        <translation>Atualizar Agora</translation>
    </message>
    <message>
        <source>Become a comma prime member at connect.comma.ai</source>
        <translation>Seja um membro comma prime em connect.comma.ai</translation>
    </message>
    <message>
        <source>PRIME FEATURES:</source>
        <translation>BENEFÍCIOS PRIME:</translation>
    </message>
    <message>
        <source>Remote access</source>
        <translation>Acesso remoto (proxy comma)</translation>
    </message>
    <message>
        <source>24/7 LTE connectivity</source>
        <translation>Conectividade LTE (só nos EUA)</translation>
    </message>
    <message>
        <source>Turn-by-turn navigation</source>
        <translation>Navegação passo a passo</translation>
    </message>
    <message>
        <source>1 year of drive storage</source>
        <translation>1 ano de dados em nuvem</translation>
    </message>
</context>
<context>
    <name>PrimeUserWidget</name>
    <message>
        <source>✓ SUBSCRIBED</source>
        <translation>✓ INSCRITO</translation>
    </message>
    <message>
        <source>comma prime</source>
        <translation>comma prime</translation>
    </message>
</context>
<context>
    <name>QObject</name>
    <message>
        <source>Reboot</source>
        <translation>Reiniciar</translation>
    </message>
    <message>
        <source>Exit</source>
        <translation>Sair</translation>
    </message>
    <message>
        <source>openpilot</source>
        <translation type="vanished">openpilot</translation>
    </message>
    <message numerus="yes">
        <source>%n minute(s) ago</source>
        <translation>
            <numerusform>há %n minuto</numerusform>
            <numerusform>há %n minutos</numerusform>
        </translation>
    </message>
    <message numerus="yes">
        <source>%n hour(s) ago</source>
        <translation>
            <numerusform>há %n hora</numerusform>
            <numerusform>há %n horas</numerusform>
        </translation>
    </message>
    <message numerus="yes">
        <source>%n day(s) ago</source>
        <translation>
            <numerusform>há %n dia</numerusform>
            <numerusform>há %n dias</numerusform>
        </translation>
    </message>
    <message>
        <source>km</source>
        <translation>km</translation>
    </message>
    <message>
        <source>m</source>
        <translation>m</translation>
    </message>
    <message>
        <source>mi</source>
        <translation>milha</translation>
    </message>
    <message>
        <source>ft</source>
        <translation>pés</translation>
    </message>
    <message>
        <source>sunnypilot</source>
        <translation type="unfinished"></translation>
=======
        <source>now</source>
        <translation>agora</translation>
>>>>>>> 3adbebd7
    </message>
</context>
<context>
    <name>Reset</name>
    <message>
        <source>Reset failed. Reboot to try again.</source>
        <translation>Reset falhou. Reinicie para tentar novamente.</translation>
    </message>
    <message>
        <source>Are you sure you want to reset your device?</source>
        <translation>Tem certeza que quer resetar seu dispositivo?</translation>
    </message>
    <message>
        <source>System Reset</source>
        <translation>Resetar Sistema</translation>
    </message>
    <message>
        <source>Cancel</source>
        <translation>Cancelar</translation>
    </message>
    <message>
        <source>Reboot</source>
        <translation>Reiniciar</translation>
    </message>
    <message>
        <source>Confirm</source>
        <translation>Confirmar</translation>
    </message>
    <message>
        <source>Unable to mount data partition. Partition may be corrupted. Press confirm to erase and reset your device.</source>
        <translation>Não é possível montar a partição de dados. Partição corrompida. Confirme para apagar e redefinir o dispositivo.</translation>
    </message>
    <message>
        <source>Resetting device...
This may take up to a minute.</source>
        <translation>Redefinindo o dispositivo
Isso pode levar até um minuto.</translation>
    </message>
    <message>
        <source>System reset triggered. Press confirm to erase all content and settings. Press cancel to resume boot.</source>
        <translation>Reinicialização do sistema acionada. Pressione confirmar para apagar todo o conteúdo e configurações. Pressione cancel para retomar a inicialização.</translation>
    </message>
</context>
<context>
    <name>SPVehiclesTogglesPanel</name>
    <message>
        <source>Hyundai/Kia/Genesis</source>
        <translation type="unfinished"></translation>
    </message>
    <message>
        <source>Subaru</source>
        <translation type="unfinished"></translation>
    </message>
    <message>
        <source>Manual Parking Brake: Stop and Go (Beta)</source>
        <translation type="unfinished"></translation>
    </message>
    <message>
        <source>Experimental feature to enable stop and go for Subaru Global models with manual handbrake. Models with electric parking brake should keep this disabled. Thanks to martinl for this implementation!</source>
        <translation type="unfinished"></translation>
    </message>
    <message>
        <source>Toyota/Lexus</source>
        <translation type="unfinished"></translation>
    </message>
    <message>
        <source>Allow M.A.D.S. toggling w/ LKAS Button (Beta)</source>
        <translation type="unfinished"></translation>
    </message>
    <message>
        <source>Allows M.A.D.S. engagement/disengagement with &quot;LKAS&quot; button from the steering wheel.</source>
        <translation type="unfinished"></translation>
    </message>
    <message>
        <source>Note: Enabling this toggle may have unexpected behavior with steering control. It is the driver&apos;s responsibility to observe their environment and make decisions accordingly.</source>
        <translation type="unfinished"></translation>
    </message>
    <message>
        <source>Volkswagen</source>
        <translation type="unfinished"></translation>
    </message>
    <message>
        <source>Enable CC Only support</source>
        <translation type="unfinished"></translation>
    </message>
    <message>
        <source>sunnypilot supports Volkswagen MQB CC only platforms with this toggle enabled. Only enable this toggle if your car does not have ACC from the factory.</source>
        <translation type="unfinished"></translation>
    </message>
    <message>
        <source>HKG CAN: Smoother Stopping Performance (Beta)</source>
        <translation type="unfinished"></translation>
    </message>
    <message>
        <source>Smoother stopping behind a stopped car or desired stopping event. This is only applicable to HKG CAN platforms using openpilot longitudinal control.</source>
        <translation type="unfinished"></translation>
    </message>
    <message>
        <source>Enable Stock Toyota Longitudinal Control</source>
        <translation type="unfinished"></translation>
    </message>
    <message>
        <source>sunnypilot will &lt;b&gt;not&lt;/b&gt; take over control of gas and brakes. Stock Toyota longitudinal control will be used.</source>
        <translation type="unfinished"></translation>
    </message>
    <message>
        <source>Toyota TSS2 Longitudinal: Custom Tuning</source>
        <translation type="unfinished"></translation>
    </message>
    <message>
        <source>Smoother longitudinal performance for Toyota/Lexus TSS2/LSS2 cars. Big thanks to dragonpilot-community for this implementation.</source>
        <translation type="unfinished"></translation>
    </message>
    <message>
        <source>Enable Toyota Stop and Go Hack</source>
        <translation type="unfinished"></translation>
    </message>
    <message>
        <source>sunnypilot will allow some Toyota/Lexus cars to auto resume during stop and go traffic. This feature is only applicable to certain models. Use at your own risk.</source>
        <translation type="unfinished"></translation>
    </message>
</context>
<context>
    <name>SettingsWindow</name>
    <message>
        <source>×</source>
        <translation>×</translation>
    </message>
    <message>
        <source>Device</source>
        <translation>Dispositivo</translation>
    </message>
    <message>
        <source>Network</source>
        <translation>Rede</translation>
    </message>
    <message>
        <source>Toggles</source>
        <translation>Ajustes</translation>
    </message>
    <message>
        <source>Software</source>
        <translation>Software</translation>
    </message>
    <message>
        <source>sunnylink</source>
        <translation type="unfinished"></translation>
    </message>
    <message>
        <source>sunnypilot</source>
        <translation type="unfinished"></translation>
    </message>
    <message>
        <source>OSM</source>
        <translation type="unfinished"></translation>
    </message>
    <message>
        <source>Monitoring</source>
        <translation type="unfinished"></translation>
    </message>
    <message>
        <source>Visuals</source>
        <translation type="unfinished"></translation>
    </message>
    <message>
        <source>Display</source>
        <translation type="unfinished"></translation>
    </message>
    <message>
        <source>Trips</source>
        <translation type="unfinished"></translation>
    </message>
    <message>
        <source>Vehicle</source>
        <translation type="unfinished"></translation>
    </message>
</context>
<context>
    <name>Setup</name>
    <message>
        <source>WARNING: Low Voltage</source>
        <translation>ALERTA: Baixa Voltagem</translation>
    </message>
    <message>
        <source>Power your device in a car with a harness or proceed at your own risk.</source>
        <translation>Ligue seu dispositivo em um carro com um chicote ou prossiga por sua conta e risco.</translation>
    </message>
    <message>
        <source>Power off</source>
        <translation>Desligar</translation>
    </message>
    <message>
        <source>Continue</source>
        <translation>Continuar</translation>
    </message>
    <message>
        <source>Getting Started</source>
        <translation>Começando</translation>
    </message>
    <message>
        <source>Before we get on the road, let’s finish installation and cover some details.</source>
        <translation>Antes de pegarmos a estrada, vamos terminar a instalação e cobrir alguns detalhes.</translation>
    </message>
    <message>
        <source>Connect to Wi-Fi</source>
        <translation>Conectar ao Wi-Fi</translation>
    </message>
    <message>
        <source>Back</source>
        <translation>Voltar</translation>
    </message>
    <message>
        <source>Continue without Wi-Fi</source>
        <translation>Continuar sem Wi-Fi</translation>
    </message>
    <message>
        <source>Waiting for internet</source>
        <translation>Esperando pela internet</translation>
    </message>
    <message>
        <source>Enter URL</source>
        <translation>Preencher URL</translation>
    </message>
    <message>
        <source>for Custom Software</source>
        <translation>para o Software Customizado</translation>
    </message>
    <message>
        <source>Downloading...</source>
        <translation>Baixando...</translation>
    </message>
    <message>
        <source>Download Failed</source>
        <translation>Download Falhou</translation>
    </message>
    <message>
        <source>Ensure the entered URL is valid, and the device’s internet connection is good.</source>
        <translation>Garanta que a URL inserida é valida, e uma boa conexão à internet.</translation>
    </message>
    <message>
        <source>Reboot device</source>
        <translation>Reiniciar Dispositivo</translation>
    </message>
    <message>
        <source>Start over</source>
        <translation>Inicializar</translation>
    </message>
    <message>
        <source>No custom software found at this URL.</source>
        <translation>Não há software personalizado nesta URL.</translation>
    </message>
    <message>
        <source>Something went wrong. Reboot the device.</source>
        <translation>Algo deu errado. Reinicie o dispositivo.</translation>
    </message>
    <message>
        <source>Select a language</source>
        <translation>Selecione o Idioma</translation>
    </message>
    <message>
        <source>Choose Software to Install</source>
        <translation>Escolha o Software a ser Instalado</translation>
    </message>
    <message>
        <source>openpilot</source>
        <translation>openpilot</translation>
    </message>
    <message>
        <source>Custom Software</source>
        <translation>Software Customizado</translation>
    </message>
</context>
<context>
    <name>SetupWidget</name>
    <message>
        <source>Finish Setup</source>
        <translation>Concluir</translation>
    </message>
    <message>
        <source>Pair your device with comma connect (connect.comma.ai) and claim your comma prime offer.</source>
        <translation>Pareie seu dispositivo com comma connect (connect.comma.ai) e reivindique sua oferta de comma prime.</translation>
    </message>
    <message>
        <source>Pair device</source>
        <translation>Parear dispositivo</translation>
    </message>
</context>
<context>
    <name>Sidebar</name>
    <message>
        <source>CONNECT</source>
        <translation>CONEXÃO</translation>
    </message>
    <message>
        <source>OFFLINE</source>
        <translation>OFFLINE</translation>
    </message>
    <message>
        <source>ONLINE</source>
        <translation>ONLINE</translation>
    </message>
    <message>
        <source>ERROR</source>
        <translation>ERRO</translation>
    </message>
    <message>
        <source>TEMP</source>
        <translation>TEMP</translation>
    </message>
    <message>
        <source>HIGH</source>
        <translation>ALTA</translation>
    </message>
    <message>
        <source>GOOD</source>
        <translation>BOA</translation>
    </message>
    <message>
        <source>OK</source>
        <translation>OK</translation>
    </message>
    <message>
        <source>VEHICLE</source>
        <translation>VEÍCULO</translation>
    </message>
    <message>
        <source>NO</source>
        <translation>SEM</translation>
    </message>
    <message>
        <source>PANDA</source>
        <translation>PANDA</translation>
    </message>
    <message>
        <source>GPS</source>
        <translation>GPS</translation>
    </message>
    <message>
        <source>SEARCH</source>
        <translation>PROCURA</translation>
    </message>
    <message>
        <source>--</source>
        <translation>--</translation>
    </message>
    <message>
        <source>Wi-Fi</source>
        <translation>Wi-Fi</translation>
    </message>
    <message>
        <source>ETH</source>
        <translation>ETH</translation>
    </message>
    <message>
        <source>2G</source>
        <translation>2G</translation>
    </message>
    <message>
        <source>3G</source>
        <translation>3G</translation>
    </message>
    <message>
        <source>LTE</source>
        <translation>LTE</translation>
    </message>
    <message>
        <source>5G</source>
        <translation>5G</translation>
    </message>
</context>
<context>
    <name>SlcSettings</name>
    <message>
        <source>Auto</source>
        <translation type="unfinished"></translation>
    </message>
    <message>
        <source>User Confirm</source>
        <translation type="unfinished"></translation>
    </message>
    <message>
        <source>Engage Mode</source>
        <translation type="unfinished"></translation>
    </message>
    <message>
        <source>Default</source>
        <translation type="unfinished"></translation>
    </message>
    <message>
        <source>Fixed</source>
        <translation type="unfinished"></translation>
    </message>
    <message>
        <source>Percentage</source>
        <translation type="unfinished"></translation>
    </message>
    <message>
        <source>Limit Offset</source>
        <translation type="unfinished"></translation>
    </message>
    <message>
        <source>Set speed limit slightly higher than actual speed limit for a more natural drive.</source>
        <translation type="unfinished"></translation>
    </message>
    <message>
        <source>Select the desired mode to set the cruising speed to the speed limit:</source>
        <translation type="unfinished"></translation>
    </message>
    <message>
        <source>Auto: Automatic speed adjustment on motorways based on speed limit data.</source>
        <translation type="unfinished"></translation>
    </message>
    <message>
        <source>User Confirm: Inform the driver to change set speed of Adaptive Cruise Control to help the driver stay within the speed limit.</source>
        <translation type="unfinished"></translation>
    </message>
    <message>
        <source>This platform defaults to &lt;b&gt;Auto&lt;/b&gt; mode. &lt;b&gt;User Confirm&lt;/b&gt; mode is not supported on this platform.</source>
        <translation type="unfinished"></translation>
    </message>
</context>
<context>
    <name>SoftwarePanel</name>
    <message>
        <source>Updates are only downloaded while the car is off.</source>
        <translation>Atualizações baixadas durante o motor desligado.</translation>
    </message>
    <message>
        <source>Current Version</source>
        <translation>Versão Atual</translation>
    </message>
    <message>
        <source>Download</source>
        <translation>Download</translation>
    </message>
    <message>
        <source>Install Update</source>
        <translation>Instalar Atualização</translation>
    </message>
    <message>
        <source>INSTALL</source>
        <translation>INSTALAR</translation>
    </message>
    <message>
        <source>Target Branch</source>
        <translation>Alterar Branch</translation>
    </message>
    <message>
        <source>SELECT</source>
        <translation>SELECIONE</translation>
    </message>
    <message>
        <source>Select a branch</source>
        <translation>Selecione uma branch</translation>
    </message>
    <message>
        <source>UNINSTALL</source>
        <translation>REMOVER</translation>
    </message>
    <message>
        <source>Uninstall %1</source>
        <translation>Desinstalar o %1</translation>
    </message>
    <message>
        <source>Are you sure you want to uninstall?</source>
        <translation>Tem certeza que quer desinstalar?</translation>
    </message>
    <message>
        <source>CHECK</source>
        <translation>VERIFICAR</translation>
    </message>
    <message>
        <source>Uninstall</source>
        <translation>Desinstalar</translation>
    </message>
    <message>
        <source>failed to check for update</source>
        <translation>falha ao verificar por atualizações</translation>
    </message>
    <message>
        <source>up to date, last checked %1</source>
        <translation>atualizado, última verificação %1</translation>
    </message>
    <message>
        <source>DOWNLOAD</source>
        <translation>BAIXAR</translation>
    </message>
    <message>
        <source>update available</source>
        <translation>atualização disponível</translation>
    </message>
    <message>
        <source>never</source>
        <translation>nunca</translation>
    </message>
    <message>
        <source>Driving Model</source>
        <translation type="unfinished"></translation>
    </message>
</context>
<context>
    <name>SoftwarePanelSP</name>
    <message>
        <source>Driving Model</source>
        <translation type="unfinished"></translation>
    </message>
    <message>
        <source>SELECT</source>
        <translation type="unfinished">SELECIONE</translation>
    </message>
    <message>
        <source>Select a Driving Model</source>
        <translation type="unfinished"></translation>
    </message>
    <message>
        <source>Reset Calibration</source>
        <translation type="unfinished">Reinicializar Calibragem</translation>
    </message>
    <message>
        <source>Warning: You are on a metered connection!</source>
        <translation type="unfinished"></translation>
    </message>
    <message>
        <source>Downloading Driving model</source>
        <translation type="unfinished"></translation>
    </message>
    <message>
        <source>Driving model</source>
        <translation type="unfinished"></translation>
    </message>
    <message>
        <source>downloaded</source>
        <translation type="unfinished"></translation>
    </message>
    <message>
        <source>(CACHED)</source>
        <translation type="unfinished"></translation>
    </message>
    <message>
        <source>Downloading Navigation model</source>
        <translation type="unfinished"></translation>
    </message>
    <message>
        <source>Navigation model</source>
        <translation type="unfinished"></translation>
    </message>
    <message>
        <source>Downloading Metadata model</source>
        <translation type="unfinished"></translation>
    </message>
    <message>
        <source>Metadata model</source>
        <translation type="unfinished"></translation>
    </message>
    <message>
        <source>Downloads have failed, please try swapping the model!</source>
        <translation type="unfinished"></translation>
    </message>
    <message>
        <source>Failed:</source>
        <translation type="unfinished"></translation>
    </message>
    <message>
        <source>Fetching models...</source>
        <translation type="unfinished"></translation>
    </message>
    <message>
        <source>We STRONGLY suggest you to reset calibration. Would you like to do that now?</source>
        <translation type="unfinished"></translation>
    </message>
    <message>
        <source>Continue</source>
        <translation type="unfinished">Continuar</translation>
    </message>
    <message>
        <source>on Metered</source>
        <translation type="unfinished"></translation>
    </message>
    <message>
        <source>Download has started in the background.</source>
        <translation type="unfinished"></translation>
    </message>
</context>
<context>
    <name>SpeedLimitPolicySettings</name>
    <message>
        <source>Speed Limit Source Policy</source>
        <translation type="unfinished"></translation>
    </message>
    <message>
        <source>Select the precedence order of sources. Utilized by Speed Limit Control and Speed Limit Warning</source>
        <translation type="unfinished"></translation>
    </message>
    <message>
        <source>Nav Only: Data from Mapbox active navigation only.</source>
        <translation type="unfinished"></translation>
    </message>
    <message>
        <source>Map Only: Data from OpenStreetMap only.</source>
        <translation type="unfinished"></translation>
    </message>
    <message>
        <source>Car Only: Data from the car&apos;s built-in sources (if available).</source>
        <translation type="unfinished"></translation>
    </message>
    <message>
        <source>Nav First: Nav -&gt; Map -&gt; Car</source>
        <translation type="unfinished"></translation>
    </message>
    <message>
        <source>Map First: Map -&gt; Nav -&gt; Car</source>
        <translation type="unfinished"></translation>
    </message>
    <message>
        <source>Car First: Car -&gt; Nav -&gt; Map</source>
        <translation type="unfinished"></translation>
    </message>
    <message>
        <source>Nav</source>
        <translation type="unfinished"></translation>
    </message>
    <message>
        <source>Only</source>
        <translation type="unfinished"></translation>
    </message>
    <message>
        <source>Map</source>
        <translation type="unfinished"></translation>
    </message>
    <message>
        <source>Car</source>
        <translation type="unfinished"></translation>
    </message>
    <message>
        <source>First</source>
        <translation type="unfinished"></translation>
    </message>
</context>
<context>
    <name>SpeedLimitValueOffset</name>
    <message>
        <source>km/h</source>
        <translation type="unfinished">km/h</translation>
    </message>
    <message>
        <source>mph</source>
        <translation type="unfinished">mph</translation>
    </message>
</context>
<context>
    <name>SpeedLimitWarningSettings</name>
    <message>
        <source>Off</source>
        <translation type="unfinished"></translation>
    </message>
    <message>
        <source>Display</source>
        <translation type="unfinished"></translation>
    </message>
    <message>
        <source>Chime</source>
        <translation type="unfinished"></translation>
    </message>
    <message>
        <source>Speed Limit Warning</source>
        <translation type="unfinished"></translation>
    </message>
    <message>
        <source>Warning with speed limit flash</source>
        <translation type="unfinished"></translation>
    </message>
    <message>
        <source>When Speed Limit Warning is enabled, the speed limit sign will alert the driver when the cruising speed is faster than then speed limit plus the offset.</source>
        <translation type="unfinished"></translation>
    </message>
    <message>
        <source>Default</source>
        <translation type="unfinished"></translation>
    </message>
    <message>
        <source>Fixed</source>
        <translation type="unfinished"></translation>
    </message>
    <message>
        <source>Percentage</source>
        <translation type="unfinished"></translation>
    </message>
    <message>
        <source>Warning Offset</source>
        <translation type="unfinished"></translation>
    </message>
    <message>
        <source>Select the desired offset to warn the driver when the vehicle is driving faster than the speed limit.</source>
        <translation type="unfinished"></translation>
    </message>
    <message>
        <source>Off: When the cruising speed is faster than the speed limit plus the offset, there will be no warning.</source>
        <translation type="unfinished"></translation>
    </message>
    <message>
        <source>Display: The speed on the speed limit sign turns red to alert the driver when the cruising speed is faster than the speed limit plus the offset.</source>
        <translation type="unfinished"></translation>
    </message>
    <message>
        <source>Chime: The speed on the speed limit sign turns red and chimes to alert the driver when the cruising speed is faster than the speed limit plus the offset.</source>
        <translation type="unfinished"></translation>
    </message>
</context>
<context>
    <name>SpeedLimitWarningValueOffset</name>
    <message>
        <source>km/h</source>
        <translation type="unfinished">km/h</translation>
    </message>
    <message>
        <source>mph</source>
        <translation type="unfinished">mph</translation>
    </message>
    <message>
        <source>N/A</source>
        <translation type="unfinished">N/A</translation>
    </message>
</context>
<context>
    <name>SshControl</name>
    <message>
        <source>SSH Keys</source>
        <translation>Chave SSH</translation>
    </message>
    <message>
        <source>Warning: This grants SSH access to all public keys in your GitHub settings. Never enter a GitHub username other than your own. A comma employee will NEVER ask you to add their GitHub username.</source>
        <translation>Aviso: isso concede acesso SSH a todas as chaves públicas nas configurações do GitHub. Nunca insira um nome de usuário do GitHub que não seja o seu. Um funcionário da comma NUNCA pedirá que você adicione seu nome de usuário do GitHub.</translation>
    </message>
    <message>
        <source>ADD</source>
        <translation>ADICIONAR</translation>
    </message>
    <message>
        <source>Enter your GitHub username</source>
        <translation>Insira seu nome de usuário do GitHub</translation>
    </message>
    <message>
        <source>LOADING</source>
        <translation>CARREGANDO</translation>
    </message>
    <message>
        <source>REMOVE</source>
        <translation>REMOVER</translation>
    </message>
    <message>
        <source>Username &apos;%1&apos; has no keys on GitHub</source>
        <translation>Usuário &quot;%1” não possui chaves no GitHub</translation>
    </message>
    <message>
        <source>Request timed out</source>
        <translation>A solicitação expirou</translation>
    </message>
    <message>
        <source>Username &apos;%1&apos; doesn&apos;t exist on GitHub</source>
        <translation>Usuário &apos;%1&apos; não existe no GitHub</translation>
    </message>
</context>
<context>
    <name>SshToggle</name>
    <message>
        <source>Enable SSH</source>
        <translation>Habilitar SSH</translation>
    </message>
</context>
<context>
    <name>SunnylinkPanel</name>
    <message>
        <source>sunnylink Dongle ID</source>
        <translation type="unfinished"></translation>
    </message>
    <message>
        <source>N/A</source>
        <translation type="unfinished">N/A</translation>
    </message>
    <message>
        <source>Sponsor Status</source>
        <translation type="unfinished"></translation>
    </message>
    <message>
        <source>SPONSOR</source>
        <translation type="unfinished"></translation>
    </message>
    <message>
        <source>Become a sponsor of sunnypilot to get early access to sunnylink features.</source>
        <translation type="unfinished"></translation>
    </message>
    <message>
        <source>Manage Settings</source>
        <translation type="unfinished"></translation>
    </message>
    <message>
        <source>Backup Settings</source>
        <translation type="unfinished"></translation>
    </message>
    <message>
        <source>Are you sure you want to backup sunnypilot settings?</source>
        <translation type="unfinished"></translation>
    </message>
    <message>
        <source>Early alpha access only. Become a sponsor to get early access to sunnylink features.</source>
        <translation type="unfinished"></translation>
    </message>
    <message>
        <source>Become a Sponsor</source>
        <translation type="unfinished"></translation>
    </message>
    <message>
        <source>Restore Settings</source>
        <translation type="unfinished"></translation>
    </message>
    <message>
        <source>Are you sure you want to restore the last backed up sunnypilot settings?</source>
        <translation type="unfinished"></translation>
    </message>
    <message>
        <source>Restore</source>
        <translation type="unfinished"></translation>
    </message>
    <message>
        <source>THANKS</source>
        <translation type="unfinished"></translation>
    </message>
    <message>
        <source>Sponsor</source>
        <translation type="unfinished"></translation>
    </message>
    <message>
        <source>Not Sponsor</source>
        <translation type="unfinished"></translation>
    </message>
    <message>
        <source>Backing up...</source>
        <translation type="unfinished"></translation>
    </message>
    <message>
        <source>Restoring...</source>
        <translation type="unfinished"></translation>
    </message>
    <message>
        <source>Back Up</source>
        <translation type="unfinished"></translation>
    </message>
</context>
<context>
    <name>SunnylinkSponsorPopup</name>
    <message>
        <source>Early Access: Become a sunnypilot Sponsor</source>
        <translation type="unfinished"></translation>
    </message>
    <message>
        <source>Scan the QR code to visit sunnyhaibin&apos;s GitHub Sponsors page</source>
        <translation type="unfinished"></translation>
    </message>
    <message>
        <source>Choose your sponsorship tier and confirm your support</source>
        <translation type="unfinished"></translation>
    </message>
    <message>
        <source>Join our community on Discord at https://discord.gg/sunnypilot and reach out to a moderator to confirm your sponsor status</source>
        <translation type="unfinished"></translation>
    </message>
</context>
<context>
    <name>SunnypilotPanel</name>
    <message>
        <source>Enable M.A.D.S.</source>
        <translation type="unfinished"></translation>
    </message>
    <message>
        <source>Enable the beloved M.A.D.S. feature. Disable toggle to revert back to stock openpilot engagement/disengagement.</source>
        <translation type="unfinished"></translation>
    </message>
    <message>
        <source>Laneless for Curves in &quot;Auto&quot; Mode</source>
        <translation type="unfinished"></translation>
    </message>
    <message>
        <source>While in Auto Lane, switch to Laneless for current/future curves.</source>
        <translation type="unfinished"></translation>
    </message>
    <message>
        <source>Speed Limit Control (SLC)</source>
        <translation type="unfinished"></translation>
    </message>
    <message>
        <source>When you engage ACC, you will be prompted to set the cruising speed to the speed limit of the road adjusted by the Offset and Source Policy specified, or the current driving speed. The maximum cruising speed will always be the MAX set speed.</source>
        <translation type="unfinished"></translation>
    </message>
    <message>
        <source>Enable Vision-based Turn Speed Control (V-TSC)</source>
        <translation type="unfinished"></translation>
    </message>
    <message>
        <source>Use vision path predictions to estimate the appropriate speed to drive through turns ahead.</source>
        <translation type="unfinished"></translation>
    </message>
    <message>
        <source>Enable Map Data Turn Speed Control (M-TSC) (Beta)</source>
        <translation type="unfinished"></translation>
    </message>
    <message>
        <source>Use curvature information from map data to define speed limits to take turns ahead.</source>
        <translation type="unfinished"></translation>
    </message>
    <message>
        <source>ACC +/-: Long Press Reverse</source>
        <translation type="unfinished"></translation>
    </message>
    <message>
        <source>Change the ACC +/- buttons behavior with cruise speed change in sunnypilot.</source>
        <translation type="unfinished"></translation>
    </message>
    <message>
        <source>Disabled (Stock): Short=1, Long = 5 (imperial) / 10 (metric)</source>
        <translation type="unfinished"></translation>
    </message>
    <message>
        <source>Enabled: Short = 5 (imperial) / 10 (metric), Long=1</source>
        <translation type="unfinished"></translation>
    </message>
    <message>
        <source>Custom Offsets</source>
        <translation type="unfinished"></translation>
    </message>
    <message>
        <source>Neural Network Lateral Control (NNLC)</source>
        <translation type="unfinished"></translation>
    </message>
    <message>
        <source>Enforce Torque Lateral Control</source>
        <translation type="unfinished"></translation>
    </message>
    <message>
        <source>Enable this to enforce sunnypilot to steer with Torque lateral control.</source>
        <translation type="unfinished"></translation>
    </message>
    <message>
        <source>Enable Self-Tune</source>
        <translation type="unfinished"></translation>
    </message>
    <message>
        <source>Enables self-tune for Torque lateral control for platforms that do not use Torque lateral control by default.</source>
        <translation type="unfinished"></translation>
    </message>
    <message>
        <source>Less Restrict Settings for Self-Tune (Beta)</source>
        <translation type="unfinished"></translation>
    </message>
    <message>
        <source>Less strict settings when using Self-Tune. This allows torqued to be more forgiving when learning values.</source>
        <translation type="unfinished"></translation>
    </message>
    <message>
        <source>Enable Custom Tuning</source>
        <translation type="unfinished"></translation>
    </message>
    <message>
        <source>Enables custom tuning for Torque lateral control. Modifying FRICTION and LAT_ACCEL_FACTOR below will override the offline values indicated in the YAML files within &quot;selfdrive/torque_data&quot;. The values will also be used live when &quot;Override Self-Tune&quot; toggle is enabled.</source>
        <translation type="unfinished"></translation>
    </message>
    <message>
        <source>Manual Real-Time Tuning</source>
        <translation type="unfinished"></translation>
    </message>
    <message>
        <source>Enforces the torque lateral controller to use the fixed values instead of the learned values from Self-Tune. Enabling this toggle overrides Self-Tune values.</source>
        <translation type="unfinished"></translation>
    </message>
    <message>
        <source>Quiet Drive 🤫</source>
        <translation type="unfinished"></translation>
    </message>
    <message>
        <source>sunnypilot will display alerts but only play the most important warning sounds. This feature can be toggled while the car is on.</source>
        <translation type="unfinished"></translation>
    </message>
    <message>
        <source>Green Traffic Light Chime (Beta)</source>
        <translation type="unfinished"></translation>
    </message>
    <message>
        <source>A chime will play when the traffic light you are waiting for turns green and you have no vehicle in front of you. If you are waiting behind another vehicle, the chime will play once the vehicle advances unless ACC is engaged.</source>
        <translation type="unfinished"></translation>
    </message>
    <message>
        <source>Note: This chime is only designed as a notification. It is the driver&apos;s responsibility to observe their environment and make decisions accordingly.</source>
        <translation type="unfinished"></translation>
    </message>
    <message>
        <source>Lead Vehicle Departure Alert</source>
        <translation type="unfinished"></translation>
    </message>
    <message>
        <source>Enable this will notify when the leading vehicle drives away.</source>
        <translation type="unfinished"></translation>
    </message>
    <message>
        <source>Customize M.A.D.S.</source>
        <translation type="unfinished"></translation>
    </message>
    <message>
        <source>Customize Lane Change</source>
        <translation type="unfinished"></translation>
    </message>
    <message>
        <source>Customize Offsets</source>
        <translation type="unfinished"></translation>
    </message>
    <message>
        <source>Customize Speed Limit Control</source>
        <translation type="unfinished"></translation>
    </message>
    <message>
        <source>Customize Warning</source>
        <translation type="unfinished"></translation>
    </message>
    <message>
        <source>Customize Source</source>
        <translation type="unfinished"></translation>
    </message>
    <message>
        <source>Laneful</source>
        <translation type="unfinished"></translation>
    </message>
    <message>
        <source>Laneless</source>
        <translation type="unfinished"></translation>
    </message>
    <message>
        <source>Auto</source>
        <translation type="unfinished"></translation>
    </message>
    <message>
        <source>Speed Limit Assist</source>
        <translation type="unfinished"></translation>
    </message>
    <message>
        <source>NNLC is currently not available on this platform.</source>
        <translation type="unfinished"></translation>
    </message>
    <message>
        <source>Add custom offsets to Camera and Path in sunnypilot.</source>
        <translation type="unfinished"></translation>
    </message>
    <message>
        <source>Default is Laneless. In Auto mode, sunnnypilot dynamically chooses between Laneline or Laneless model based on lane recognition confidence level on road and certain conditions.</source>
        <translation type="unfinished"></translation>
    </message>
    <message>
        <source>Dynamic Lane Profile</source>
        <translation type="unfinished"></translation>
    </message>
    <message>
        <source>Offline Only</source>
        <translation type="unfinished"></translation>
    </message>
    <message>
        <source>Real-time and Offline</source>
        <translation type="unfinished"></translation>
    </message>
    <message>
        <source>Dynamic Lane Profile is not available with the current Driving Model</source>
        <translation type="unfinished"></translation>
    </message>
    <message>
        <source>Custom Offsets is not available with the current Driving Model</source>
        <translation type="unfinished"></translation>
    </message>
    <message>
        <source>Match: &quot;Exact&quot; is ideal, but &quot;Fuzzy&quot; is fine too. Reach out to the sunnypilot team in the following channel at the sunnypilot Discord server if there are any issues: </source>
        <translation type="unfinished"></translation>
    </message>
    <message>
        <source>Start the car to check car compatibility</source>
        <translation type="unfinished"></translation>
    </message>
    <message>
        <source>NNLC Not Loaded</source>
        <translation type="unfinished"></translation>
    </message>
    <message>
        <source>NNLC Loaded</source>
        <translation type="unfinished"></translation>
    </message>
    <message>
        <source>Fuzzy</source>
        <translation type="unfinished"></translation>
    </message>
    <message>
        <source>Exact</source>
        <translation type="unfinished"></translation>
    </message>
    <message>
        <source>Reach out to the sunnypilot team in the following channel at the sunnypilot Discord server and donate logs to get NNLC loaded for your car: </source>
        <translation type="unfinished"></translation>
    </message>
    <message>
        <source>Match</source>
        <translation type="unfinished"></translation>
    </message>
    <message>
        <source>Reach out to the sunnypilot team in the following channel at the sunnypilot Discord server with feedback, or to provide log data for your car if your car is currently unsupported: </source>
        <translation type="unfinished"></translation>
    </message>
    <message>
        <source>Formerly known as &lt;b&gt;&quot;NNFF&quot;&lt;/b&gt;, this replaces the lateral &lt;b&gt;&quot;torque&quot;&lt;/b&gt; controller with one using a neural network trained on each car&apos;s (actually, each separate EPS firmware) driving data for increased controls accuracy.</source>
        <translation type="unfinished"></translation>
    </message>
</context>
<context>
    <name>TermsPage</name>
    <message>
        <source>Terms &amp; Conditions</source>
        <translation>Termos &amp; Condições</translation>
    </message>
    <message>
        <source>Decline</source>
        <translation>Declinar</translation>
    </message>
    <message>
        <source>Scroll to accept</source>
        <translation>Role a tela para aceitar</translation>
    </message>
    <message>
        <source>Agree</source>
        <translation>Concordo</translation>
    </message>
</context>
<context>
    <name>TogglesPanel</name>
    <message>
        <source>Enable openpilot</source>
        <translation type="vanished">Ativar openpilot</translation>
    </message>
    <message>
        <source>Use the openpilot system for adaptive cruise control and lane keep driver assistance. Your attention is required at all times to use this feature. Changing this setting takes effect when the car is powered off.</source>
        <translation type="vanished">Use o sistema openpilot para controle de cruzeiro adaptativo e assistência ao motorista de manutenção de faixa. Sua atenção é necessária o tempo todo para usar esse recurso. A alteração desta configuração tem efeito quando o carro é desligado.</translation>
    </message>
    <message>
        <source>Enable Lane Departure Warnings</source>
        <translation>Ativar Avisos de Saída de Faixa</translation>
    </message>
    <message>
        <source>Receive alerts to steer back into the lane when your vehicle drifts over a detected lane line without a turn signal activated while driving over 31 mph (50 km/h).</source>
        <translation>Receba alertas para voltar para a pista se o seu veículo sair da faixa e a seta não tiver sido acionada previamente quando em velocidades superiores a 50 km/h.</translation>
    </message>
    <message>
        <source>Use Metric System</source>
        <translation>Usar Sistema Métrico</translation>
    </message>
    <message>
        <source>Display speed in km/h instead of mph.</source>
        <translation>Exibir velocidade em km/h invés de mph.</translation>
    </message>
    <message>
        <source>Record and Upload Driver Camera</source>
        <translation>Gravar e Upload Câmera Motorista</translation>
    </message>
    <message>
        <source>Upload data from the driver facing camera and help improve the driver monitoring algorithm.</source>
        <translation>Upload dados da câmera voltada para o motorista e ajude a melhorar o algoritmo de monitoramentor.</translation>
    </message>
    <message>
        <source>Disengage on Accelerator Pedal</source>
        <translation>Desacionar com Pedal do Acelerador</translation>
    </message>
    <message>
        <source>When enabled, pressing the accelerator pedal will disengage openpilot.</source>
        <translation>Quando ativado, pressionar o pedal do acelerador desacionará o openpilot.</translation>
    </message>
    <message>
        <source>Show ETA in 24h Format</source>
        <translation>Mostrar ETA em Formato 24h</translation>
    </message>
    <message>
        <source>Use 24h format instead of am/pm</source>
        <translation>Use o formato 24h em vez de am/pm</translation>
    </message>
    <message>
        <source>Show Map on Left Side of UI</source>
        <translation>Exibir Mapa no Lado Esquerdo</translation>
    </message>
    <message>
        <source>Show map on left side when in split screen view.</source>
        <translation>Exibir mapa do lado esquerdo quando a tela for dividida.</translation>
    </message>
    <message>
        <source>Experimental Mode</source>
        <translation>Modo Experimental</translation>
    </message>
    <message>
        <source>openpilot defaults to driving in &lt;b&gt;chill mode&lt;/b&gt;. Experimental mode enables &lt;b&gt;alpha-level features&lt;/b&gt; that aren&apos;t ready for chill mode. Experimental features are listed below:</source>
        <translation>openpilot por padrão funciona em &lt;b&gt;modo chill&lt;/b&gt;. modo Experimental ativa &lt;b&gt;recursos de nível-embrionário&lt;/b&gt; que não estão prontos para o modo chill. Recursos experimentais estão listados abaixo:</translation>
    </message>
    <message>
        <source>Let the driving model control the gas and brakes. openpilot will drive as it thinks a human would, including stopping for red lights and stop signs. Since the driving model decides the speed to drive, the set speed will only act as an upper bound. This is an alpha quality feature; mistakes should be expected.</source>
        <translation>Deixe o modelo de IA controlar o acelerador e os freios. O openpilot irá dirigir como pensa que um humano faria, incluindo parar em sinais vermelhos e sinais de parada. Uma vez que o modelo de condução decide a velocidade a conduzir, a velocidade definida apenas funcionará como um limite superior. Este é um recurso de qualidade embrionária; erros devem ser esperados.</translation>
    </message>
    <message>
        <source>New Driving Visualization</source>
        <translation>Nova Visualização de Condução</translation>
    </message>
    <message>
        <source>Experimental mode is currently unavailable on this car since the car&apos;s stock ACC is used for longitudinal control.</source>
        <translation>O modo Experimental está atualmente indisponível para este carro já que o ACC original do carro é usado para controle longitudinal.</translation>
    </message>
    <message>
        <source>openpilot longitudinal control may come in a future update.</source>
        <translation>O controle longitudinal openpilot poderá vir em uma atualização futura.</translation>
    </message>
    <message>
        <source>openpilot Longitudinal Control (Alpha)</source>
        <translation>Controle Longitudinal openpilot (Embrionário)</translation>
    </message>
    <message>
        <source>WARNING: openpilot longitudinal control is in alpha for this car and will disable Automatic Emergency Braking (AEB).</source>
        <translation>AVISO: o controle longitudinal openpilot está em estado embrionário para este carro e desativará a Frenagem Automática de Emergência (AEB).</translation>
    </message>
    <message>
        <source>On this car, openpilot defaults to the car&apos;s built-in ACC instead of openpilot&apos;s longitudinal control. Enable this to switch to openpilot longitudinal control. Enabling Experimental mode is recommended when enabling openpilot longitudinal control alpha.</source>
        <translation>Neste carro, o openpilot tem como padrão o ACC embutido do carro em vez do controle longitudinal do openpilot. Habilite isso para alternar para o controle longitudinal openpilot. Recomenda-se ativar o modo Experimental ao ativar o embrionário controle longitudinal openpilot.</translation>
    </message>
    <message>
        <source>Aggressive</source>
        <translation>Disputa</translation>
    </message>
    <message>
        <source>Standard</source>
        <translation type="vanished">Neutro</translation>
    </message>
    <message>
        <source>Relaxed</source>
        <translation>Calmo</translation>
    </message>
    <message>
        <source>Driving Personality</source>
        <translation>Temperamento de Direção</translation>
    </message>
    <message>
<<<<<<< HEAD
        <source>Standard is recommended. In aggressive mode, openpilot will follow lead cars closer and be more aggressive with the gas and brake. In relaxed mode openpilot will stay further away from lead cars.</source>
        <translation type="vanished">Neutro é o recomendado. No modo disputa o openpilot seguirá o carro da frente mais de perto e será mais agressivo com a aceleração e frenagem. No modo calmo o openpilot se manterá mais longe do carro da frente.</translation>
    </message>
    <message>
=======
>>>>>>> 3adbebd7
        <source>An alpha version of openpilot longitudinal control can be tested, along with Experimental mode, on non-release branches.</source>
        <translation>Uma versão embrionária do controle longitudinal openpilot pode ser testada em conjunto com o modo Experimental, em branches que não sejam de produção.</translation>
    </message>
    <message>
        <source>Enable the openpilot longitudinal control (alpha) toggle to allow Experimental mode.</source>
        <translation>Habilite o controle longitudinal (embrionário) openpilot para permitir o modo Experimental.</translation>
    </message>
    <message>
        <source>End-to-End Longitudinal Control</source>
        <translation>Controle Longitudinal de Ponta a Ponta</translation>
    </message>
    <message>
        <source>Standard is recommended. In aggressive mode, openpilot will follow lead cars closer and be more aggressive with the gas and brake. In relaxed mode openpilot will stay further away from lead cars. On supported cars, you can cycle through these personalities with your steering wheel distance button.</source>
        <translation>Neutro é o recomendado. No modo disputa o openpilot seguirá o carro da frente mais de perto e será mais agressivo com a aceleração e frenagem. No modo calmo o openpilot se manterá mais longe do carro da frente. Em carros compatíveis, você pode alternar esses temperamentos com o botão de distância do volante.</translation>
    </message>
    <message>
        <source>The driving visualization will transition to the road-facing wide-angle camera at low speeds to better show some turns. The Experimental mode logo will also be shown in the top right corner.</source>
        <translation>A visualização de condução fará a transição para a câmera grande angular voltada para a estrada em baixas velocidades para mostrar melhor algumas curvas. O logotipo do modo Experimental também será mostrado no canto superior direito.</translation>
    </message>
    <message>
        <source>Always-On Driver Monitoring</source>
        <translation>Monitoramento do Motorista Sempre Ativo</translation>
    </message>
    <message>
        <source>Enable driver monitoring even when openpilot is not engaged.</source>
        <translation>Habilite o monitoramento do motorista mesmo quando o openpilot não estiver acionado.</translation>
    </message>
    <message>
        <source>Enable sunnypilot</source>
        <translation type="unfinished"></translation>
    </message>
    <message>
        <source>Use the sunnypilot system for adaptive cruise control and lane keep driver assistance. Your attention is required at all times to use this feature. Changing this setting takes effect when the car is powered off.</source>
        <translation type="unfinished"></translation>
    </message>
    <message>
        <source>Custom Stock Longitudinal Control</source>
        <translation type="unfinished"></translation>
    </message>
    <message>
        <source>When enabled, sunnypilot will attempt to control stock longitudinal control with ACC button presses.
This feature must be used along with SLC, and/or V-TSC, and/or M-TSC.</source>
        <translation type="unfinished"></translation>
    </message>
    <message>
        <source>Enable Dynamic Experimental Control</source>
        <translation type="unfinished"></translation>
    </message>
    <message>
        <source>Enable toggle to allow the model to determine when to use openpilot ACC or openpilot End to End Longitudinal.</source>
        <translation type="unfinished"></translation>
    </message>
    <message>
        <source>Disable Onroad Uploads</source>
        <translation type="unfinished"></translation>
    </message>
    <message>
        <source>Disable uploads completely when onroad. Necessary to avoid high data usage when connected to Wi-Fi hotspot. Turn on this feature if you are looking to utilize map-based features, such as Speed Limit Control (SLC) and Map-based Turn Speed Control (MTSC).</source>
        <translation type="unfinished"></translation>
    </message>
    <message>
        <source>Maniac</source>
        <translation type="unfinished"></translation>
    </message>
    <message>
        <source>Stock</source>
        <translation type="unfinished"></translation>
    </message>
    <message>
        <source>Stock is recommended. In aggressive/maniac mode, openpilot will follow lead cars closer and be more aggressive with the gas and brake. In relaxed mode openpilot will stay further away from lead cars.</source>
        <translation type="unfinished"></translation>
    </message>
</context>
<context>
    <name>TorqueFriction</name>
    <message>
        <source>FRICTION</source>
        <translation type="unfinished"></translation>
    </message>
    <message>
        <source>Adjust Friction for the Torque Lateral Controller. &lt;b&gt;Live&lt;/b&gt;: Override self-tune values; &lt;b&gt;Offline&lt;/b&gt;: Override self-tune offline values at car restart.</source>
        <translation type="unfinished"></translation>
    </message>
    <message>
        <source>Real-time and Offline</source>
        <translation type="unfinished"></translation>
    </message>
    <message>
        <source>Offline Only</source>
        <translation type="unfinished"></translation>
    </message>
</context>
<context>
    <name>TorqueMaxLatAccel</name>
    <message>
        <source>LAT_ACCEL_FACTOR</source>
        <translation type="unfinished"></translation>
    </message>
    <message>
        <source>Adjust Max Lateral Acceleration for the Torque Lateral Controller. &lt;b&gt;Live&lt;/b&gt;: Override self-tune values; &lt;b&gt;Offline&lt;/b&gt;: Override self-tune offline values at car restart.</source>
        <translation type="unfinished"></translation>
    </message>
    <message>
        <source>Real-time and Offline</source>
        <translation type="unfinished"></translation>
    </message>
    <message>
        <source>Offline Only</source>
        <translation type="unfinished"></translation>
    </message>
</context>
<context>
    <name>Updater</name>
    <message>
        <source>Update Required</source>
        <translation>Atualização Necessária</translation>
    </message>
    <message>
        <source>An operating system update is required. Connect your device to Wi-Fi for the fastest update experience. The download size is approximately 1GB.</source>
        <translation>Uma atualização do sistema operacional é necessária. Conecte seu dispositivo ao Wi-Fi para a experiência de atualização mais rápida. O tamanho do download é de aproximadamente 1GB.</translation>
    </message>
    <message>
        <source>Connect to Wi-Fi</source>
        <translation>Conecte-se ao Wi-Fi</translation>
    </message>
    <message>
        <source>Install</source>
        <translation>Instalar</translation>
    </message>
    <message>
        <source>Back</source>
        <translation>Voltar</translation>
    </message>
    <message>
        <source>Loading...</source>
        <translation>Carregando...</translation>
    </message>
    <message>
        <source>Reboot</source>
        <translation>Reiniciar</translation>
    </message>
    <message>
        <source>Update failed</source>
        <translation>Falha na atualização</translation>
    </message>
</context>
<context>
    <name>VehiclePanel</name>
    <message>
        <source>Updating this setting takes effect when the car is powered off.</source>
        <translation type="unfinished"></translation>
    </message>
    <message>
        <source>Select your car</source>
        <translation type="unfinished"></translation>
    </message>
</context>
<context>
    <name>VisualsPanel</name>
    <message>
        <source>Display Braking Status</source>
        <translation type="unfinished"></translation>
    </message>
    <message>
        <source>Enable this will turn the current speed value to red while the brake is used.</source>
        <translation type="unfinished"></translation>
    </message>
    <message>
        <source>Display Stand Still Timer</source>
        <translation type="unfinished"></translation>
    </message>
    <message>
        <source>Enable this will display time spent at a stop (i.e., at a stop lights, stop signs, traffic congestions).</source>
        <translation type="unfinished"></translation>
    </message>
    <message>
        <source>Display DM Camera in Reverse Gear</source>
        <translation type="unfinished"></translation>
    </message>
    <message>
        <source>Show Driver Monitoring camera while the car is in reverse gear.</source>
        <translation type="unfinished"></translation>
    </message>
    <message>
        <source>OSM: Show debug UI elements</source>
        <translation type="unfinished"></translation>
    </message>
    <message>
        <source>OSM: Show UI elements that aid debugging.</source>
        <translation type="unfinished"></translation>
    </message>
    <message>
        <source>Display Feature Status</source>
        <translation type="unfinished"></translation>
    </message>
    <message>
        <source>Display the statuses of certain features on the driving screen.</source>
        <translation type="unfinished"></translation>
    </message>
    <message>
        <source>Enable Onroad Settings</source>
        <translation type="unfinished"></translation>
    </message>
    <message>
        <source>Display the Onroad Settings button on the driving screen to adjust feature options on the driving screen, without navigating into the settings menu.</source>
        <translation type="unfinished"></translation>
    </message>
    <message>
        <source>Speedometer: Display True Speed</source>
        <translation type="unfinished"></translation>
    </message>
    <message>
        <source>Display the true vehicle current speed from wheel speed sensors.</source>
        <translation type="unfinished"></translation>
    </message>
    <message>
        <source>Speedometer: Hide from Onroad Screen</source>
        <translation type="unfinished"></translation>
    </message>
    <message>
        <source>Display End-to-end Longitudinal Status (Beta)</source>
        <translation type="unfinished"></translation>
    </message>
    <message>
        <source>Enable this will display an icon that appears when the End-to-end model decides to start or stop.</source>
        <translation type="unfinished"></translation>
    </message>
    <message>
        <source>Navigation: Display in Full Screen</source>
        <translation type="unfinished"></translation>
    </message>
    <message>
        <source>Enable this will display the built-in navigation in full screen.&lt;br&gt;To switch back to driving view, &lt;font color=&apos;yellow&apos;&gt;tap on the border edge&lt;/font&gt;.</source>
        <translation type="unfinished"></translation>
    </message>
    <message>
        <source>Map: Display 3D Buildings</source>
        <translation type="unfinished"></translation>
    </message>
    <message>
        <source>Parse and display 3D buildings on map. Thanks to jakethesnake420 for this implementation.</source>
        <translation type="unfinished"></translation>
    </message>
    <message>
        <source>Off</source>
        <translation type="unfinished"></translation>
    </message>
    <message>
        <source>5 Metrics</source>
        <translation type="unfinished"></translation>
    </message>
    <message>
        <source>10 Metrics</source>
        <translation type="unfinished"></translation>
    </message>
    <message>
        <source>Distance</source>
        <translation type="unfinished"></translation>
    </message>
    <message>
        <source>Speed</source>
        <translation type="unfinished"></translation>
    </message>
    <message>
        <source>Distance
Speed</source>
        <translation type="unfinished"></translation>
    </message>
    <message>
        <source>RAM</source>
        <translation type="unfinished"></translation>
    </message>
    <message>
        <source>CPU</source>
        <translation type="unfinished"></translation>
    </message>
    <message>
        <source>GPU</source>
        <translation type="unfinished"></translation>
    </message>
    <message>
        <source>Max</source>
        <translation type="unfinished"></translation>
    </message>
    <message>
        <source>Developer UI</source>
        <translation type="unfinished"></translation>
    </message>
    <message>
        <source>Display real-time parameters and metrics from various sources.</source>
        <translation type="unfinished"></translation>
    </message>
    <message>
        <source>Display Metrics Below Chevron</source>
        <translation type="unfinished"></translation>
    </message>
    <message>
        <source>Display useful metrics below the chevron that tracks the lead car (only applicable to cars with openpilot longitudinal control).</source>
        <translation type="unfinished"></translation>
    </message>
    <message>
        <source>Display Temperature on Sidebar</source>
        <translation type="unfinished"></translation>
    </message>
</context>
<context>
    <name>WiFiPromptWidget</name>
    <message>
        <source>Setup Wi-Fi</source>
        <translation>Configurar Wi-Fi</translation>
    </message>
    <message>
        <source>Connect to Wi-Fi to upload driving data and help improve openpilot</source>
        <translation>Conecte se ao Wi-Fi para realizar upload de dados de condução e ajudar a melhorar o openpilot</translation>
    </message>
    <message>
        <source>Open Settings</source>
        <translation>Abrir Configurações</translation>
    </message>
    <message>
        <source>Ready to upload</source>
        <translation>Pronto para upload</translation>
    </message>
    <message>
        <source>Training data will be pulled periodically while your device is on Wi-Fi</source>
        <translation>Os dados de treinamento serão extraídos periodicamente enquanto o dispositivo estiver no Wi-Fi</translation>
    </message>
</context>
<context>
    <name>WifiUI</name>
    <message>
        <source>Scanning for networks...</source>
        <translation>Procurando redes...</translation>
    </message>
    <message>
        <source>CONNECTING...</source>
        <translation>CONECTANDO...</translation>
    </message>
    <message>
        <source>FORGET</source>
        <translation>ESQUECER</translation>
    </message>
    <message>
        <source>Forget Wi-Fi Network &quot;%1&quot;?</source>
        <translation>Esquecer Rede Wi-Fi &quot;%1&quot;?</translation>
    </message>
    <message>
        <source>Forget</source>
        <translation>Esquecer</translation>
    </message>
</context>
</TS><|MERGE_RESOLUTION|>--- conflicted
+++ resolved
@@ -94,6 +94,10 @@
         <source>Enabling this toggle will retain the hotspot/tethering toggle state across reboots.</source>
         <translation type="unfinished"></translation>
     </message>
+    <message>
+        <source>Ngrok Service</source>
+        <translation type="unfinished"></translation>
+    </message>
 </context>
 <context>
     <name>AnnotatedCameraWidget</name>
@@ -145,6 +149,10 @@
 <context>
     <name>BackupSettings</name>
     <message>
+        <source>Settings backed up for sunnylink Device ID:</source>
+        <translation type="unfinished"></translation>
+    </message>
+    <message>
         <source>Settings updated successfully, but no additional data was returned by the server.</source>
         <translation type="unfinished"></translation>
     </message>
@@ -162,10 +170,6 @@
     </message>
     <message>
         <source>No settings found to restore.</source>
-        <translation type="unfinished"></translation>
-    </message>
-    <message>
-        <source>Settings backed up for sunnylink Device ID:</source>
         <translation type="unfinished"></translation>
     </message>
 </context>
@@ -390,116 +394,6 @@
         <translation>Revisar</translation>
     </message>
     <message>
-<<<<<<< HEAD
-        <source>TOGGLE</source>
-        <translation type="unfinished"></translation>
-    </message>
-    <message>
-        <source>Enable or disable PIN requirement for Fleet Manager access.</source>
-        <translation type="unfinished"></translation>
-    </message>
-    <message>
-        <source>Are you sure you want to turn off PIN requirement?</source>
-        <translation type="unfinished"></translation>
-    </message>
-    <message>
-        <source>Turn Off</source>
-        <translation type="unfinished"></translation>
-    </message>
-    <message>
-        <source>Error Troubleshoot</source>
-        <translation type="unfinished"></translation>
-    </message>
-    <message>
-        <source>Display error from the tmux session when an error has occurred from a system process.</source>
-        <translation type="unfinished"></translation>
-    </message>
-    <message>
-        <source>Reset Mapbox Access Token</source>
-        <translation type="unfinished"></translation>
-    </message>
-    <message>
-        <source>Are you sure you want to reset the Mapbox access token?</source>
-        <translation type="unfinished"></translation>
-    </message>
-    <message>
-        <source>Reset sunnypilot Settings</source>
-        <translation type="unfinished"></translation>
-    </message>
-    <message>
-        <source>Are you sure you want to reset all sunnypilot settings?</source>
-        <translation type="unfinished"></translation>
-    </message>
-    <message>
-        <source>Review the rules, features, and limitations of sunnypilot</source>
-        <translation type="unfinished"></translation>
-    </message>
-    <message>
-        <source>sunnypilot requires the device to be mounted within 4° left or right and within 5° up or 9° down. sunnypilot is continuously calibrating, resetting is rarely required.</source>
-        <translation type="unfinished"></translation>
-    </message>
-    <message>
-        <source>OFF</source>
-        <translation type="unfinished"></translation>
-    </message>
-    <message>
-        <source>Fleet Manager PIN:</source>
-        <translation type="unfinished"></translation>
-    </message>
-</context>
-<context>
-    <name>DisplayPanel</name>
-    <message>
-        <source>Driving Screen Off: Non-Critical Events</source>
-        <translation type="unfinished"></translation>
-    </message>
-    <message>
-        <source>When &lt;b&gt;Driving Screen Off Timer&lt;/b&gt; is not set to &lt;b&gt;&quot;Always On&quot;&lt;/b&gt;:</source>
-        <translation type="unfinished"></translation>
-    </message>
-    <message>
-        <source>Enabled: Wake the brightness of the screen to display all events.</source>
-        <translation type="unfinished"></translation>
-    </message>
-    <message>
-        <source>Disabled: Wake the brightness of the screen to display critical events.</source>
-        <translation type="unfinished"></translation>
-    </message>
-    <message>
-        <source>Enable Screen Recorder</source>
-        <translation type="unfinished"></translation>
-    </message>
-    <message>
-        <source>Enable this will display a button on the onroad screen to toggle on or off real-time screen recording with UI elements.</source>
-        <translation type="unfinished"></translation>
-    </message>
-</context>
-<context>
-    <name>DriveStats</name>
-    <message>
-        <source>Drives</source>
-        <translation type="unfinished"></translation>
-    </message>
-    <message>
-        <source>Hours</source>
-        <translation type="unfinished"></translation>
-    </message>
-    <message>
-        <source>ALL TIME</source>
-        <translation type="unfinished"></translation>
-    </message>
-    <message>
-        <source>PAST WEEK</source>
-        <translation type="unfinished"></translation>
-    </message>
-    <message>
-        <source>KM</source>
-        <translation type="unfinished"></translation>
-    </message>
-    <message>
-        <source>Miles</source>
-        <translation type="unfinished"></translation>
-=======
         <source>Pair your device with comma connect (connect.comma.ai) and claim your comma prime offer.</source>
         <translation>Pareie seu dispositivo com comma connect (connect.comma.ai) e reivindique sua oferta de comma prime.</translation>
     </message>
@@ -510,7 +404,120 @@
     <message>
         <source>PAIR</source>
         <translation>PAREAR</translation>
->>>>>>> 3adbebd7
+    </message>
+    <message>
+        <source>TOGGLE</source>
+        <translation type="unfinished"></translation>
+    </message>
+    <message>
+        <source>Enable or disable PIN requirement for Fleet Manager access.</source>
+        <translation type="unfinished"></translation>
+    </message>
+    <message>
+        <source>Are you sure you want to turn off PIN requirement?</source>
+        <translation type="unfinished"></translation>
+    </message>
+    <message>
+        <source>Turn Off</source>
+        <translation type="unfinished"></translation>
+    </message>
+    <message>
+        <source>Error Troubleshoot</source>
+        <translation type="unfinished"></translation>
+    </message>
+    <message>
+        <source>Display error from the tmux session when an error has occurred from a system process.</source>
+        <translation type="unfinished"></translation>
+    </message>
+    <message>
+        <source>Reset Access Tokens for Map Services</source>
+        <translation type="unfinished"></translation>
+    </message>
+    <message>
+        <source>Reset self-service access tokens for Mapbox, Amap, and Google Maps.</source>
+        <translation type="unfinished"></translation>
+    </message>
+    <message>
+        <source>Are you sure you want to reset access tokens for all map services?</source>
+        <translation type="unfinished"></translation>
+    </message>
+    <message>
+        <source>Reset sunnypilot Settings</source>
+        <translation type="unfinished"></translation>
+    </message>
+    <message>
+        <source>Are you sure you want to reset all sunnypilot settings?</source>
+        <translation type="unfinished"></translation>
+    </message>
+    <message>
+        <source>Review the rules, features, and limitations of sunnypilot</source>
+        <translation type="unfinished"></translation>
+    </message>
+    <message>
+        <source>OFF</source>
+        <translation type="unfinished"></translation>
+    </message>
+    <message>
+        <source>sunnypilot requires the device to be mounted within 4° left or right and within 5° up or 9° down. sunnypilot is continuously calibrating, resetting is rarely required.</source>
+        <translation type="unfinished"></translation>
+    </message>
+    <message>
+        <source>Fleet Manager PIN:</source>
+        <translation type="unfinished"></translation>
+    </message>
+</context>
+<context>
+    <name>DisplayPanel</name>
+    <message>
+        <source>Driving Screen Off: Non-Critical Events</source>
+        <translation type="unfinished"></translation>
+    </message>
+    <message>
+        <source>When &lt;b&gt;Driving Screen Off Timer&lt;/b&gt; is not set to &lt;b&gt;&quot;Always On&quot;&lt;/b&gt;:</source>
+        <translation type="unfinished"></translation>
+    </message>
+    <message>
+        <source>Enabled: Wake the brightness of the screen to display all events.</source>
+        <translation type="unfinished"></translation>
+    </message>
+    <message>
+        <source>Disabled: Wake the brightness of the screen to display critical events.</source>
+        <translation type="unfinished"></translation>
+    </message>
+    <message>
+        <source>Enable Screen Recorder</source>
+        <translation type="unfinished"></translation>
+    </message>
+    <message>
+        <source>Enable this will display a button on the onroad screen to toggle on or off real-time screen recording with UI elements.</source>
+        <translation type="unfinished"></translation>
+    </message>
+</context>
+<context>
+    <name>DriveStats</name>
+    <message>
+        <source>Drives</source>
+        <translation type="unfinished"></translation>
+    </message>
+    <message>
+        <source>Hours</source>
+        <translation type="unfinished"></translation>
+    </message>
+    <message>
+        <source>ALL TIME</source>
+        <translation type="unfinished"></translation>
+    </message>
+    <message>
+        <source>PAST WEEK</source>
+        <translation type="unfinished"></translation>
+    </message>
+    <message>
+        <source>KM</source>
+        <translation type="unfinished"></translation>
+    </message>
+    <message>
+        <source>Miles</source>
+        <translation type="unfinished"></translation>
     </message>
 </context>
 <context>
@@ -737,6 +744,14 @@
         <source>Wrong password</source>
         <translation>Senha incorreta</translation>
     </message>
+    <message>
+        <source>Scan</source>
+        <translation type="unfinished"></translation>
+    </message>
+    <message>
+        <source>Scanning...</source>
+        <translation type="unfinished"></translation>
+    </message>
 </context>
 <context>
     <name>OffroadAlert</name>
@@ -817,9 +832,6 @@
     </message>
 </context>
 <context>
-<<<<<<< HEAD
-    <name>OnroadScreenOff</name>
-=======
     <name>OnroadAlerts</name>
     <message>
         <source>openpilot Unavailable</source>
@@ -843,8 +855,7 @@
     </message>
 </context>
 <context>
-    <name>PairingPopup</name>
->>>>>>> 3adbebd7
+    <name>OnroadScreenOff</name>
     <message>
         <source>Driving Screen Off Timer</source>
         <translation type="unfinished"></translation>
@@ -961,7 +972,6 @@
         <translation type="unfinished"></translation>
     </message>
     <message>
-<<<<<<< HEAD
         <source>UPDATE</source>
         <translation type="unfinished">ATUALIZAÇÃO</translation>
     </message>
@@ -1163,12 +1173,12 @@
         <translation>pés</translation>
     </message>
     <message>
-        <source>sunnypilot</source>
-        <translation type="unfinished"></translation>
-=======
         <source>now</source>
         <translation>agora</translation>
->>>>>>> 3adbebd7
+    </message>
+    <message>
+        <source>sunnypilot</source>
+        <translation type="unfinished"></translation>
     </message>
 </context>
 <context>
@@ -1219,6 +1229,14 @@
         <translation type="unfinished"></translation>
     </message>
     <message>
+        <source>HKG CAN: Smoother Stopping Performance (Beta)</source>
+        <translation type="unfinished"></translation>
+    </message>
+    <message>
+        <source>Smoother stopping behind a stopped car or desired stopping event. This is only applicable to HKG CAN platforms using openpilot longitudinal control.</source>
+        <translation type="unfinished"></translation>
+    </message>
+    <message>
         <source>Subaru</source>
         <translation type="unfinished"></translation>
     </message>
@@ -1235,6 +1253,14 @@
         <translation type="unfinished"></translation>
     </message>
     <message>
+        <source>Enable Stock Toyota Longitudinal Control</source>
+        <translation type="unfinished"></translation>
+    </message>
+    <message>
+        <source>sunnypilot will &lt;b&gt;not&lt;/b&gt; take over control of gas and brakes. Stock Toyota longitudinal control will be used.</source>
+        <translation type="unfinished"></translation>
+    </message>
+    <message>
         <source>Allow M.A.D.S. toggling w/ LKAS Button (Beta)</source>
         <translation type="unfinished"></translation>
     </message>
@@ -1247,6 +1273,22 @@
         <translation type="unfinished"></translation>
     </message>
     <message>
+        <source>Toyota TSS2 Longitudinal: Custom Tuning</source>
+        <translation type="unfinished"></translation>
+    </message>
+    <message>
+        <source>Smoother longitudinal performance for Toyota/Lexus TSS2/LSS2 cars. Big thanks to dragonpilot-community for this implementation.</source>
+        <translation type="unfinished"></translation>
+    </message>
+    <message>
+        <source>Enable Toyota Stop and Go Hack</source>
+        <translation type="unfinished"></translation>
+    </message>
+    <message>
+        <source>sunnypilot will allow some Toyota/Lexus cars to auto resume during stop and go traffic. This feature is only applicable to certain models. Use at your own risk.</source>
+        <translation type="unfinished"></translation>
+    </message>
+    <message>
         <source>Volkswagen</source>
         <translation type="unfinished"></translation>
     </message>
@@ -1256,38 +1298,6 @@
     </message>
     <message>
         <source>sunnypilot supports Volkswagen MQB CC only platforms with this toggle enabled. Only enable this toggle if your car does not have ACC from the factory.</source>
-        <translation type="unfinished"></translation>
-    </message>
-    <message>
-        <source>HKG CAN: Smoother Stopping Performance (Beta)</source>
-        <translation type="unfinished"></translation>
-    </message>
-    <message>
-        <source>Smoother stopping behind a stopped car or desired stopping event. This is only applicable to HKG CAN platforms using openpilot longitudinal control.</source>
-        <translation type="unfinished"></translation>
-    </message>
-    <message>
-        <source>Enable Stock Toyota Longitudinal Control</source>
-        <translation type="unfinished"></translation>
-    </message>
-    <message>
-        <source>sunnypilot will &lt;b&gt;not&lt;/b&gt; take over control of gas and brakes. Stock Toyota longitudinal control will be used.</source>
-        <translation type="unfinished"></translation>
-    </message>
-    <message>
-        <source>Toyota TSS2 Longitudinal: Custom Tuning</source>
-        <translation type="unfinished"></translation>
-    </message>
-    <message>
-        <source>Smoother longitudinal performance for Toyota/Lexus TSS2/LSS2 cars. Big thanks to dragonpilot-community for this implementation.</source>
-        <translation type="unfinished"></translation>
-    </message>
-    <message>
-        <source>Enable Toyota Stop and Go Hack</source>
-        <translation type="unfinished"></translation>
-    </message>
-    <message>
-        <source>sunnypilot will allow some Toyota/Lexus cars to auto resume during stop and go traffic. This feature is only applicable to certain models. Use at your own risk.</source>
         <translation type="unfinished"></translation>
     </message>
 </context>
@@ -1574,6 +1584,10 @@
         <translation type="unfinished"></translation>
     </message>
     <message>
+        <source>This platform defaults to &lt;b&gt;Auto&lt;/b&gt; mode. &lt;b&gt;User Confirm&lt;/b&gt; mode is not supported on this platform.</source>
+        <translation type="unfinished"></translation>
+    </message>
+    <message>
         <source>Select the desired mode to set the cruising speed to the speed limit:</source>
         <translation type="unfinished"></translation>
     </message>
@@ -1583,10 +1597,6 @@
     </message>
     <message>
         <source>User Confirm: Inform the driver to change set speed of Adaptive Cruise Control to help the driver stay within the speed limit.</source>
-        <translation type="unfinished"></translation>
-    </message>
-    <message>
-        <source>This platform defaults to &lt;b&gt;Auto&lt;/b&gt; mode. &lt;b&gt;User Confirm&lt;/b&gt; mode is not supported on this platform.</source>
         <translation type="unfinished"></translation>
     </message>
 </context>
@@ -1680,7 +1690,59 @@
         <translation type="unfinished">SELECIONE</translation>
     </message>
     <message>
+        <source>Downloading Driving model</source>
+        <translation type="unfinished"></translation>
+    </message>
+    <message>
+        <source>(CACHED)</source>
+        <translation type="unfinished"></translation>
+    </message>
+    <message>
+        <source>Driving model</source>
+        <translation type="unfinished"></translation>
+    </message>
+    <message>
+        <source>downloaded</source>
+        <translation type="unfinished"></translation>
+    </message>
+    <message>
+        <source>Downloading Navigation model</source>
+        <translation type="unfinished"></translation>
+    </message>
+    <message>
+        <source>Navigation model</source>
+        <translation type="unfinished"></translation>
+    </message>
+    <message>
+        <source>Downloading Metadata model</source>
+        <translation type="unfinished"></translation>
+    </message>
+    <message>
+        <source>Metadata model</source>
+        <translation type="unfinished"></translation>
+    </message>
+    <message>
+        <source>Downloads have failed, please try swapping the model!</source>
+        <translation type="unfinished"></translation>
+    </message>
+    <message>
+        <source>Failed:</source>
+        <translation type="unfinished"></translation>
+    </message>
+    <message>
+        <source>Fetching models...</source>
+        <translation type="unfinished"></translation>
+    </message>
+    <message>
         <source>Select a Driving Model</source>
+        <translation type="unfinished"></translation>
+    </message>
+    <message>
+        <source>Download has started in the background.</source>
+        <translation type="unfinished"></translation>
+    </message>
+    <message>
+        <source>We STRONGLY suggest you to reset calibration. Would you like to do that now?</source>
         <translation type="unfinished"></translation>
     </message>
     <message>
@@ -1692,54 +1754,6 @@
         <translation type="unfinished"></translation>
     </message>
     <message>
-        <source>Downloading Driving model</source>
-        <translation type="unfinished"></translation>
-    </message>
-    <message>
-        <source>Driving model</source>
-        <translation type="unfinished"></translation>
-    </message>
-    <message>
-        <source>downloaded</source>
-        <translation type="unfinished"></translation>
-    </message>
-    <message>
-        <source>(CACHED)</source>
-        <translation type="unfinished"></translation>
-    </message>
-    <message>
-        <source>Downloading Navigation model</source>
-        <translation type="unfinished"></translation>
-    </message>
-    <message>
-        <source>Navigation model</source>
-        <translation type="unfinished"></translation>
-    </message>
-    <message>
-        <source>Downloading Metadata model</source>
-        <translation type="unfinished"></translation>
-    </message>
-    <message>
-        <source>Metadata model</source>
-        <translation type="unfinished"></translation>
-    </message>
-    <message>
-        <source>Downloads have failed, please try swapping the model!</source>
-        <translation type="unfinished"></translation>
-    </message>
-    <message>
-        <source>Failed:</source>
-        <translation type="unfinished"></translation>
-    </message>
-    <message>
-        <source>Fetching models...</source>
-        <translation type="unfinished"></translation>
-    </message>
-    <message>
-        <source>We STRONGLY suggest you to reset calibration. Would you like to do that now?</source>
-        <translation type="unfinished"></translation>
-    </message>
-    <message>
         <source>Continue</source>
         <translation type="unfinished">Continuar</translation>
     </message>
@@ -1747,10 +1761,6 @@
         <source>on Metered</source>
         <translation type="unfinished"></translation>
     </message>
-    <message>
-        <source>Download has started in the background.</source>
-        <translation type="unfinished"></translation>
-    </message>
 </context>
 <context>
     <name>SpeedLimitPolicySettings</name>
@@ -1759,6 +1769,26 @@
         <translation type="unfinished"></translation>
     </message>
     <message>
+        <source>Nav</source>
+        <translation type="unfinished"></translation>
+    </message>
+    <message>
+        <source>Only</source>
+        <translation type="unfinished"></translation>
+    </message>
+    <message>
+        <source>Map</source>
+        <translation type="unfinished"></translation>
+    </message>
+    <message>
+        <source>Car</source>
+        <translation type="unfinished"></translation>
+    </message>
+    <message>
+        <source>First</source>
+        <translation type="unfinished"></translation>
+    </message>
+    <message>
         <source>Select the precedence order of sources. Utilized by Speed Limit Control and Speed Limit Warning</source>
         <translation type="unfinished"></translation>
     </message>
@@ -1784,26 +1814,6 @@
     </message>
     <message>
         <source>Car First: Car -&gt; Nav -&gt; Map</source>
-        <translation type="unfinished"></translation>
-    </message>
-    <message>
-        <source>Nav</source>
-        <translation type="unfinished"></translation>
-    </message>
-    <message>
-        <source>Only</source>
-        <translation type="unfinished"></translation>
-    </message>
-    <message>
-        <source>Map</source>
-        <translation type="unfinished"></translation>
-    </message>
-    <message>
-        <source>Car</source>
-        <translation type="unfinished"></translation>
-    </message>
-    <message>
-        <source>First</source>
         <translation type="unfinished"></translation>
     </message>
 </context>
@@ -1880,6 +1890,10 @@
 <context>
     <name>SpeedLimitWarningValueOffset</name>
     <message>
+        <source>N/A</source>
+        <translation type="unfinished">N/A</translation>
+    </message>
+    <message>
         <source>km/h</source>
         <translation type="unfinished">km/h</translation>
     </message>
@@ -1887,66 +1901,102 @@
         <source>mph</source>
         <translation type="unfinished">mph</translation>
     </message>
+</context>
+<context>
+    <name>SshControl</name>
+    <message>
+        <source>SSH Keys</source>
+        <translation>Chave SSH</translation>
+    </message>
+    <message>
+        <source>Warning: This grants SSH access to all public keys in your GitHub settings. Never enter a GitHub username other than your own. A comma employee will NEVER ask you to add their GitHub username.</source>
+        <translation>Aviso: isso concede acesso SSH a todas as chaves públicas nas configurações do GitHub. Nunca insira um nome de usuário do GitHub que não seja o seu. Um funcionário da comma NUNCA pedirá que você adicione seu nome de usuário do GitHub.</translation>
+    </message>
+    <message>
+        <source>ADD</source>
+        <translation>ADICIONAR</translation>
+    </message>
+    <message>
+        <source>Enter your GitHub username</source>
+        <translation>Insira seu nome de usuário do GitHub</translation>
+    </message>
+    <message>
+        <source>LOADING</source>
+        <translation>CARREGANDO</translation>
+    </message>
+    <message>
+        <source>REMOVE</source>
+        <translation>REMOVER</translation>
+    </message>
+    <message>
+        <source>Username &apos;%1&apos; has no keys on GitHub</source>
+        <translation>Usuário &quot;%1” não possui chaves no GitHub</translation>
+    </message>
+    <message>
+        <source>Request timed out</source>
+        <translation>A solicitação expirou</translation>
+    </message>
+    <message>
+        <source>Username &apos;%1&apos; doesn&apos;t exist on GitHub</source>
+        <translation>Usuário &apos;%1&apos; não existe no GitHub</translation>
+    </message>
+</context>
+<context>
+    <name>SshToggle</name>
+    <message>
+        <source>Enable SSH</source>
+        <translation>Habilitar SSH</translation>
+    </message>
+</context>
+<context>
+    <name>SunnylinkPanel</name>
+    <message>
+        <source>Enable sunnylink</source>
+        <translation type="unfinished"></translation>
+    </message>
+    <message>
+        <source>Device ID </source>
+        <translation type="unfinished"></translation>
+    </message>
     <message>
         <source>N/A</source>
         <translation type="unfinished">N/A</translation>
     </message>
-</context>
-<context>
-    <name>SshControl</name>
-    <message>
-        <source>SSH Keys</source>
-        <translation>Chave SSH</translation>
-    </message>
-    <message>
-        <source>Warning: This grants SSH access to all public keys in your GitHub settings. Never enter a GitHub username other than your own. A comma employee will NEVER ask you to add their GitHub username.</source>
-        <translation>Aviso: isso concede acesso SSH a todas as chaves públicas nas configurações do GitHub. Nunca insira um nome de usuário do GitHub que não seja o seu. Um funcionário da comma NUNCA pedirá que você adicione seu nome de usuário do GitHub.</translation>
-    </message>
-    <message>
-        <source>ADD</source>
-        <translation>ADICIONAR</translation>
-    </message>
-    <message>
-        <source>Enter your GitHub username</source>
-        <translation>Insira seu nome de usuário do GitHub</translation>
-    </message>
-    <message>
-        <source>LOADING</source>
-        <translation>CARREGANDO</translation>
-    </message>
-    <message>
-        <source>REMOVE</source>
-        <translation>REMOVER</translation>
-    </message>
-    <message>
-        <source>Username &apos;%1&apos; has no keys on GitHub</source>
-        <translation>Usuário &quot;%1” não possui chaves no GitHub</translation>
-    </message>
-    <message>
-        <source>Request timed out</source>
-        <translation>A solicitação expirou</translation>
-    </message>
-    <message>
-        <source>Username &apos;%1&apos; doesn&apos;t exist on GitHub</source>
-        <translation>Usuário &apos;%1&apos; não existe no GitHub</translation>
-    </message>
-</context>
-<context>
-    <name>SshToggle</name>
-    <message>
-        <source>Enable SSH</source>
-        <translation>Habilitar SSH</translation>
-    </message>
-</context>
-<context>
-    <name>SunnylinkPanel</name>
-    <message>
-        <source>sunnylink Dongle ID</source>
-        <translation type="unfinished"></translation>
-    </message>
-    <message>
-        <source>N/A</source>
-        <translation type="unfinished">N/A</translation>
+    <message>
+        <source>This is the master switch, it will allow you to cutoff any sunnylink requests should you want to do that.</source>
+        <translation type="unfinished"></translation>
+    </message>
+    <message>
+        <source>🎉Welcome back! We&apos;re excited to see you&apos;ve enabled sunnylink again! 🚀</source>
+        <translation type="unfinished"></translation>
+    </message>
+    <message>
+        <source>👋Not going to lie, it&apos;s sad to see you disabled sunnylink 😢, but we&apos;ll be here when you&apos;re ready to come back 🎉.</source>
+        <translation type="unfinished"></translation>
+    </message>
+    <message>
+        <source>A reboot is required to</source>
+        <translation type="unfinished"></translation>
+    </message>
+    <message>
+        <source>start</source>
+        <translation type="unfinished"></translation>
+    </message>
+    <message>
+        <source>stop</source>
+        <translation type="unfinished"></translation>
+    </message>
+    <message>
+        <source>all connections and processes from sunnylink.</source>
+        <translation type="unfinished"></translation>
+    </message>
+    <message>
+        <source>If that&apos;s not a problem for you, you can ignore this.</source>
+        <translation type="unfinished"></translation>
+    </message>
+    <message>
+        <source>Reboot Now!</source>
+        <translation type="unfinished"></translation>
     </message>
     <message>
         <source>Sponsor Status</source>
@@ -1957,7 +2007,19 @@
         <translation type="unfinished"></translation>
     </message>
     <message>
-        <source>Become a sponsor of sunnypilot to get early access to sunnylink features.</source>
+        <source>Become a sponsor of sunnypilot to get early access to sunnylink features when they become available.</source>
+        <translation type="unfinished"></translation>
+    </message>
+    <message>
+        <source>Pair GitHub Account</source>
+        <translation type="unfinished"></translation>
+    </message>
+    <message>
+        <source>PAIR</source>
+        <translation type="unfinished">PAREAR</translation>
+    </message>
+    <message>
+        <source>Pair your GitHub account to grant your device sponsor benefits, including API access on sunnylink.</source>
         <translation type="unfinished"></translation>
     </message>
     <message>
@@ -1973,6 +2035,22 @@
         <translation type="unfinished"></translation>
     </message>
     <message>
+        <source>Back Up</source>
+        <translation type="unfinished"></translation>
+    </message>
+    <message>
+        <source>Restore Settings</source>
+        <translation type="unfinished"></translation>
+    </message>
+    <message>
+        <source>Are you sure you want to restore the last backed up sunnypilot settings?</source>
+        <translation type="unfinished"></translation>
+    </message>
+    <message>
+        <source>Restore</source>
+        <translation type="unfinished"></translation>
+    </message>
+    <message>
         <source>Early alpha access only. Become a sponsor to get early access to sunnylink features.</source>
         <translation type="unfinished"></translation>
     </message>
@@ -1981,30 +2059,22 @@
         <translation type="unfinished"></translation>
     </message>
     <message>
-        <source>Restore Settings</source>
-        <translation type="unfinished"></translation>
-    </message>
-    <message>
-        <source>Are you sure you want to restore the last backed up sunnypilot settings?</source>
-        <translation type="unfinished"></translation>
-    </message>
-    <message>
-        <source>Restore</source>
-        <translation type="unfinished"></translation>
-    </message>
-    <message>
         <source>THANKS</source>
         <translation type="unfinished"></translation>
     </message>
     <message>
-        <source>Sponsor</source>
-        <translation type="unfinished"></translation>
-    </message>
-    <message>
         <source>Not Sponsor</source>
         <translation type="unfinished"></translation>
     </message>
     <message>
+        <source>Paired</source>
+        <translation type="unfinished"></translation>
+    </message>
+    <message>
+        <source>Not Paired</source>
+        <translation type="unfinished"></translation>
+    </message>
+    <message>
         <source>Backing up...</source>
         <translation type="unfinished"></translation>
     </message>
@@ -2012,29 +2082,45 @@
         <source>Restoring...</source>
         <translation type="unfinished"></translation>
     </message>
-    <message>
-        <source>Back Up</source>
-        <translation type="unfinished"></translation>
-    </message>
 </context>
 <context>
     <name>SunnylinkSponsorPopup</name>
     <message>
+        <source>Scan the QR code to login to your GitHub account</source>
+        <translation type="unfinished"></translation>
+    </message>
+    <message>
+        <source>Follow the prompts to complete the pairing process</source>
+        <translation type="unfinished"></translation>
+    </message>
+    <message>
+        <source>Re-enter the &quot;sunnylink&quot; panel to verify sponsorship status</source>
+        <translation type="unfinished"></translation>
+    </message>
+    <message>
+        <source>If sponsorship status was not updated, please contact a moderator on Discord at https://discord.gg/sunnypilot</source>
+        <translation type="unfinished"></translation>
+    </message>
+    <message>
+        <source>Scan the QR code to visit sunnyhaibin&apos;s GitHub Sponsors page</source>
+        <translation type="unfinished"></translation>
+    </message>
+    <message>
+        <source>Choose your sponsorship tier and confirm your support</source>
+        <translation type="unfinished"></translation>
+    </message>
+    <message>
+        <source>Join our community on Discord at https://discord.gg/sunnypilot and reach out to a moderator to confirm your sponsor status</source>
+        <translation type="unfinished"></translation>
+    </message>
+    <message>
+        <source>Pair your GitHub account</source>
+        <translation type="unfinished"></translation>
+    </message>
+    <message>
         <source>Early Access: Become a sunnypilot Sponsor</source>
         <translation type="unfinished"></translation>
     </message>
-    <message>
-        <source>Scan the QR code to visit sunnyhaibin&apos;s GitHub Sponsors page</source>
-        <translation type="unfinished"></translation>
-    </message>
-    <message>
-        <source>Choose your sponsorship tier and confirm your support</source>
-        <translation type="unfinished"></translation>
-    </message>
-    <message>
-        <source>Join our community on Discord at https://discord.gg/sunnypilot and reach out to a moderator to confirm your sponsor status</source>
-        <translation type="unfinished"></translation>
-    </message>
 </context>
 <context>
     <name>SunnypilotPanel</name>
@@ -2207,79 +2293,79 @@
         <translation type="unfinished"></translation>
     </message>
     <message>
+        <source>Dynamic Lane Profile</source>
+        <translation type="unfinished"></translation>
+    </message>
+    <message>
         <source>Speed Limit Assist</source>
         <translation type="unfinished"></translation>
     </message>
     <message>
+        <source>Real-time and Offline</source>
+        <translation type="unfinished"></translation>
+    </message>
+    <message>
+        <source>Offline Only</source>
+        <translation type="unfinished"></translation>
+    </message>
+    <message>
+        <source>Dynamic Lane Profile is not available with the current Driving Model</source>
+        <translation type="unfinished"></translation>
+    </message>
+    <message>
+        <source>Custom Offsets is not available with the current Driving Model</source>
+        <translation type="unfinished"></translation>
+    </message>
+    <message>
         <source>NNLC is currently not available on this platform.</source>
         <translation type="unfinished"></translation>
     </message>
     <message>
+        <source>Match: &quot;Exact&quot; is ideal, but &quot;Fuzzy&quot; is fine too. Reach out to the sunnypilot team in the following channel at the sunnypilot Discord server if there are any issues: </source>
+        <translation type="unfinished"></translation>
+    </message>
+    <message>
+        <source>Start the car to check car compatibility</source>
+        <translation type="unfinished"></translation>
+    </message>
+    <message>
+        <source>NNLC Not Loaded</source>
+        <translation type="unfinished"></translation>
+    </message>
+    <message>
+        <source>NNLC Loaded</source>
+        <translation type="unfinished"></translation>
+    </message>
+    <message>
+        <source>Fuzzy</source>
+        <translation type="unfinished"></translation>
+    </message>
+    <message>
+        <source>Exact</source>
+        <translation type="unfinished"></translation>
+    </message>
+    <message>
+        <source>Reach out to the sunnypilot team in the following channel at the sunnypilot Discord server and donate logs to get NNLC loaded for your car: </source>
+        <translation type="unfinished"></translation>
+    </message>
+    <message>
+        <source>Match</source>
+        <translation type="unfinished"></translation>
+    </message>
+    <message>
+        <source>Formerly known as &lt;b&gt;&quot;NNFF&quot;&lt;/b&gt;, this replaces the lateral &lt;b&gt;&quot;torque&quot;&lt;/b&gt; controller with one using a neural network trained on each car&apos;s (actually, each separate EPS firmware) driving data for increased controls accuracy.</source>
+        <translation type="unfinished"></translation>
+    </message>
+    <message>
+        <source>Reach out to the sunnypilot team in the following channel at the sunnypilot Discord server with feedback, or to provide log data for your car if your car is currently unsupported: </source>
+        <translation type="unfinished"></translation>
+    </message>
+    <message>
         <source>Add custom offsets to Camera and Path in sunnypilot.</source>
         <translation type="unfinished"></translation>
     </message>
     <message>
         <source>Default is Laneless. In Auto mode, sunnnypilot dynamically chooses between Laneline or Laneless model based on lane recognition confidence level on road and certain conditions.</source>
-        <translation type="unfinished"></translation>
-    </message>
-    <message>
-        <source>Dynamic Lane Profile</source>
-        <translation type="unfinished"></translation>
-    </message>
-    <message>
-        <source>Offline Only</source>
-        <translation type="unfinished"></translation>
-    </message>
-    <message>
-        <source>Real-time and Offline</source>
-        <translation type="unfinished"></translation>
-    </message>
-    <message>
-        <source>Dynamic Lane Profile is not available with the current Driving Model</source>
-        <translation type="unfinished"></translation>
-    </message>
-    <message>
-        <source>Custom Offsets is not available with the current Driving Model</source>
-        <translation type="unfinished"></translation>
-    </message>
-    <message>
-        <source>Match: &quot;Exact&quot; is ideal, but &quot;Fuzzy&quot; is fine too. Reach out to the sunnypilot team in the following channel at the sunnypilot Discord server if there are any issues: </source>
-        <translation type="unfinished"></translation>
-    </message>
-    <message>
-        <source>Start the car to check car compatibility</source>
-        <translation type="unfinished"></translation>
-    </message>
-    <message>
-        <source>NNLC Not Loaded</source>
-        <translation type="unfinished"></translation>
-    </message>
-    <message>
-        <source>NNLC Loaded</source>
-        <translation type="unfinished"></translation>
-    </message>
-    <message>
-        <source>Fuzzy</source>
-        <translation type="unfinished"></translation>
-    </message>
-    <message>
-        <source>Exact</source>
-        <translation type="unfinished"></translation>
-    </message>
-    <message>
-        <source>Reach out to the sunnypilot team in the following channel at the sunnypilot Discord server and donate logs to get NNLC loaded for your car: </source>
-        <translation type="unfinished"></translation>
-    </message>
-    <message>
-        <source>Match</source>
-        <translation type="unfinished"></translation>
-    </message>
-    <message>
-        <source>Reach out to the sunnypilot team in the following channel at the sunnypilot Discord server with feedback, or to provide log data for your car if your car is currently unsupported: </source>
-        <translation type="unfinished"></translation>
-    </message>
-    <message>
-        <source>Formerly known as &lt;b&gt;&quot;NNFF&quot;&lt;/b&gt;, this replaces the lateral &lt;b&gt;&quot;torque&quot;&lt;/b&gt; controller with one using a neural network trained on each car&apos;s (actually, each separate EPS firmware) driving data for increased controls accuracy.</source>
         <translation type="unfinished"></translation>
     </message>
 </context>
@@ -2413,13 +2499,6 @@
         <translation>Temperamento de Direção</translation>
     </message>
     <message>
-<<<<<<< HEAD
-        <source>Standard is recommended. In aggressive mode, openpilot will follow lead cars closer and be more aggressive with the gas and brake. In relaxed mode openpilot will stay further away from lead cars.</source>
-        <translation type="vanished">Neutro é o recomendado. No modo disputa o openpilot seguirá o carro da frente mais de perto e será mais agressivo com a aceleração e frenagem. No modo calmo o openpilot se manterá mais longe do carro da frente.</translation>
-    </message>
-    <message>
-=======
->>>>>>> 3adbebd7
         <source>An alpha version of openpilot longitudinal control can be tested, along with Experimental mode, on non-release branches.</source>
         <translation>Uma versão embrionária do controle longitudinal openpilot pode ser testada em conjunto com o modo Experimental, em branches que não sejam de produção.</translation>
     </message>
@@ -2433,7 +2512,7 @@
     </message>
     <message>
         <source>Standard is recommended. In aggressive mode, openpilot will follow lead cars closer and be more aggressive with the gas and brake. In relaxed mode openpilot will stay further away from lead cars. On supported cars, you can cycle through these personalities with your steering wheel distance button.</source>
-        <translation>Neutro é o recomendado. No modo disputa o openpilot seguirá o carro da frente mais de perto e será mais agressivo com a aceleração e frenagem. No modo calmo o openpilot se manterá mais longe do carro da frente. Em carros compatíveis, você pode alternar esses temperamentos com o botão de distância do volante.</translation>
+        <translation type="vanished">Neutro é o recomendado. No modo disputa o openpilot seguirá o carro da frente mais de perto e será mais agressivo com a aceleração e frenagem. No modo calmo o openpilot se manterá mais longe do carro da frente. Em carros compatíveis, você pode alternar esses temperamentos com o botão de distância do volante.</translation>
     </message>
     <message>
         <source>The driving visualization will transition to the road-facing wide-angle camera at low speeds to better show some turns. The Experimental mode logo will also be shown in the top right corner.</source>
@@ -2489,7 +2568,7 @@
         <translation type="unfinished"></translation>
     </message>
     <message>
-        <source>Stock is recommended. In aggressive/maniac mode, openpilot will follow lead cars closer and be more aggressive with the gas and brake. In relaxed mode openpilot will stay further away from lead cars.</source>
+        <source>Stock is recommended. In aggressive/maniac mode, openpilot will follow lead cars closer and be more aggressive with the gas and brake. In relaxed mode openpilot will stay further away from lead cars. On supported cars, you can cycle through these personalities with your steering wheel distance button.</source>
         <translation type="unfinished"></translation>
     </message>
 </context>
@@ -2676,6 +2755,14 @@
         <translation type="unfinished"></translation>
     </message>
     <message>
+        <source>Developer UI</source>
+        <translation type="unfinished"></translation>
+    </message>
+    <message>
+        <source>Display real-time parameters and metrics from various sources.</source>
+        <translation type="unfinished"></translation>
+    </message>
+    <message>
         <source>Distance</source>
         <translation type="unfinished"></translation>
     </message>
@@ -2689,6 +2776,14 @@
         <translation type="unfinished"></translation>
     </message>
     <message>
+        <source>Display Metrics Below Chevron</source>
+        <translation type="unfinished"></translation>
+    </message>
+    <message>
+        <source>Display useful metrics below the chevron that tracks the lead car (only applicable to cars with openpilot longitudinal control).</source>
+        <translation type="unfinished"></translation>
+    </message>
+    <message>
         <source>RAM</source>
         <translation type="unfinished"></translation>
     </message>
@@ -2702,22 +2797,6 @@
     </message>
     <message>
         <source>Max</source>
-        <translation type="unfinished"></translation>
-    </message>
-    <message>
-        <source>Developer UI</source>
-        <translation type="unfinished"></translation>
-    </message>
-    <message>
-        <source>Display real-time parameters and metrics from various sources.</source>
-        <translation type="unfinished"></translation>
-    </message>
-    <message>
-        <source>Display Metrics Below Chevron</source>
-        <translation type="unfinished"></translation>
-    </message>
-    <message>
-        <source>Display useful metrics below the chevron that tracks the lead car (only applicable to cars with openpilot longitudinal control).</source>
         <translation type="unfinished"></translation>
     </message>
     <message>
