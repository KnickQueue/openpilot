--- conflicted
+++ resolved
@@ -752,8 +752,6 @@
     </message>
 </context>
 <context>
-<<<<<<< HEAD
-=======
     <name>ModelsPanel</name>
     <message>
         <source>Current Model</source>
@@ -865,7 +863,6 @@
     </message>
 </context>
 <context>
->>>>>>> c2bd95c2
     <name>MultiOptionDialog</name>
     <message>
         <source>Select</source>
@@ -1353,13 +1350,10 @@
         <translation type="unfinished">Software</translation>
     </message>
     <message>
-<<<<<<< HEAD
-=======
         <source>Models</source>
         <translation type="unfinished"></translation>
     </message>
     <message>
->>>>>>> c2bd95c2
         <source>Steering</source>
         <translation type="unfinished"></translation>
     </message>
@@ -1598,33 +1592,6 @@
     </message>
 </context>
 <context>
-    <name>SidebarSP</name>
-    <message>
-        <source>DISABLED</source>
-        <translation type="unfinished"></translation>
-    </message>
-    <message>
-        <source>OFFLINE</source>
-        <translation type="unfinished">OFFLINE</translation>
-    </message>
-    <message>
-        <source>REGIST...</source>
-        <translation type="unfinished"></translation>
-    </message>
-    <message>
-        <source>ONLINE</source>
-        <translation type="unfinished">ONLINE</translation>
-    </message>
-    <message>
-        <source>ERROR</source>
-        <translation type="unfinished">FEHLER</translation>
-    </message>
-    <message>
-        <source>SUNNYLINK</source>
-        <translation type="unfinished"></translation>
-    </message>
-</context>
-<context>
     <name>SoftwarePanel</name>
     <message>
         <source>UNINSTALL</source>
@@ -1703,114 +1670,6 @@
 <context>
     <name>SoftwarePanelSP</name>
     <message>
-<<<<<<< HEAD
-        <source>Current Model</source>
-        <translation type="unfinished"></translation>
-    </message>
-    <message>
-        <source>SELECT</source>
-        <translation type="unfinished">AUSWÄHLEN</translation>
-    </message>
-    <message>
-        <source>No custom model selected!</source>
-        <translation type="unfinished"></translation>
-    </message>
-    <message>
-        <source>Driving</source>
-        <translation type="unfinished"></translation>
-    </message>
-    <message>
-        <source>Navigation</source>
-        <translation type="unfinished"></translation>
-    </message>
-    <message>
-        <source>Vision</source>
-        <translation type="unfinished"></translation>
-    </message>
-    <message>
-        <source>Policy</source>
-        <translation type="unfinished"></translation>
-    </message>
-    <message>
-        <source>Downloading %1 model [%2]... (%3%)</source>
-        <translation type="unfinished"></translation>
-    </message>
-    <message>
-        <source>%1 model [%2] %3</source>
-        <translation type="unfinished"></translation>
-    </message>
-    <message>
-        <source>downloaded</source>
-        <translation type="unfinished"></translation>
-    </message>
-    <message>
-        <source>ready</source>
-        <translation type="unfinished"></translation>
-    </message>
-    <message>
-        <source>from cache</source>
-        <translation type="unfinished"></translation>
-    </message>
-    <message>
-        <source>%1 model [%2] download failed</source>
-        <translation type="unfinished"></translation>
-    </message>
-    <message>
-        <source>%1 model [%2] pending...</source>
-        <translation type="unfinished"></translation>
-    </message>
-    <message>
-        <source>Fetching models...</source>
-        <translation type="unfinished"></translation>
-    </message>
-    <message>
-        <source>Use Default</source>
-        <translation type="unfinished"></translation>
-    </message>
-    <message>
-        <source>Select a Model</source>
-        <translation type="unfinished"></translation>
-    </message>
-    <message>
-        <source>Default</source>
-        <translation type="unfinished"></translation>
-    </message>
-    <message>
-        <source>Model download has started in the background.</source>
-        <translation type="unfinished"></translation>
-    </message>
-    <message>
-        <source>We STRONGLY suggest you to reset calibration.</source>
-        <translation type="unfinished"></translation>
-    </message>
-    <message>
-        <source>Would you like to do that now?</source>
-        <translation type="unfinished"></translation>
-    </message>
-    <message>
-        <source>Reset Calibration</source>
-        <translation type="unfinished">Neu kalibrieren</translation>
-    </message>
-    <message>
-        <source>Driving Model Selector</source>
-        <translation type="unfinished"></translation>
-    </message>
-    <message>
-        <source>Warning: You are on a metered connection!</source>
-        <translation type="unfinished"></translation>
-    </message>
-    <message>
-        <source>Continue</source>
-        <translation type="unfinished">Fortsetzen</translation>
-    </message>
-    <message>
-        <source>on Metered</source>
-        <translation type="unfinished"></translation>
-    </message>
-    <message>
-        <source>Cancel</source>
-        <translation type="unfinished">Abbrechen</translation>
-=======
         <source>Search Branch</source>
         <translation type="unfinished"></translation>
     </message>
@@ -1825,7 +1684,6 @@
     <message>
         <source>Select a branch</source>
         <translation type="unfinished">Wähle einen Branch</translation>
->>>>>>> c2bd95c2
     </message>
 </context>
 <context>
