<?xml version="1.0" encoding="utf-8"?>
<!DOCTYPE TS>
<TS version="2.1" language="fr_FR">
<context>
    <name>AbstractAlert</name>
    <message>
        <source>Close</source>
        <translation>Fermer</translation>
    </message>
    <message>
        <source>Snooze Update</source>
        <translation>Reporter la mise à jour</translation>
    </message>
    <message>
        <source>Reboot and Update</source>
        <translation>Redémarrer et mettre à jour</translation>
    </message>
</context>
<context>
    <name>AdvancedNetworking</name>
    <message>
        <source>Back</source>
        <translation>Retour</translation>
    </message>
    <message>
        <source>Enable Tethering</source>
        <translation>Activer le partage de connexion</translation>
    </message>
    <message>
        <source>Tethering Password</source>
        <translation>Mot de passe du partage de connexion</translation>
    </message>
    <message>
        <source>EDIT</source>
        <translation>MODIFIER</translation>
    </message>
    <message>
        <source>Enter new tethering password</source>
        <translation>Entrez le nouveau mot de passe du partage de connexion</translation>
    </message>
    <message>
        <source>IP Address</source>
        <translation>Adresse IP</translation>
    </message>
    <message>
        <source>Enable Roaming</source>
        <translation>Activer l&apos;itinérance</translation>
    </message>
    <message>
        <source>APN Setting</source>
        <translation>Paramètre APN</translation>
    </message>
    <message>
        <source>Enter APN</source>
        <translation>Entrer le nom du point d&apos;accès</translation>
    </message>
    <message>
        <source>leave blank for automatic configuration</source>
        <translation>laisser vide pour une configuration automatique</translation>
    </message>
    <message>
        <source>Cellular Metered</source>
        <translation>Connexion cellulaire limitée</translation>
    </message>
    <message>
        <source>Hidden Network</source>
        <translation>Réseau Caché</translation>
    </message>
    <message>
        <source>CONNECT</source>
        <translation>CONNECTER</translation>
    </message>
    <message>
        <source>Enter SSID</source>
        <translation>Entrer le SSID</translation>
    </message>
    <message>
        <source>Enter password</source>
        <translation>Entrer le mot de passe</translation>
    </message>
    <message>
        <source>for &quot;%1&quot;</source>
        <translation>pour &quot;%1&quot;</translation>
    </message>
    <message>
        <source>Prevent large data uploads when on a metered cellular connection</source>
        <translation type="unfinished"></translation>
    </message>
    <message>
        <source>default</source>
        <translation type="unfinished"></translation>
    </message>
    <message>
        <source>metered</source>
        <translation type="unfinished"></translation>
    </message>
    <message>
        <source>unmetered</source>
        <translation type="unfinished"></translation>
    </message>
    <message>
        <source>Wi-Fi Network Metered</source>
        <translation type="unfinished"></translation>
    </message>
    <message>
        <source>Prevent large data uploads when on a metered Wi-Fi connection</source>
        <translation type="unfinished"></translation>
    </message>
</context>
<context>
    <name>AutoLaneChangeTimer</name>
    <message>
        <source>Auto Lane Change by Blinker</source>
        <translation type="unfinished"></translation>
    </message>
    <message>
        <source>Set a timer to delay the auto lane change operation when the blinker is used. No nudge on the steering wheel is required to auto lane change if a timer is set. Default is Nudge.
Please use caution when using this feature. Only use the blinker when traffic and road conditions permit.</source>
        <translation type="unfinished"></translation>
    </message>
    <message>
        <source>s</source>
        <translation type="unfinished"></translation>
    </message>
    <message>
        <source>Off</source>
        <translation type="unfinished"></translation>
    </message>
    <message>
        <source>Nudge</source>
        <translation type="unfinished"></translation>
    </message>
    <message>
        <source>Nudgeless</source>
        <translation type="unfinished"></translation>
    </message>
</context>
<context>
    <name>ConfirmationDialog</name>
    <message>
        <source>Ok</source>
        <translation>Ok</translation>
    </message>
    <message>
        <source>Cancel</source>
        <translation>Annuler</translation>
    </message>
</context>
<context>
    <name>DeclinePage</name>
    <message>
        <source>You must accept the Terms and Conditions in order to use sunnypilot.</source>
        <translation>Vous devez accepter les conditions générales pour utiliser sunnypilot.</translation>
    </message>
    <message>
        <source>Back</source>
        <translation>Retour</translation>
    </message>
    <message>
        <source>Decline, uninstall %1</source>
        <translation>Refuser, désinstaller %1</translation>
    </message>
</context>
<context>
    <name>DeveloperPanel</name>
    <message>
        <source>Joystick Debug Mode</source>
        <translation>Mode débogage au joystick</translation>
    </message>
    <message>
        <source>Longitudinal Maneuver Mode</source>
        <translation>Mode manœuvre longitudinale</translation>
    </message>
    <message>
        <source>Enable ADB</source>
        <translation type="unfinished"></translation>
    </message>
    <message>
        <source>ADB (Android Debug Bridge) allows connecting to your device over USB or over the network. See https://docs.comma.ai/how-to/connect-to-comma for more info.</source>
        <translation type="unfinished"></translation>
    </message>
    <message>
        <source>Enable GitHub runner service</source>
        <translation type="unfinished"></translation>
    </message>
    <message>
        <source>Enables or disables the github runner service.</source>
        <translation type="unfinished"></translation>
    </message>
    <message>
        <source>Error Log</source>
        <translation type="unfinished"></translation>
    </message>
    <message>
        <source>VIEW</source>
        <translation type="unfinished">VOIR</translation>
    </message>
    <message>
        <source>View the error log for sunnypilot crashes.</source>
        <translation type="unfinished"></translation>
    </message>
    <message>
        <source>openpilot Longitudinal Control (Alpha)</source>
        <translation type="unfinished"></translation>
    </message>
    <message>
        <source>WARNING: openpilot longitudinal control is in alpha for this car and will disable Automatic Emergency Braking (AEB).</source>
        <translation type="unfinished"></translation>
    </message>
    <message>
        <source>On this car, sunnypilot defaults to the car&apos;s built-in ACC instead of openpilot&apos;s longitudinal control. Enable this to switch to openpilot longitudinal control. Enabling Experimental mode is recommended when enabling openpilot longitudinal control alpha.</source>
        <translation type="unfinished"></translation>
    </message>
</context>
<context>
    <name>DevicePanel</name>
    <message>
        <source>Dongle ID</source>
        <translation>Dongle ID</translation>
    </message>
    <message>
        <source>N/A</source>
        <translation>N/A</translation>
    </message>
    <message>
        <source>Serial</source>
        <translation>N° de série</translation>
    </message>
    <message>
        <source>Driver Camera</source>
        <translation>Caméra conducteur</translation>
    </message>
    <message>
        <source>PREVIEW</source>
        <translation>APERÇU</translation>
    </message>
    <message>
        <source>Preview the driver facing camera to ensure that driver monitoring has good visibility. (vehicle must be off)</source>
        <translation>Aperçu de la caméra orientée vers le conducteur pour assurer une bonne visibilité de la surveillance du conducteur. (véhicule doit être éteint)</translation>
    </message>
    <message>
        <source>Reset Calibration</source>
        <translation>Réinitialiser la calibration</translation>
    </message>
    <message>
        <source>RESET</source>
        <translation>RÉINITIALISER</translation>
    </message>
    <message>
        <source>Are you sure you want to reset calibration?</source>
        <translation>Êtes-vous sûr de vouloir réinitialiser la calibration ?</translation>
    </message>
    <message>
        <source>Reset</source>
        <translation>Réinitialiser</translation>
    </message>
    <message>
        <source>Review Training Guide</source>
        <translation>Revoir le guide de formation</translation>
    </message>
    <message>
        <source>REVIEW</source>
        <translation>REVOIR</translation>
    </message>
    <message>
        <source>Review the rules, features, and limitations of sunnypilot</source>
        <translation>Revoir les règles, fonctionnalités et limitations d&apos;sunnypilot</translation>
    </message>
    <message>
        <source>Are you sure you want to review the training guide?</source>
        <translation>Êtes-vous sûr de vouloir revoir le guide de formation ?</translation>
    </message>
    <message>
        <source>Review</source>
        <translation>Revoir</translation>
    </message>
    <message>
        <source>Regulatory</source>
        <translation>Réglementaire</translation>
    </message>
    <message>
        <source>VIEW</source>
        <translation>VOIR</translation>
    </message>
    <message>
        <source>Change Language</source>
        <translation>Changer de langue</translation>
    </message>
    <message>
        <source>CHANGE</source>
        <translation>CHANGER</translation>
    </message>
    <message>
        <source>Select a language</source>
        <translation>Choisir une langue</translation>
    </message>
    <message>
        <source>Reboot</source>
        <translation>Redémarrer</translation>
    </message>
    <message>
        <source>Power Off</source>
        <translation>Éteindre</translation>
    </message>
    <message>
        <source>sunnypilot requires the device to be mounted within 4° left or right and within 5° up or 9° down. sunnypilot is continuously calibrating, resetting is rarely required.</source>
        <translation>sunnypilot nécessite que l&apos;appareil soit monté à 4° à gauche ou à droite et à 5° vers le haut ou 9° vers le bas. sunnypilot se calibre en continu, la réinitialisation est rarement nécessaire.</translation>
    </message>
    <message>
        <source> Your device is pointed %1° %2 and %3° %4.</source>
        <translation> Votre appareil est orienté %1° %2 et %3° %4.</translation>
    </message>
    <message>
        <source>down</source>
        <translation>bas</translation>
    </message>
    <message>
        <source>up</source>
        <translation>haut</translation>
    </message>
    <message>
        <source>left</source>
        <translation>gauche</translation>
    </message>
    <message>
        <source>right</source>
        <translation>droite</translation>
    </message>
    <message>
        <source>Are you sure you want to reboot?</source>
        <translation>Êtes-vous sûr de vouloir redémarrer ?</translation>
    </message>
    <message>
        <source>Disengage to Reboot</source>
        <translation>Désengager pour redémarrer</translation>
    </message>
    <message>
        <source>Are you sure you want to power off?</source>
        <translation>Êtes-vous sûr de vouloir éteindre ?</translation>
    </message>
    <message>
        <source>Disengage to Power Off</source>
        <translation>Désengager pour éteindre</translation>
    </message>
    <message>
        <source>Pair your device with comma connect (connect.comma.ai) and claim your comma prime offer.</source>
        <translation>Associez votre appareil avec comma connect (connect.comma.ai) et profitez de l&apos;offre comma prime.</translation>
    </message>
    <message>
        <source>Pair Device</source>
        <translation>Associer l&apos;appareil</translation>
    </message>
    <message>
        <source>PAIR</source>
        <translation>ASSOCIER</translation>
    </message>
    <message>
        <source>Disengage to Reset Calibration</source>
        <translation type="unfinished"></translation>
    </message>
    <message>
        <source> Resetting calibration will restart openpilot if the car is powered on.</source>
        <translation type="unfinished"></translation>
    </message>
</context>
<context>
    <name>DevicePanelSP</name>
    <message>
        <source>Driver Camera Preview</source>
        <translation type="unfinished"></translation>
    </message>
    <message>
        <source>Training Guide</source>
        <translation type="unfinished"></translation>
    </message>
    <message>
        <source>Regulatory</source>
        <translation type="unfinished">Réglementaire</translation>
    </message>
    <message>
        <source>Language</source>
        <translation type="unfinished"></translation>
    </message>
    <message>
        <source>Are you sure you want to review the training guide?</source>
        <translation type="unfinished">Êtes-vous sûr de vouloir revoir le guide de formation ?</translation>
    </message>
    <message>
        <source>Review</source>
        <translation type="unfinished">Revoir</translation>
    </message>
    <message>
        <source>Select a language</source>
        <translation type="unfinished">Choisir une langue</translation>
    </message>
    <message>
        <source>Reboot</source>
        <translation type="unfinished">Redémarrer</translation>
    </message>
    <message>
        <source>Power Off</source>
        <translation type="unfinished">Éteindre</translation>
    </message>
    <message>
        <source>Offroad Mode</source>
        <translation type="unfinished"></translation>
    </message>
    <message>
        <source>Are you sure you want to exit Always Offroad mode?</source>
        <translation type="unfinished"></translation>
    </message>
    <message>
        <source>Confirm</source>
        <translation type="unfinished">Confirmer</translation>
    </message>
    <message>
        <source>Are you sure you want to enter Always Offroad mode?</source>
        <translation type="unfinished"></translation>
    </message>
    <message>
        <source>Disengage to Enter Always Offroad Mode</source>
        <translation type="unfinished"></translation>
    </message>
    <message>
        <source>Exit Always Offroad</source>
        <translation type="unfinished"></translation>
    </message>
    <message>
        <source>Always Offroad</source>
        <translation type="unfinished"></translation>
    </message>
    <message>
        <source>Quiet Mode</source>
        <translation type="unfinished"></translation>
    </message>
    <message>
        <source>Reset Settings</source>
        <translation type="unfinished"></translation>
    </message>
    <message>
        <source>Are you sure you want to reset all sunnypilot settings to default? Once the settings are reset, there is no going back.</source>
        <translation type="unfinished"></translation>
    </message>
    <message>
        <source>Reset</source>
        <translation type="unfinished">Réinitialiser</translation>
    </message>
    <message>
        <source>The reset cannot be undone. You have been warned.</source>
        <translation type="unfinished"></translation>
    </message>
</context>
<context>
    <name>DriveStats</name>
    <message>
        <source>Drives</source>
        <translation type="unfinished"></translation>
    </message>
    <message>
        <source>Hours</source>
        <translation type="unfinished"></translation>
    </message>
    <message>
        <source>ALL TIME</source>
        <translation type="unfinished"></translation>
    </message>
    <message>
        <source>PAST WEEK</source>
        <translation type="unfinished"></translation>
    </message>
    <message>
        <source>KM</source>
        <translation type="unfinished"></translation>
    </message>
    <message>
        <source>Miles</source>
        <translation type="unfinished"></translation>
    </message>
</context>
<context>
    <name>DriverViewWindow</name>
    <message>
        <source>camera starting</source>
        <translation>démarrage de la caméra</translation>
    </message>
</context>
<context>
    <name>ExperimentalModeButton</name>
    <message>
        <source>EXPERIMENTAL MODE ON</source>
        <translation>MODE EXPÉRIMENTAL ACTIVÉ</translation>
    </message>
    <message>
        <source>CHILL MODE ON</source>
        <translation>MODE DÉTENTE ACTIVÉ</translation>
    </message>
</context>
<context>
    <name>FirehosePanel</name>
    <message>
        <source>🔥 Firehose Mode 🔥</source>
        <translation type="unfinished"></translation>
    </message>
    <message>
        <source>Firehose Mode: ACTIVE</source>
        <translation type="unfinished"></translation>
    </message>
    <message>
        <source>ACTIVE</source>
        <translation type="unfinished"></translation>
    </message>
    <message>
        <source>For maximum effectiveness, bring your device inside and connect to a good USB-C adapter and Wi-Fi weekly.&lt;br&gt;&lt;br&gt;Firehose Mode can also work while you&apos;re driving if connected to a hotspot or unlimited SIM card.&lt;br&gt;&lt;br&gt;&lt;br&gt;&lt;b&gt;Frequently Asked Questions&lt;/b&gt;&lt;br&gt;&lt;br&gt;&lt;i&gt;Does it matter how or where I drive?&lt;/i&gt; Nope, just drive as you normally would.&lt;br&gt;&lt;br&gt;&lt;i&gt;Do all of my segments get pulled in Firehose Mode?&lt;/i&gt; No, we selectively pull a subset of your segments.&lt;br&gt;&lt;br&gt;&lt;i&gt;What&apos;s a good USB-C adapter?&lt;/i&gt; Any fast phone or laptop charger should be fine.&lt;br&gt;&lt;br&gt;&lt;i&gt;Does it matter which software I run?&lt;/i&gt; Yes, only upstream sunnypilot (and particular forks) are able to be used for training.</source>
        <translation type="unfinished"></translation>
    </message>
    <message numerus="yes">
        <source>&lt;b&gt;%n segment(s)&lt;/b&gt; of your driving is in the training dataset so far.</source>
        <translation type="unfinished">
            <numerusform></numerusform>
            <numerusform></numerusform>
        </translation>
    </message>
    <message>
        <source>sunnypilot learns to drive by watching humans, like you, drive.

Firehose Mode allows you to maximize your training data uploads to improve openpilot&apos;s driving models. More data means bigger models, which means better Experimental Mode.</source>
        <translation type="unfinished"></translation>
    </message>
    <message>
        <source>&lt;span stylesheet=&apos;font-size: 60px; font-weight: bold; color: #e74c3c;&apos;&gt;INACTIVE&lt;/span&gt;: connect to an unmetered network</source>
        <translation type="unfinished"></translation>
    </message>
</context>
<context>
    <name>HudRenderer</name>
    <message>
        <source>km/h</source>
        <translation>km/h</translation>
    </message>
    <message>
        <source>mph</source>
        <translation>mi/h</translation>
    </message>
    <message>
        <source>MAX</source>
        <translation>MAX</translation>
    </message>
</context>
<context>
    <name>HyundaiSettings</name>
    <message>
        <source>Off</source>
        <translation type="unfinished"></translation>
    </message>
    <message>
        <source>Dynamic</source>
        <translation type="unfinished"></translation>
    </message>
    <message>
        <source>Predictive</source>
        <translation type="unfinished"></translation>
    </message>
    <message>
        <source>Custom Longitudinal Tuning</source>
        <translation type="unfinished"></translation>
    </message>
    <message>
        <source>This feature can only be used with openpilot longitudinal control enabled.</source>
        <translation type="unfinished"></translation>
    </message>
    <message>
        <source>Enable &quot;Always Offroad&quot; in Device panel, or turn vehicle off to select an option.</source>
        <translation type="unfinished"></translation>
    </message>
    <message>
        <source>Off: Uses default tuning</source>
        <translation type="unfinished"></translation>
    </message>
    <message>
        <source>Dynamic: Adjusts acceleration limits based on current speed</source>
        <translation type="unfinished"></translation>
    </message>
    <message>
        <source>Predictive: Uses future trajectory data to anticipate needed adjustments</source>
        <translation type="unfinished"></translation>
    </message>
    <message>
        <source>Fine-tune your driving experience by adjusting acceleration smoothness with openpilot longitudinal control.</source>
        <translation type="unfinished"></translation>
    </message>
</context>
<context>
    <name>InputDialog</name>
    <message>
        <source>Cancel</source>
        <translation>Annuler</translation>
    </message>
    <message numerus="yes">
        <source>Need at least %n character(s)!</source>
        <translation>
            <numerusform>Besoin d&apos;au moins %n caractère !</numerusform>
            <numerusform>Besoin d&apos;au moins %n caractères !</numerusform>
        </translation>
    </message>
</context>
<context>
    <name>LaneChangeSettings</name>
    <message>
        <source>Back</source>
        <translation type="unfinished">Retour</translation>
    </message>
    <message>
        <source>Auto Lane Change: Delay with Blind Spot</source>
        <translation type="unfinished"></translation>
    </message>
    <message>
        <source>Toggle to enable a delay timer for seamless lane changes when blind spot monitoring (BSM) detects a obstructing vehicle, ensuring safe maneuvering.</source>
        <translation type="unfinished"></translation>
    </message>
</context>
<context>
    <name>LateralPanel</name>
    <message>
        <source>Modular Assistive Driving System (MADS)</source>
        <translation type="unfinished"></translation>
    </message>
    <message>
        <source>Enable the beloved MADS feature. Disable toggle to revert back to stock sunnypilot engagement/disengagement.</source>
        <translation type="unfinished"></translation>
    </message>
    <message>
        <source>Customize MADS</source>
        <translation type="unfinished"></translation>
    </message>
    <message>
        <source>Customize Lane Change</source>
        <translation type="unfinished"></translation>
    </message>
    <message>
        <source>Enables independent engagements of Automatic Lane Centering (ALC) and Adaptive Cruise Control (ACC).</source>
        <translation type="unfinished"></translation>
    </message>
    <message>
        <source>Start the vehicle to check vehicle compatibility.</source>
        <translation type="unfinished"></translation>
    </message>
    <message>
        <source>This platform supports all MADS settings.</source>
        <translation type="unfinished"></translation>
    </message>
    <message>
        <source>This platform supports limited MADS settings.</source>
        <translation type="unfinished"></translation>
    </message>
</context>
<context>
    <name>MadsSettings</name>
    <message>
        <source>Toggle with Main Cruise</source>
        <translation type="unfinished"></translation>
    </message>
    <message>
        <source>Note: For vehicles without LFA/LKAS button, disabling this will prevent lateral control engagement.</source>
        <translation type="unfinished"></translation>
    </message>
    <message>
        <source>Unified Engagement Mode (UEM)</source>
        <translation type="unfinished"></translation>
    </message>
    <message>
        <source>Engage lateral and longitudinal control with cruise control engagement.</source>
        <translation type="unfinished"></translation>
    </message>
    <message>
        <source>Note: Once lateral control is engaged via UEM, it will remain engaged until it is manually disabled via the MADS button or car shut off.</source>
        <translation type="unfinished"></translation>
    </message>
    <message>
        <source>Remain Active</source>
        <translation type="unfinished"></translation>
    </message>
    <message>
        <source>Disengage</source>
        <translation type="unfinished"></translation>
    </message>
    <message>
        <source>Steering Mode on Brake Pedal</source>
        <translation type="unfinished"></translation>
    </message>
    <message>
        <source>Start the vehicle to check vehicle compatibility.</source>
        <translation type="unfinished"></translation>
    </message>
    <message>
        <source>This feature defaults to OFF, and does not allow selection due to vehicle limitations.</source>
        <translation type="unfinished"></translation>
    </message>
    <message>
        <source>This feature defaults to ON, and does not allow selection due to vehicle limitations.</source>
        <translation type="unfinished"></translation>
    </message>
    <message>
        <source>This platform only supports Disengage mode due to vehicle limitations.</source>
        <translation type="unfinished"></translation>
    </message>
    <message>
        <source>Remain Active: ALC will remain active when the brake pedal is pressed.</source>
        <translation type="unfinished"></translation>
    </message>
    <message>
        <source>Pause</source>
        <translation type="unfinished"></translation>
    </message>
    <message>
        <source>Pause: ALC will pause when the brake pedal is pressed.</source>
        <translation type="unfinished"></translation>
    </message>
    <message>
        <source>Disengage: ALC will disengage when the brake pedal is pressed.</source>
        <translation type="unfinished"></translation>
    </message>
    <message>
        <source>Choose how Automatic Lane Centering (ALC) behaves after the brake pedal is manually pressed in sunnypilot.</source>
        <translation type="unfinished"></translation>
    </message>
</context>
<context>
    <name>MaxTimeOffroad</name>
    <message>
        <source>Max Time Offroad</source>
        <translation type="unfinished"></translation>
    </message>
    <message>
        <source>Device will automatically shutdown after set time once the engine is turned off.&lt;br/&gt;(30h is the default)</source>
        <translation type="unfinished"></translation>
    </message>
    <message>
        <source>Always On</source>
        <translation type="unfinished"></translation>
    </message>
    <message>
        <source>h</source>
        <translation type="unfinished"></translation>
    </message>
    <message>
        <source>m</source>
        <translation type="unfinished"></translation>
    </message>
    <message>
        <source> (default)</source>
        <translation type="unfinished"></translation>
    </message>
</context>
<context>
<<<<<<< HEAD
=======
    <name>ModelsPanel</name>
    <message>
        <source>Current Model</source>
        <translation type="unfinished"></translation>
    </message>
    <message>
        <source>SELECT</source>
        <translation type="unfinished">SÉLECTIONNER</translation>
    </message>
    <message>
        <source>No custom model selected!</source>
        <translation type="unfinished"></translation>
    </message>
    <message>
        <source>Driving</source>
        <translation type="unfinished"></translation>
    </message>
    <message>
        <source>Navigation</source>
        <translation type="unfinished"></translation>
    </message>
    <message>
        <source>Vision</source>
        <translation type="unfinished"></translation>
    </message>
    <message>
        <source>Policy</source>
        <translation type="unfinished"></translation>
    </message>
    <message>
        <source>Downloading %1 model [%2]... (%3%)</source>
        <translation type="unfinished"></translation>
    </message>
    <message>
        <source>%1 model [%2] %3</source>
        <translation type="unfinished"></translation>
    </message>
    <message>
        <source>downloaded</source>
        <translation type="unfinished"></translation>
    </message>
    <message>
        <source>ready</source>
        <translation type="unfinished"></translation>
    </message>
    <message>
        <source>from cache</source>
        <translation type="unfinished"></translation>
    </message>
    <message>
        <source>%1 model [%2] download failed</source>
        <translation type="unfinished"></translation>
    </message>
    <message>
        <source>%1 model [%2] pending...</source>
        <translation type="unfinished"></translation>
    </message>
    <message>
        <source>Fetching models...</source>
        <translation type="unfinished"></translation>
    </message>
    <message>
        <source>Use Default</source>
        <translation type="unfinished"></translation>
    </message>
    <message>
        <source>Select a Model</source>
        <translation type="unfinished"></translation>
    </message>
    <message>
        <source>Default</source>
        <translation type="unfinished"></translation>
    </message>
    <message>
        <source>Model download has started in the background.</source>
        <translation type="unfinished"></translation>
    </message>
    <message>
        <source>We STRONGLY suggest you to reset calibration.</source>
        <translation type="unfinished"></translation>
    </message>
    <message>
        <source>Would you like to do that now?</source>
        <translation type="unfinished"></translation>
    </message>
    <message>
        <source>Reset Calibration</source>
        <translation type="unfinished">Réinitialiser la calibration</translation>
    </message>
    <message>
        <source>Driving Model Selector</source>
        <translation type="unfinished"></translation>
    </message>
    <message>
        <source>Warning: You are on a metered connection!</source>
        <translation type="unfinished"></translation>
    </message>
    <message>
        <source>Continue</source>
        <translation type="unfinished">Continuer</translation>
    </message>
    <message>
        <source>on Metered</source>
        <translation type="unfinished"></translation>
    </message>
    <message>
        <source>Cancel</source>
        <translation type="unfinished">Annuler</translation>
    </message>
</context>
<context>
>>>>>>> c2bd95c2
    <name>MultiOptionDialog</name>
    <message>
        <source>Select</source>
        <translation>Sélectionner</translation>
    </message>
    <message>
        <source>Cancel</source>
        <translation>Annuler</translation>
    </message>
</context>
<context>
    <name>Networking</name>
    <message>
        <source>Advanced</source>
        <translation>Avancé</translation>
    </message>
    <message>
        <source>Enter password</source>
        <translation>Entrer le mot de passe</translation>
    </message>
    <message>
        <source>for &quot;%1&quot;</source>
        <translation>pour &quot;%1&quot;</translation>
    </message>
    <message>
        <source>Wrong password</source>
        <translation>Mot de passe incorrect</translation>
    </message>
</context>
<context>
    <name>NetworkingSP</name>
    <message>
        <source>Scan</source>
        <translation type="unfinished"></translation>
    </message>
    <message>
        <source>Scanning...</source>
        <translation type="unfinished"></translation>
    </message>
</context>
<context>
    <name>NeuralNetworkLateralControl</name>
    <message>
        <source>Neural Network Lateral Control (NNLC)</source>
        <translation type="unfinished"></translation>
    </message>
    <message>
        <source>NNLC is currently not available on this platform.</source>
        <translation type="unfinished"></translation>
    </message>
    <message>
        <source>Start the car to check car compatibility</source>
        <translation type="unfinished"></translation>
    </message>
    <message>
        <source>NNLC Not Loaded</source>
        <translation type="unfinished"></translation>
    </message>
    <message>
        <source>NNLC Loaded</source>
        <translation type="unfinished"></translation>
    </message>
    <message>
        <source>Match</source>
        <translation type="unfinished"></translation>
    </message>
    <message>
        <source>Exact</source>
        <translation type="unfinished"></translation>
    </message>
    <message>
        <source>Fuzzy</source>
        <translation type="unfinished"></translation>
    </message>
    <message>
        <source>Match: &quot;Exact&quot; is ideal, but &quot;Fuzzy&quot; is fine too.</source>
        <translation type="unfinished"></translation>
    </message>
    <message>
        <source>Formerly known as &lt;b&gt;&quot;NNFF&quot;&lt;/b&gt;, this replaces the lateral &lt;b&gt;&quot;torque&quot;&lt;/b&gt; controller, with one using a neural network trained on each car&apos;s (actually, each separate EPS firmware) driving data for increased controls accuracy.</source>
        <translation type="unfinished"></translation>
    </message>
    <message>
        <source>Reach out to the sunnypilot team in the following channel at the sunnypilot Discord server</source>
        <translation type="unfinished"></translation>
    </message>
    <message>
        <source>with feedback, or to provide log data for your car if your car is currently unsupported:</source>
        <translation type="unfinished"></translation>
    </message>
    <message>
        <source>if there are any issues:</source>
        <translation type="unfinished"></translation>
    </message>
    <message>
        <source>and donate logs to get NNLC loaded for your car:</source>
        <translation type="unfinished"></translation>
    </message>
</context>
<context>
    <name>OffroadAlert</name>
    <message>
        <source>Device temperature too high. System cooling down before starting. Current internal component temperature: %1</source>
        <translation>Température de l&apos;appareil trop élevée. Le système doit refroidir avant de démarrer. Température actuelle de l&apos;appareil : %1</translation>
    </message>
    <message>
        <source>Immediately connect to the internet to check for updates. If you do not connect to the internet, sunnypilot won&apos;t engage in %1</source>
        <translation>Connectez-vous immédiatement à internet pour vérifier les mises à jour. Si vous ne vous connectez pas à internet, sunnypilot ne s&apos;engagera pas dans %1</translation>
    </message>
    <message>
        <source>Connect to internet to check for updates. sunnypilot won&apos;t automatically start until it connects to internet to check for updates.</source>
        <translation>Connectez l&apos;appareil à internet pour vérifier les mises à jour. sunnypilot ne démarrera pas automatiquement tant qu&apos;il ne se connecte pas à internet pour vérifier les mises à jour.</translation>
    </message>
    <message>
        <source>Unable to download updates
%1</source>
        <translation>Impossible de télécharger les mises à jour
%1</translation>
    </message>
    <message>
        <source>Taking camera snapshots. System won&apos;t start until finished.</source>
        <translation>Capture de clichés photo. Le système ne démarrera pas tant qu&apos;il n&apos;est pas terminé.</translation>
    </message>
    <message>
        <source>An update to your device&apos;s operating system is downloading in the background. You will be prompted to update when it&apos;s ready to install.</source>
        <translation>Une mise à jour du système d&apos;exploitation de votre appareil est en cours de téléchargement en arrière-plan. Vous serez invité à effectuer la mise à jour lorsqu&apos;elle sera prête à être installée.</translation>
    </message>
    <message>
        <source>Device failed to register. It will not connect to or upload to comma.ai servers, and receives no support from comma.ai. If this is an official device, visit https://comma.ai/support.</source>
        <translation>L&apos;appareil n&apos;a pas réussi à s&apos;enregistrer. Il ne se connectera pas aux serveurs de comma.ai, n&apos;enverra rien et ne recevra aucune assistance de comma.ai. S&apos;il s&apos;agit d&apos;un appareil officiel, visitez https://comma.ai/support.</translation>
    </message>
    <message>
        <source>NVMe drive not mounted.</source>
        <translation>Le disque NVMe n&apos;est pas monté.</translation>
    </message>
    <message>
        <source>Unsupported NVMe drive detected. Device may draw significantly more power and overheat due to the unsupported NVMe.</source>
        <translation>Disque NVMe non supporté détecté. L&apos;appareil peut consommer beaucoup plus d&apos;énergie et surchauffer en raison du NVMe non supporté.</translation>
    </message>
    <message>
        <source>sunnypilot was unable to identify your car. Your car is either unsupported or its ECUs are not recognized. Please submit a pull request to add the firmware versions to the proper vehicle. Need help? Join discord.comma.ai.</source>
        <translation>sunnypilot n&apos;a pas pu identifier votre voiture. Votre voiture n&apos;est pas supportée ou ses ECUs ne sont pas reconnues. Veuillez soumettre un pull request pour ajouter les versions de firmware au véhicule approprié. Besoin d&apos;aide ? Rejoignez discord.comma.ai.</translation>
<<<<<<< HEAD
    </message>
    <message>
        <source>sunnypilot detected a change in the device&apos;s mounting position. Ensure the device is fully seated in the mount and the mount is firmly secured to the windshield.</source>
        <translation>sunnypilot a détecté un changement dans la position de montage de l&apos;appareil. Assurez-vous que l&apos;appareil est totalement inséré dans le support et que le support est fermement fixé au pare-brise.</translation>
    </message>
    <message>
=======
    </message>
    <message>
        <source>sunnypilot detected a change in the device&apos;s mounting position. Ensure the device is fully seated in the mount and the mount is firmly secured to the windshield.</source>
        <translation>sunnypilot a détecté un changement dans la position de montage de l&apos;appareil. Assurez-vous que l&apos;appareil est totalement inséré dans le support et que le support est fermement fixé au pare-brise.</translation>
    </message>
    <message>
>>>>>>> c2bd95c2
        <source>sunnypilot is now in Always Offroad mode. sunnypilot won&apos;t start until Always Offroad mode is disabled. Go to &quot;Settings&quot; -&gt; &quot;Device&quot; to exit Always Offroad mode.</source>
        <translation type="unfinished"></translation>
    </message>
</context>
<context>
    <name>OffroadHome</name>
    <message>
        <source>UPDATE</source>
        <translation>MISE À JOUR</translation>
    </message>
    <message>
        <source> ALERTS</source>
        <translation> ALERTES</translation>
    </message>
    <message>
        <source> ALERT</source>
        <translation> ALERTE</translation>
    </message>
</context>
<context>
    <name>OnroadAlerts</name>
    <message>
        <source>sunnypilot Unavailable</source>
        <translation>sunnypilot indisponible</translation>
    </message>
    <message>
        <source>TAKE CONTROL IMMEDIATELY</source>
        <translation>REPRENEZ LE CONTRÔLE IMMÉDIATEMENT</translation>
    </message>
    <message>
        <source>Reboot Device</source>
        <translation>Redémarrer l&apos;appareil</translation>
    </message>
    <message>
        <source>Waiting to start</source>
        <translation>En attente de démarrage</translation>
    </message>
    <message>
        <source>System Unresponsive</source>
        <translation>Système inopérant</translation>
    </message>
</context>
<context>
    <name>PairingPopup</name>
    <message>
        <source>Pair your device to your comma account</source>
        <translation>Associez votre appareil à votre compte comma</translation>
    </message>
    <message>
        <source>Go to https://connect.comma.ai on your phone</source>
        <translation>Allez sur https://connect.comma.ai sur votre téléphone</translation>
    </message>
    <message>
        <source>Click &quot;add new device&quot; and scan the QR code on the right</source>
        <translation>Cliquez sur &quot;ajouter un nouvel appareil&quot; et scannez le code QR à droite</translation>
    </message>
    <message>
        <source>Bookmark connect.comma.ai to your home screen to use it like an app</source>
        <translation>Ajoutez connect.comma.ai à votre écran d&apos;accueil pour l&apos;utiliser comme une application</translation>
    </message>
    <message>
        <source>Please connect to Wi-Fi to complete initial pairing</source>
        <translation>Connectez-vous au Wi-Fi pour terminer l&apos;appairage initial</translation>
    </message>
</context>
<context>
    <name>ParamControl</name>
    <message>
        <source>Enable</source>
        <translation>Activer</translation>
    </message>
    <message>
        <source>Cancel</source>
        <translation>Annuler</translation>
    </message>
</context>
<context>
    <name>ParamControlSP</name>
    <message>
        <source>Enable</source>
        <translation type="unfinished">Activer</translation>
    </message>
    <message>
        <source>Cancel</source>
        <translation type="unfinished">Annuler</translation>
    </message>
</context>
<context>
    <name>PlatformSelector</name>
    <message>
        <source>Vehicle</source>
        <translation type="unfinished"></translation>
    </message>
    <message>
        <source>SEARCH</source>
        <translation type="unfinished"></translation>
    </message>
    <message>
        <source>Search your vehicle</source>
        <translation type="unfinished"></translation>
    </message>
    <message>
        <source>Enter model year (e.g., 2021) and model name (Toyota Corolla):</source>
        <translation type="unfinished"></translation>
    </message>
    <message>
        <source>SEARCHING</source>
        <translation type="unfinished"></translation>
    </message>
    <message>
        <source>REMOVE</source>
        <translation type="unfinished">SUPPRIMER</translation>
    </message>
    <message>
        <source>This setting will take effect immediately.</source>
        <translation type="unfinished"></translation>
    </message>
    <message>
        <source>This setting will take effect once the device enters offroad state.</source>
        <translation type="unfinished"></translation>
    </message>
    <message>
        <source>Vehicle Selector</source>
        <translation type="unfinished"></translation>
    </message>
    <message>
        <source>Confirm</source>
        <translation type="unfinished">Confirmer</translation>
    </message>
    <message>
        <source>Cancel</source>
        <translation type="unfinished">Annuler</translation>
    </message>
    <message>
        <source>No vehicles found for query: %1</source>
        <translation type="unfinished"></translation>
    </message>
    <message>
        <source>Select a vehicle</source>
        <translation type="unfinished"></translation>
    </message>
    <message>
        <source>Unrecognized Vehicle</source>
        <translation type="unfinished"></translation>
    </message>
    <message>
        <source>Fingerprinted automatically</source>
        <translation type="unfinished"></translation>
    </message>
    <message>
        <source>Manually selected</source>
        <translation type="unfinished"></translation>
    </message>
    <message>
        <source>Not fingerprinted or manually selected</source>
        <translation type="unfinished"></translation>
    </message>
    <message>
        <source>Select vehicle to force fingerprint manually.</source>
        <translation type="unfinished"></translation>
    </message>
    <message>
        <source>Colors represent fingerprint status:</source>
        <translation type="unfinished"></translation>
    </message>
</context>
<context>
    <name>ParamControlSP</name>
    <message>
        <source>Enable</source>
        <translation type="unfinished">Activer</translation>
    </message>
    <message>
        <source>Cancel</source>
        <translation type="unfinished">Annuler</translation>
    </message>
</context>
<context>
    <name>PlatformSelector</name>
    <message>
        <source>Vehicle</source>
        <translation type="unfinished"></translation>
    </message>
    <message>
        <source>SEARCH</source>
        <translation type="unfinished"></translation>
    </message>
    <message>
        <source>Search your vehicle</source>
        <translation type="unfinished"></translation>
    </message>
    <message>
        <source>Enter model year (e.g., 2021) and model name (Toyota Corolla):</source>
        <translation type="unfinished"></translation>
    </message>
    <message>
        <source>SEARCHING</source>
        <translation type="unfinished"></translation>
    </message>
    <message>
        <source>REMOVE</source>
        <translation type="unfinished">SUPPRIMER</translation>
    </message>
    <message>
        <source>This setting will take effect immediately.</source>
        <translation type="unfinished"></translation>
    </message>
    <message>
        <source>This setting will take effect once the device enters offroad state.</source>
        <translation type="unfinished"></translation>
    </message>
    <message>
        <source>Vehicle Selector</source>
        <translation type="unfinished"></translation>
    </message>
    <message>
        <source>Confirm</source>
        <translation type="unfinished">Confirmer</translation>
    </message>
    <message>
        <source>Cancel</source>
        <translation type="unfinished">Annuler</translation>
    </message>
    <message>
        <source>No vehicles found for query: %1</source>
        <translation type="unfinished"></translation>
    </message>
    <message>
        <source>Select a vehicle</source>
        <translation type="unfinished"></translation>
    </message>
    <message>
        <source>Unrecognized Vehicle</source>
        <translation type="unfinished"></translation>
    </message>
    <message>
        <source>Fingerprinted automatically</source>
        <translation type="unfinished"></translation>
    </message>
    <message>
        <source>Manually selected</source>
        <translation type="unfinished"></translation>
    </message>
    <message>
        <source>Not fingerprinted or manually selected</source>
        <translation type="unfinished"></translation>
    </message>
    <message>
        <source>Select vehicle to force fingerprint manually.</source>
        <translation type="unfinished"></translation>
    </message>
    <message>
        <source>Colors represent fingerprint status:</source>
        <translation type="unfinished"></translation>
    </message>
</context>
<context>
    <name>PrimeAdWidget</name>
    <message>
        <source>Upgrade Now</source>
        <translation>Mettre à niveau</translation>
    </message>
    <message>
        <source>Become a comma prime member at connect.comma.ai</source>
        <translation>Devenez membre comma prime sur connect.comma.ai</translation>
    </message>
    <message>
        <source>PRIME FEATURES:</source>
        <translation>FONCTIONNALITÉS PRIME :</translation>
    </message>
    <message>
        <source>Remote access</source>
        <translation>Accès à distance</translation>
    </message>
    <message>
        <source>24/7 LTE connectivity</source>
        <translation>Connexion LTE 24/7</translation>
    </message>
    <message>
        <source>1 year of drive storage</source>
        <translation>1 an de stockage de trajets</translation>
    </message>
    <message>
        <source>Remote snapshots</source>
        <translation>Captures à distance</translation>
    </message>
</context>
<context>
    <name>PrimeUserWidget</name>
    <message>
        <source>✓ SUBSCRIBED</source>
        <translation>✓ ABONNÉ</translation>
    </message>
    <message>
        <source>comma prime</source>
        <translation>comma prime</translation>
    </message>
</context>
<context>
    <name>QObject</name>
    <message>
        <source>sunnypilot</source>
        <translation>sunnypilot</translation>
    </message>
    <message numerus="yes">
        <source>%n minute(s) ago</source>
        <translation>
            <numerusform>il y a %n minute</numerusform>
            <numerusform>il y a %n minutes</numerusform>
        </translation>
    </message>
    <message numerus="yes">
        <source>%n hour(s) ago</source>
        <translation>
            <numerusform>il y a %n heure</numerusform>
            <numerusform>il y a %n heures</numerusform>
        </translation>
    </message>
    <message numerus="yes">
        <source>%n day(s) ago</source>
        <translation>
            <numerusform>il y a %n jour</numerusform>
            <numerusform>il y a %n jours</numerusform>
        </translation>
    </message>
    <message>
        <source>now</source>
        <translation>maintenant</translation>
    </message>
</context>
<context>
    <name>Reset</name>
    <message>
        <source>Reset failed. Reboot to try again.</source>
        <translation>Réinitialisation échouée. Redémarrez pour réessayer.</translation>
    </message>
    <message>
        <source>Resetting device...
This may take up to a minute.</source>
        <translation>Réinitialisation de l&apos;appareil...
Cela peut prendre jusqu&apos;à une minute.</translation>
    </message>
    <message>
        <source>Are you sure you want to reset your device?</source>
        <translation>Êtes-vous sûr de vouloir réinitialiser votre appareil ?</translation>
    </message>
    <message>
        <source>System Reset</source>
        <translation>Réinitialisation du système</translation>
    </message>
    <message>
        <source>Cancel</source>
        <translation>Annuler</translation>
    </message>
    <message>
        <source>Reboot</source>
        <translation>Redémarrer</translation>
    </message>
    <message>
        <source>Confirm</source>
        <translation>Confirmer</translation>
    </message>
    <message>
        <source>Unable to mount data partition. Partition may be corrupted. Press confirm to erase and reset your device.</source>
        <translation>Impossible de monter la partition data. La partition peut être corrompue. Appuyez sur confirmer pour effacer et réinitialiser votre appareil.</translation>
    </message>
    <message>
        <source>System reset triggered. Press confirm to erase all content and settings. Press cancel to resume boot.</source>
        <translation>Réinitialisation système déclenchée. Appuyez sur confirmer pour effacer tout le contenu et les paramètres. Appuyez sur annuler pour reprendre le démarrage.</translation>
    </message>
</context>
<context>
    <name>SettingsWindow</name>
    <message>
        <source>×</source>
        <translation>×</translation>
    </message>
    <message>
        <source>Device</source>
        <translation>Appareil</translation>
    </message>
    <message>
        <source>Network</source>
        <translation>Réseau</translation>
    </message>
    <message>
        <source>Toggles</source>
        <translation>Options</translation>
    </message>
    <message>
        <source>Software</source>
        <translation>Logiciel</translation>
    </message>
    <message>
        <source>Developer</source>
        <translation>Dév.</translation>
    </message>
    <message>
        <source>Firehose</source>
        <translation type="unfinished"></translation>
    </message>
</context>
<context>
    <name>SettingsWindowSP</name>
    <message>
        <source>×</source>
        <translation type="unfinished">×</translation>
    </message>
    <message>
        <source>Device</source>
        <translation type="unfinished">Appareil</translation>
    </message>
    <message>
        <source>Network</source>
        <translation type="unfinished">Réseau</translation>
    </message>
    <message>
        <source>sunnylink</source>
        <translation type="unfinished"></translation>
    </message>
    <message>
        <source>Toggles</source>
        <translation type="unfinished">Options</translation>
    </message>
    <message>
        <source>Software</source>
        <translation type="unfinished">Logiciel</translation>
    </message>
    <message>
        <source>Trips</source>
        <translation type="unfinished"></translation>
    </message>
    <message>
        <source>Vehicle</source>
        <translation type="unfinished"></translation>
    </message>
    <message>
        <source>Developer</source>
        <translation type="unfinished">Dév.</translation>
    </message>
    <message>
        <source>Firehose</source>
        <translation type="unfinished"></translation>
    </message>
    <message>
        <source>Steering</source>
        <translation type="unfinished"></translation>
    </message>
    <message>
        <source>Cruise</source>
        <translation type="unfinished"></translation>
    </message>
</context>
<context>
    <name>SettingsWindowSP</name>
    <message>
        <source>×</source>
        <translation type="unfinished">×</translation>
    </message>
    <message>
        <source>Device</source>
        <translation type="unfinished">Appareil</translation>
    </message>
    <message>
        <source>Network</source>
        <translation type="unfinished">Réseau</translation>
    </message>
    <message>
        <source>sunnylink</source>
        <translation type="unfinished"></translation>
    </message>
    <message>
        <source>Toggles</source>
        <translation type="unfinished">Options</translation>
    </message>
    <message>
        <source>Software</source>
        <translation type="unfinished">Logiciel</translation>
    </message>
    <message>
        <source>Trips</source>
        <translation type="unfinished"></translation>
    </message>
    <message>
        <source>Vehicle</source>
        <translation type="unfinished"></translation>
    </message>
    <message>
        <source>Developer</source>
        <translation type="unfinished">Dév.</translation>
    </message>
    <message>
        <source>Firehose</source>
        <translation type="unfinished"></translation>
    </message>
    <message>
        <source>Steering</source>
        <translation type="unfinished"></translation>
    </message>
    <message>
        <source>Models</source>
        <translation type="unfinished"></translation>
    </message>
    <message>
        <source>Cruise</source>
        <translation type="unfinished"></translation>
    </message>
</context>
<context>
    <name>Setup</name>
    <message>
        <source>Something went wrong. Reboot the device.</source>
        <translation>Un problème est survenu. Redémarrez l&apos;appareil.</translation>
    </message>
    <message>
        <source>Ensure the entered URL is valid, and the device’s internet connection is good.</source>
        <translation>Assurez-vous que l&apos;URL saisie est valide et que la connexion internet de l&apos;appareil est bonne.</translation>
    </message>
    <message>
        <source>No custom software found at this URL.</source>
        <translation>Aucun logiciel personnalisé trouvé à cette URL.</translation>
    </message>
    <message>
        <source>WARNING: Low Voltage</source>
        <translation>ATTENTION : Tension faible</translation>
    </message>
    <message>
        <source>Power your device in a car with a harness or proceed at your own risk.</source>
        <translation>Alimentez votre appareil dans une voiture avec un harness ou continuez à vos risques et périls.</translation>
    </message>
    <message>
        <source>Power off</source>
        <translation>Éteindre</translation>
    </message>
    <message>
        <source>Continue</source>
        <translation>Continuer</translation>
    </message>
    <message>
        <source>Getting Started</source>
        <translation>Commencer</translation>
    </message>
    <message>
        <source>Before we get on the road, let’s finish installation and cover some details.</source>
        <translation>Avant de prendre la route, terminons l&apos;installation et passons en revue quelques détails.</translation>
    </message>
    <message>
        <source>Connect to Wi-Fi</source>
        <translation>Se connecter au Wi-Fi</translation>
    </message>
    <message>
        <source>Back</source>
        <translation>Retour</translation>
    </message>
    <message>
        <source>Enter URL</source>
        <translation>Entrer l&apos;URL</translation>
    </message>
    <message>
        <source>for Custom Software</source>
        <translation>pour logiciel personnalisé</translation>
    </message>
    <message>
        <source>Continue without Wi-Fi</source>
        <translation>Continuer sans Wi-Fi</translation>
    </message>
    <message>
        <source>Waiting for internet</source>
        <translation>En attente d&apos;internet</translation>
    </message>
    <message>
        <source>Downloading...</source>
        <translation>Téléchargement...</translation>
    </message>
    <message>
        <source>Download Failed</source>
        <translation>Échec du téléchargement</translation>
    </message>
    <message>
        <source>Reboot device</source>
        <translation>Redémarrer l&apos;appareil</translation>
    </message>
    <message>
        <source>Start over</source>
        <translation>Recommencer</translation>
    </message>
    <message>
        <source>Select a language</source>
        <translation>Choisir une langue</translation>
    </message>
    <message>
        <source>Choose Software to Install</source>
        <translation>Choisir le logiciel à installer</translation>
    </message>
    <message>
        <source>sunnypilot</source>
        <translation>sunnypilot</translation>
    </message>
    <message>
        <source>Custom Software</source>
        <translation>Logiciel personnalisé</translation>
    </message>
</context>
<context>
    <name>SetupWidget</name>
    <message>
        <source>Finish Setup</source>
        <translation>Terminer l&apos;installation</translation>
    </message>
    <message>
        <source>Pair your device with comma connect (connect.comma.ai) and claim your comma prime offer.</source>
        <translation>Associez votre appareil avec comma connect (connect.comma.ai) et profitez de l&apos;offre comma prime.</translation>
    </message>
    <message>
        <source>Pair device</source>
        <translation>Associer l&apos;appareil</translation>
    </message>
</context>
<context>
    <name>Sidebar</name>
    <message>
        <source>CONNECT</source>
        <translation>CONNECTER</translation>
    </message>
    <message>
        <source>OFFLINE</source>
        <translation>HORS LIGNE</translation>
    </message>
    <message>
        <source>ONLINE</source>
        <translation>EN LIGNE</translation>
    </message>
    <message>
        <source>ERROR</source>
        <translation>ERREUR</translation>
    </message>
    <message>
        <source>TEMP</source>
        <translation>TEMP</translation>
    </message>
    <message>
        <source>HIGH</source>
        <translation>HAUT</translation>
    </message>
    <message>
        <source>GOOD</source>
        <translation>BON</translation>
    </message>
    <message>
        <source>OK</source>
        <translation>OK</translation>
    </message>
    <message>
        <source>VEHICLE</source>
        <translation>VÉHICULE</translation>
    </message>
    <message>
        <source>NO</source>
        <translation>NON</translation>
    </message>
    <message>
        <source>PANDA</source>
        <translation>PANDA</translation>
    </message>
    <message>
        <source>--</source>
        <translation>--</translation>
    </message>
    <message>
        <source>Wi-Fi</source>
        <translation>Wi-Fi</translation>
    </message>
    <message>
        <source>ETH</source>
        <translation>ETH</translation>
    </message>
    <message>
        <source>2G</source>
        <translation>2G</translation>
    </message>
    <message>
        <source>3G</source>
        <translation>3G</translation>
    </message>
    <message>
        <source>LTE</source>
        <translation>LTE</translation>
    </message>
    <message>
        <source>5G</source>
        <translation>5G</translation>
    </message>
</context>
<context>
    <name>SidebarSP</name>
    <message>
        <source>DISABLED</source>
        <translation type="unfinished"></translation>
    </message>
    <message>
        <source>OFFLINE</source>
        <translation type="unfinished">HORS LIGNE</translation>
    </message>
    <message>
        <source>REGIST...</source>
        <translation type="unfinished"></translation>
    </message>
    <message>
        <source>ONLINE</source>
        <translation type="unfinished">EN LIGNE</translation>
    </message>
    <message>
        <source>ERROR</source>
        <translation type="unfinished">ERREUR</translation>
    </message>
    <message>
        <source>SUNNYLINK</source>
        <translation type="unfinished"></translation>
    </message>
</context>
<context>
    <name>SoftwarePanel</name>
    <message>
        <source>Updates are only downloaded while the car is off.</source>
        <translation>Les MàJ sont téléchargées uniquement si la voiture est éteinte.</translation>
    </message>
    <message>
        <source>Current Version</source>
        <translation>Version actuelle</translation>
    </message>
    <message>
        <source>Download</source>
        <translation>Télécharger</translation>
    </message>
    <message>
        <source>CHECK</source>
        <translation>VÉRIFIER</translation>
    </message>
    <message>
        <source>Install Update</source>
        <translation>Installer la mise à jour</translation>
    </message>
    <message>
        <source>INSTALL</source>
        <translation>INSTALLER</translation>
    </message>
    <message>
        <source>Target Branch</source>
        <translation>Branche cible</translation>
    </message>
    <message>
        <source>SELECT</source>
        <translation>SÉLECTIONNER</translation>
    </message>
    <message>
        <source>Select a branch</source>
        <translation>Sélectionner une branche</translation>
    </message>
    <message>
        <source>Uninstall %1</source>
        <translation>Désinstaller %1</translation>
    </message>
    <message>
        <source>UNINSTALL</source>
        <translation>DÉSINSTALLER</translation>
    </message>
    <message>
        <source>Are you sure you want to uninstall?</source>
        <translation>Êtes-vous sûr de vouloir désinstaller ?</translation>
    </message>
    <message>
        <source>Uninstall</source>
        <translation>Désinstaller</translation>
    </message>
    <message>
        <source>failed to check for update</source>
        <translation>échec de la vérification de la mise à jour</translation>
    </message>
    <message>
        <source>DOWNLOAD</source>
        <translation>TÉLÉCHARGER</translation>
    </message>
    <message>
        <source>update available</source>
        <translation>mise à jour disponible</translation>
    </message>
    <message>
        <source>never</source>
        <translation>jamais</translation>
    </message>
    <message>
        <source>up to date, last checked %1</source>
        <translation>à jour, dernière vérification %1</translation>
    </message>
</context>
<context>
    <name>SoftwarePanelSP</name>
    <message>
<<<<<<< HEAD
        <source>Current Model</source>
        <translation type="unfinished"></translation>
    </message>
    <message>
        <source>SELECT</source>
        <translation type="unfinished">SÉLECTIONNER</translation>
    </message>
    <message>
        <source>No custom model selected!</source>
        <translation type="unfinished"></translation>
    </message>
    <message>
        <source>Driving</source>
        <translation type="unfinished"></translation>
    </message>
    <message>
        <source>Navigation</source>
        <translation type="unfinished"></translation>
    </message>
    <message>
        <source>Downloading %1 model [%2]... (%3%)</source>
        <translation type="unfinished"></translation>
    </message>
    <message>
        <source>%1 model [%2] %3</source>
        <translation type="unfinished"></translation>
    </message>
    <message>
        <source>downloaded</source>
        <translation type="unfinished"></translation>
    </message>
    <message>
        <source>ready</source>
        <translation type="unfinished"></translation>
    </message>
    <message>
        <source>from cache</source>
        <translation type="unfinished"></translation>
    </message>
    <message>
        <source>%1 model [%2] download failed</source>
        <translation type="unfinished"></translation>
    </message>
    <message>
        <source>%1 model [%2] pending...</source>
        <translation type="unfinished"></translation>
    </message>
    <message>
        <source>Fetching models...</source>
        <translation type="unfinished"></translation>
    </message>
    <message>
        <source>Use Default</source>
        <translation type="unfinished"></translation>
    </message>
    <message>
        <source>Select a Model</source>
        <translation type="unfinished"></translation>
    </message>
    <message>
        <source>Default</source>
        <translation type="unfinished"></translation>
    </message>
    <message>
        <source>Model download has started in the background.</source>
        <translation type="unfinished"></translation>
    </message>
    <message>
        <source>We STRONGLY suggest you to reset calibration.</source>
        <translation type="unfinished"></translation>
    </message>
    <message>
        <source>Would you like to do that now?</source>
        <translation type="unfinished"></translation>
    </message>
    <message>
        <source>Reset Calibration</source>
        <translation type="unfinished">Réinitialiser la calibration</translation>
    </message>
    <message>
        <source>Driving Model Selector</source>
        <translation type="unfinished"></translation>
    </message>
    <message>
        <source>Warning: You are on a metered connection!</source>
        <translation type="unfinished"></translation>
    </message>
    <message>
        <source>Continue</source>
        <translation type="unfinished">Continuer</translation>
    </message>
    <message>
        <source>on Metered</source>
        <translation type="unfinished"></translation>
    </message>
    <message>
        <source>Cancel</source>
        <translation type="unfinished">Annuler</translation>
    </message>
    <message>
        <source>Vision</source>
        <translation type="unfinished"></translation>
    </message>
    <message>
        <source>Policy</source>
        <translation type="unfinished"></translation>
=======
        <source>Search Branch</source>
        <translation type="unfinished"></translation>
    </message>
    <message>
        <source>Enter search keywords, or leave blank to list all branches.</source>
        <translation type="unfinished"></translation>
    </message>
    <message>
        <source>No branches found for keywords: %1</source>
        <translation type="unfinished"></translation>
    </message>
    <message>
        <source>Select a branch</source>
        <translation type="unfinished">Sélectionner une branche</translation>
>>>>>>> c2bd95c2
    </message>
</context>
<context>
    <name>SshControl</name>
    <message>
        <source>SSH Keys</source>
        <translation>Clés SSH</translation>
    </message>
    <message>
        <source>Warning: This grants SSH access to all public keys in your GitHub settings. Never enter a GitHub username other than your own. A comma employee will NEVER ask you to add their GitHub username.</source>
        <translation>Attention : Ceci accorde l&apos;accès SSH à toutes les clés publiques de vos paramètres GitHub. N&apos;entrez jamais un nom d&apos;utilisateur GitHub autre que le vôtre. Un employé de comma ne vous demandera JAMAIS d&apos;ajouter son nom d&apos;utilisateur GitHub.</translation>
    </message>
    <message>
        <source>ADD</source>
        <translation>AJOUTER</translation>
    </message>
    <message>
        <source>Enter your GitHub username</source>
        <translation>Entrez votre nom d&apos;utilisateur GitHub</translation>
    </message>
    <message>
        <source>LOADING</source>
        <translation>CHARGEMENT</translation>
    </message>
    <message>
        <source>REMOVE</source>
        <translation>SUPPRIMER</translation>
    </message>
    <message>
        <source>Username &apos;%1&apos; has no keys on GitHub</source>
        <translation>L&apos;utilisateur &apos;%1&apos; n&apos;a pas de clés sur GitHub</translation>
    </message>
    <message>
        <source>Request timed out</source>
        <translation>Délai de la demande dépassé</translation>
    </message>
    <message>
        <source>Username &apos;%1&apos; doesn&apos;t exist on GitHub</source>
        <translation>L&apos;utilisateur &apos;%1&apos; n&apos;existe pas sur GitHub</translation>
    </message>
</context>
<context>
    <name>SshToggle</name>
    <message>
        <source>Enable SSH</source>
        <translation>Activer SSH</translation>
    </message>
</context>
<context>
    <name>SunnylinkPanel</name>
    <message>
        <source>This is the master switch, it will allow you to cutoff any sunnylink requests should you want to do that.</source>
        <translation type="unfinished"></translation>
    </message>
    <message>
        <source>Enable sunnylink</source>
        <translation type="unfinished"></translation>
    </message>
    <message>
        <source>🎉Welcome back! We&apos;re excited to see you&apos;ve enabled sunnylink again! 🚀</source>
        <translation type="unfinished"></translation>
    </message>
    <message>
        <source>👋Not going to lie, it&apos;s sad to see you disabled sunnylink 😢, but we&apos;ll be here when you&apos;re ready to come back 🎉.</source>
        <translation type="unfinished"></translation>
    </message>
    <message>
        <source>Device ID</source>
        <translation type="unfinished"></translation>
    </message>
    <message>
        <source>N/A</source>
        <translation type="unfinished">N/A</translation>
    </message>
    <message>
        <source>Sponsor Status</source>
        <translation type="unfinished"></translation>
    </message>
    <message>
        <source>SPONSOR</source>
        <translation type="unfinished"></translation>
    </message>
    <message>
        <source>Become a sponsor of sunnypilot to get early access to sunnylink features when they become available.</source>
        <translation type="unfinished"></translation>
    </message>
    <message>
        <source>Pair GitHub Account</source>
        <translation type="unfinished"></translation>
    </message>
    <message>
        <source>PAIR</source>
        <translation type="unfinished">ASSOCIER</translation>
    </message>
    <message>
        <source>Pair your GitHub account to grant your device sponsor benefits, including API access on sunnylink.</source>
        <translation type="unfinished"></translation>
    </message>
    <message>
        <source>sunnylink Dongle ID not found. This may be due to weak internet connection or sunnylink registration issue. Please reboot and try again.</source>
        <translation type="unfinished"></translation>
    </message>
    <message>
        <source>Not Sponsor</source>
        <translation type="unfinished"></translation>
    </message>
    <message>
        <source>Paired</source>
        <translation type="unfinished"></translation>
    </message>
    <message>
        <source>Not Paired</source>
        <translation type="unfinished"></translation>
    </message>
    <message>
        <source>THANKS ♥</source>
        <translation type="unfinished"></translation>
    </message>
    <message>
        <source>Backup Settings</source>
        <translation type="unfinished"></translation>
    </message>
    <message>
        <source>Are you sure you want to backup sunnypilot settings?</source>
        <translation type="unfinished"></translation>
    </message>
    <message>
        <source>Back Up</source>
        <translation type="unfinished"></translation>
    </message>
    <message>
        <source>Restore Settings</source>
        <translation type="unfinished"></translation>
    </message>
    <message>
        <source>Are you sure you want to restore the last backed up sunnypilot settings?</source>
        <translation type="unfinished"></translation>
    </message>
    <message>
        <source>Restore</source>
        <translation type="unfinished"></translation>
    </message>
    <message>
        <source>Backup in progress %1%</source>
        <translation type="unfinished"></translation>
    </message>
    <message>
        <source>Backup Failed</source>
        <translation type="unfinished"></translation>
    </message>
    <message>
        <source>Settings backup completed.</source>
        <translation type="unfinished"></translation>
    </message>
    <message>
        <source>Restore in progress %1%</source>
        <translation type="unfinished"></translation>
    </message>
    <message>
        <source>Restore Failed</source>
        <translation type="unfinished"></translation>
    </message>
    <message>
        <source>Unable to restore the settings, try again later.</source>
        <translation type="unfinished"></translation>
    </message>
    <message>
        <source>Settings restored. Confirm to restart the interface.</source>
        <translation type="unfinished"></translation>
    </message>
</context>
<context>
    <name>SunnylinkSponsorPopup</name>
    <message>
        <source>Scan the QR code to login to your GitHub account</source>
        <translation type="unfinished"></translation>
    </message>
    <message>
        <source>Follow the prompts to complete the pairing process</source>
        <translation type="unfinished"></translation>
    </message>
    <message>
        <source>Re-enter the &quot;sunnylink&quot; panel to verify sponsorship status</source>
        <translation type="unfinished"></translation>
    </message>
    <message>
        <source>If sponsorship status was not updated, please contact a moderator on Discord at https://discord.gg/sunnypilot</source>
        <translation type="unfinished"></translation>
    </message>
    <message>
        <source>Scan the QR code to visit sunnyhaibin&apos;s GitHub Sponsors page</source>
        <translation type="unfinished"></translation>
    </message>
    <message>
        <source>Choose your sponsorship tier and confirm your support</source>
        <translation type="unfinished"></translation>
    </message>
    <message>
        <source>Join our community on Discord at https://discord.gg/sunnypilot and reach out to a moderator to confirm your sponsor status</source>
        <translation type="unfinished"></translation>
    </message>
    <message>
        <source>Pair your GitHub account</source>
        <translation type="unfinished"></translation>
    </message>
    <message>
        <source>Early Access: Become a sunnypilot Sponsor</source>
        <translation type="unfinished"></translation>
    </message>
</context>
<context>
    <name>TermsPage</name>
    <message>
        <source>Decline</source>
        <translation>Refuser</translation>
    </message>
    <message>
        <source>Agree</source>
        <translation>Accepter</translation>
    </message>
    <message>
        <source>Welcome to sunnypilot</source>
        <translation type="unfinished"></translation>
    </message>
    <message>
        <source>You must accept the Terms and Conditions to use sunnypilot. Read the latest terms at &lt;span style=&apos;color: #465BEA;&apos;&gt;https://comma.ai/terms&lt;/span&gt; before continuing.</source>
        <translation type="unfinished"></translation>
    </message>
</context>
<context>
    <name>TogglesPanel</name>
    <message>
        <source>Experimental Mode</source>
        <translation>Mode expérimental</translation>
    </message>
    <message>
        <source>Disengage on Accelerator Pedal</source>
        <translation>Désengager avec la pédale d&apos;accélérateur</translation>
    </message>
    <message>
        <source>When enabled, pressing the accelerator pedal will disengage sunnypilot.</source>
        <translation>Lorsqu&apos;il est activé, appuyer sur la pédale d&apos;accélérateur désengagera sunnypilot.</translation>
    </message>
    <message>
        <source>Enable Lane Departure Warnings</source>
        <translation>Activer les avertissements de sortie de voie</translation>
    </message>
    <message>
        <source>Receive alerts to steer back into the lane when your vehicle drifts over a detected lane line without a turn signal activated while driving over 31 mph (50 km/h).</source>
        <translation>Recevez des alertes pour revenir dans la voie lorsque votre véhicule dérive au-delà d&apos;une ligne de voie détectée sans clignotant activé en roulant à plus de 31 mph (50 km/h).</translation>
    </message>
    <message>
        <source>Record and Upload Driver Camera</source>
        <translation>Enregistrer et télécharger la caméra conducteur</translation>
    </message>
    <message>
        <source>Upload data from the driver facing camera and help improve the driver monitoring algorithm.</source>
        <translation>Publiez les données de la caméra orientée vers le conducteur et aidez à améliorer l&apos;algorithme de surveillance du conducteur.</translation>
    </message>
    <message>
        <source>Use Metric System</source>
        <translation>Utiliser le système métrique</translation>
    </message>
    <message>
        <source>Display speed in km/h instead of mph.</source>
        <translation>Afficher la vitesse en km/h au lieu de mph.</translation>
    </message>
    <message>
        <source>Aggressive</source>
        <translation>Aggressif</translation>
    </message>
    <message>
        <source>Standard</source>
        <translation>Standard</translation>
    </message>
    <message>
        <source>Relaxed</source>
        <translation>Détendu</translation>
    </message>
    <message>
        <source>Driving Personality</source>
        <translation>Personnalité de conduite</translation>
    </message>
    <message>
        <source>sunnypilot defaults to driving in &lt;b&gt;chill mode&lt;/b&gt;. Experimental mode enables &lt;b&gt;alpha-level features&lt;/b&gt; that aren&apos;t ready for chill mode. Experimental features are listed below:</source>
        <translation>Par défaut, sunnypilot conduit en &lt;b&gt;mode détente&lt;/b&gt;. Le mode expérimental permet d&apos;activer des &lt;b&gt;fonctionnalités alpha&lt;/b&gt; qui ne sont pas prêtes pour le mode détente. Les fonctionnalités expérimentales sont listées ci-dessous :</translation>
    </message>
    <message>
        <source>Let the driving model control the gas and brakes. sunnypilot will drive as it thinks a human would, including stopping for red lights and stop signs. Since the driving model decides the speed to drive, the set speed will only act as an upper bound. This is an alpha quality feature; mistakes should be expected.</source>
        <translation>Laissez le modèle de conduite contrôler l&apos;accélérateur et les freins. sunnypilot conduira comme il pense qu&apos;un humain le ferait, y compris s&apos;arrêter aux feux rouges et aux panneaux stop. Comme le modèle de conduite décide de la vitesse à adopter, la vitesse définie ne servira que de limite supérieure. Cette fonctionnalité est de qualité alpha ; des erreurs sont à prévoir.</translation>
    </message>
    <message>
        <source>New Driving Visualization</source>
        <translation>Nouvelle visualisation de la conduite</translation>
    </message>
    <message>
        <source>Experimental mode is currently unavailable on this car since the car&apos;s stock ACC is used for longitudinal control.</source>
        <translation>Le mode expérimental est actuellement indisponible pour cette voiture car le régulateur de vitesse adaptatif d&apos;origine est utilisé pour le contrôle longitudinal.</translation>
    </message>
    <message>
        <source>An alpha version of sunnypilot longitudinal control can be tested, along with Experimental mode, on non-release branches.</source>
        <translation>Une version alpha du contrôle longitudinal sunnypilot peut être testée, avec le mode expérimental, sur des branches non publiées.</translation>
    </message>
    <message>
        <source>End-to-End Longitudinal Control</source>
        <translation>Contrôle longitudinal de bout en bout</translation>
    </message>
    <message>
        <source>Enable the sunnypilot longitudinal control (alpha) toggle to allow Experimental mode.</source>
        <translation>Activer le contrôle longitudinal d&apos;sunnypilot (en alpha) pour autoriser le mode expérimental.</translation>
    </message>
    <message>
        <source>Standard is recommended. In aggressive mode, sunnypilot will follow lead cars closer and be more aggressive with the gas and brake. In relaxed mode sunnypilot will stay further away from lead cars. On supported cars, you can cycle through these personalities with your steering wheel distance button.</source>
        <translation>Le mode Standard est recommandé. En mode Agressif, sunnypilot suivra les véhicules de plus près et sera plus dynamique avec l&apos;accélérateur et le frein. En mode Détendu, sunnypilot maintiendra une distance plus importante avec les véhicules qui précèdent. Sur les véhicules compatibles, vous pouvez alterner entre ces personnalités à l&apos;aide du bouton de distance au volant.</translation>
    </message>
    <message>
        <source>The driving visualization will transition to the road-facing wide-angle camera at low speeds to better show some turns. The Experimental mode logo will also be shown in the top right corner.</source>
        <translation>La visualisation de la conduite passera sur la caméra grand angle dirigée vers la route à faible vitesse afin de mieux montrer certains virages. Le logo du mode expérimental s&apos;affichera également dans le coin supérieur droit.</translation>
    </message>
    <message>
        <source>Always-On Driver Monitoring</source>
        <translation>Surveillance continue du conducteur</translation>
    </message>
    <message>
        <source>Enable driver monitoring even when sunnypilot is not engaged.</source>
        <translation>Activer la surveillance conducteur lorsque sunnypilot n&apos;est pas actif.</translation>
    </message>
    <message>
        <source>Enable Dynamic Experimental Control</source>
        <translation type="unfinished"></translation>
    </message>
    <message>
        <source>Enable toggle to allow the model to determine when to use sunnypilot ACC or sunnypilot End to End Longitudinal.</source>
        <translation type="unfinished"></translation>
    </message>
    <message>
        <source>Enable sunnypilot</source>
        <translation>Activer sunnypilot</translation>
    </message>
    <message>
        <source>Use the sunnypilot system for adaptive cruise control and lane keep driver assistance. Your attention is required at all times to use this feature.</source>
        <translation type="unfinished"></translation>
    </message>
    <message>
        <source> Changing this setting will restart openpilot if the car is powered on.</source>
        <translation type="unfinished"></translation>
    </message>
    <message>
        <source>openpilot longitudinal control may come in a future update.</source>
        <translation type="unfinished"></translation>
    </message>
</context>
<context>
    <name>Updater</name>
    <message>
        <source>Update Required</source>
        <translation>Mise à jour requise</translation>
    </message>
    <message>
        <source>An operating system update is required. Connect your device to Wi-Fi for the fastest update experience. The download size is approximately 1GB.</source>
        <translation>Une mise à jour du système d&apos;exploitation est requise. Connectez votre appareil au Wi-Fi pour une mise à jour plus rapide. La taille du téléchargement est d&apos;environ 1 Go.</translation>
    </message>
    <message>
        <source>Connect to Wi-Fi</source>
        <translation>Se connecter au Wi-Fi</translation>
    </message>
    <message>
        <source>Install</source>
        <translation>Installer</translation>
    </message>
    <message>
        <source>Back</source>
        <translation>Retour</translation>
    </message>
    <message>
        <source>Loading...</source>
        <translation>Chargement...</translation>
    </message>
    <message>
        <source>Reboot</source>
        <translation>Redémarrer</translation>
    </message>
    <message>
        <source>Update failed</source>
        <translation>Échec de la mise à jour</translation>
    </message>
</context>
<context>
    <name>WiFiPromptWidget</name>
    <message>
        <source>Open</source>
        <translation type="unfinished"></translation>
    </message>
    <message>
        <source>&lt;span style=&apos;font-family: &quot;Noto Color Emoji&quot;;&apos;&gt;🔥&lt;/span&gt; Firehose Mode &lt;span style=&apos;font-family: Noto Color Emoji;&apos;&gt;🔥&lt;/span&gt;</source>
        <translation type="unfinished"></translation>
    </message>
    <message>
        <source>Maximize your training data uploads to improve openpilot&apos;s driving models.</source>
        <translation type="unfinished"></translation>
    </message>
</context>
<context>
    <name>WifiUI</name>
    <message>
        <source>Scanning for networks...</source>
        <translation>Recherche de réseaux...</translation>
    </message>
    <message>
        <source>CONNECTING...</source>
        <translation>CONNEXION...</translation>
    </message>
    <message>
        <source>FORGET</source>
        <translation>OUBLIER</translation>
    </message>
    <message>
        <source>Forget Wi-Fi Network &quot;%1&quot;?</source>
        <translation>Oublier le réseau Wi-Fi &quot;%1&quot; ?</translation>
    </message>
    <message>
        <source>Forget</source>
        <translation>Oublier</translation>
    </message>
</context>
</TS><|MERGE_RESOLUTION|>--- conflicted
+++ resolved
@@ -752,8 +752,6 @@
     </message>
 </context>
 <context>
-<<<<<<< HEAD
-=======
     <name>ModelsPanel</name>
     <message>
         <source>Current Model</source>
@@ -865,7 +863,6 @@
     </message>
 </context>
 <context>
->>>>>>> c2bd95c2
     <name>MultiOptionDialog</name>
     <message>
         <source>Select</source>
@@ -1008,21 +1005,12 @@
     <message>
         <source>sunnypilot was unable to identify your car. Your car is either unsupported or its ECUs are not recognized. Please submit a pull request to add the firmware versions to the proper vehicle. Need help? Join discord.comma.ai.</source>
         <translation>sunnypilot n&apos;a pas pu identifier votre voiture. Votre voiture n&apos;est pas supportée ou ses ECUs ne sont pas reconnues. Veuillez soumettre un pull request pour ajouter les versions de firmware au véhicule approprié. Besoin d&apos;aide ? Rejoignez discord.comma.ai.</translation>
-<<<<<<< HEAD
     </message>
     <message>
         <source>sunnypilot detected a change in the device&apos;s mounting position. Ensure the device is fully seated in the mount and the mount is firmly secured to the windshield.</source>
         <translation>sunnypilot a détecté un changement dans la position de montage de l&apos;appareil. Assurez-vous que l&apos;appareil est totalement inséré dans le support et que le support est fermement fixé au pare-brise.</translation>
     </message>
     <message>
-=======
-    </message>
-    <message>
-        <source>sunnypilot detected a change in the device&apos;s mounting position. Ensure the device is fully seated in the mount and the mount is firmly secured to the windshield.</source>
-        <translation>sunnypilot a détecté un changement dans la position de montage de l&apos;appareil. Assurez-vous que l&apos;appareil est totalement inséré dans le support et que le support est fermement fixé au pare-brise.</translation>
-    </message>
-    <message>
->>>>>>> c2bd95c2
         <source>sunnypilot is now in Always Offroad mode. sunnypilot won&apos;t start until Always Offroad mode is disabled. Go to &quot;Settings&quot; -&gt; &quot;Device&quot; to exit Always Offroad mode.</source>
         <translation type="unfinished"></translation>
     </message>
@@ -1097,96 +1085,6 @@
     <message>
         <source>Cancel</source>
         <translation>Annuler</translation>
-    </message>
-</context>
-<context>
-    <name>ParamControlSP</name>
-    <message>
-        <source>Enable</source>
-        <translation type="unfinished">Activer</translation>
-    </message>
-    <message>
-        <source>Cancel</source>
-        <translation type="unfinished">Annuler</translation>
-    </message>
-</context>
-<context>
-    <name>PlatformSelector</name>
-    <message>
-        <source>Vehicle</source>
-        <translation type="unfinished"></translation>
-    </message>
-    <message>
-        <source>SEARCH</source>
-        <translation type="unfinished"></translation>
-    </message>
-    <message>
-        <source>Search your vehicle</source>
-        <translation type="unfinished"></translation>
-    </message>
-    <message>
-        <source>Enter model year (e.g., 2021) and model name (Toyota Corolla):</source>
-        <translation type="unfinished"></translation>
-    </message>
-    <message>
-        <source>SEARCHING</source>
-        <translation type="unfinished"></translation>
-    </message>
-    <message>
-        <source>REMOVE</source>
-        <translation type="unfinished">SUPPRIMER</translation>
-    </message>
-    <message>
-        <source>This setting will take effect immediately.</source>
-        <translation type="unfinished"></translation>
-    </message>
-    <message>
-        <source>This setting will take effect once the device enters offroad state.</source>
-        <translation type="unfinished"></translation>
-    </message>
-    <message>
-        <source>Vehicle Selector</source>
-        <translation type="unfinished"></translation>
-    </message>
-    <message>
-        <source>Confirm</source>
-        <translation type="unfinished">Confirmer</translation>
-    </message>
-    <message>
-        <source>Cancel</source>
-        <translation type="unfinished">Annuler</translation>
-    </message>
-    <message>
-        <source>No vehicles found for query: %1</source>
-        <translation type="unfinished"></translation>
-    </message>
-    <message>
-        <source>Select a vehicle</source>
-        <translation type="unfinished"></translation>
-    </message>
-    <message>
-        <source>Unrecognized Vehicle</source>
-        <translation type="unfinished"></translation>
-    </message>
-    <message>
-        <source>Fingerprinted automatically</source>
-        <translation type="unfinished"></translation>
-    </message>
-    <message>
-        <source>Manually selected</source>
-        <translation type="unfinished"></translation>
-    </message>
-    <message>
-        <source>Not fingerprinted or manually selected</source>
-        <translation type="unfinished"></translation>
-    </message>
-    <message>
-        <source>Select vehicle to force fingerprint manually.</source>
-        <translation type="unfinished"></translation>
-    </message>
-    <message>
-        <source>Colors represent fingerprint status:</source>
-        <translation type="unfinished"></translation>
     </message>
 </context>
 <context>
@@ -1472,57 +1370,6 @@
         <translation type="unfinished"></translation>
     </message>
     <message>
-        <source>Cruise</source>
-        <translation type="unfinished"></translation>
-    </message>
-</context>
-<context>
-    <name>SettingsWindowSP</name>
-    <message>
-        <source>×</source>
-        <translation type="unfinished">×</translation>
-    </message>
-    <message>
-        <source>Device</source>
-        <translation type="unfinished">Appareil</translation>
-    </message>
-    <message>
-        <source>Network</source>
-        <translation type="unfinished">Réseau</translation>
-    </message>
-    <message>
-        <source>sunnylink</source>
-        <translation type="unfinished"></translation>
-    </message>
-    <message>
-        <source>Toggles</source>
-        <translation type="unfinished">Options</translation>
-    </message>
-    <message>
-        <source>Software</source>
-        <translation type="unfinished">Logiciel</translation>
-    </message>
-    <message>
-        <source>Trips</source>
-        <translation type="unfinished"></translation>
-    </message>
-    <message>
-        <source>Vehicle</source>
-        <translation type="unfinished"></translation>
-    </message>
-    <message>
-        <source>Developer</source>
-        <translation type="unfinished">Dév.</translation>
-    </message>
-    <message>
-        <source>Firehose</source>
-        <translation type="unfinished"></translation>
-    </message>
-    <message>
-        <source>Steering</source>
-        <translation type="unfinished"></translation>
-    </message>
-    <message>
         <source>Models</source>
         <translation type="unfinished"></translation>
     </message>
@@ -1821,114 +1668,6 @@
 <context>
     <name>SoftwarePanelSP</name>
     <message>
-<<<<<<< HEAD
-        <source>Current Model</source>
-        <translation type="unfinished"></translation>
-    </message>
-    <message>
-        <source>SELECT</source>
-        <translation type="unfinished">SÉLECTIONNER</translation>
-    </message>
-    <message>
-        <source>No custom model selected!</source>
-        <translation type="unfinished"></translation>
-    </message>
-    <message>
-        <source>Driving</source>
-        <translation type="unfinished"></translation>
-    </message>
-    <message>
-        <source>Navigation</source>
-        <translation type="unfinished"></translation>
-    </message>
-    <message>
-        <source>Downloading %1 model [%2]... (%3%)</source>
-        <translation type="unfinished"></translation>
-    </message>
-    <message>
-        <source>%1 model [%2] %3</source>
-        <translation type="unfinished"></translation>
-    </message>
-    <message>
-        <source>downloaded</source>
-        <translation type="unfinished"></translation>
-    </message>
-    <message>
-        <source>ready</source>
-        <translation type="unfinished"></translation>
-    </message>
-    <message>
-        <source>from cache</source>
-        <translation type="unfinished"></translation>
-    </message>
-    <message>
-        <source>%1 model [%2] download failed</source>
-        <translation type="unfinished"></translation>
-    </message>
-    <message>
-        <source>%1 model [%2] pending...</source>
-        <translation type="unfinished"></translation>
-    </message>
-    <message>
-        <source>Fetching models...</source>
-        <translation type="unfinished"></translation>
-    </message>
-    <message>
-        <source>Use Default</source>
-        <translation type="unfinished"></translation>
-    </message>
-    <message>
-        <source>Select a Model</source>
-        <translation type="unfinished"></translation>
-    </message>
-    <message>
-        <source>Default</source>
-        <translation type="unfinished"></translation>
-    </message>
-    <message>
-        <source>Model download has started in the background.</source>
-        <translation type="unfinished"></translation>
-    </message>
-    <message>
-        <source>We STRONGLY suggest you to reset calibration.</source>
-        <translation type="unfinished"></translation>
-    </message>
-    <message>
-        <source>Would you like to do that now?</source>
-        <translation type="unfinished"></translation>
-    </message>
-    <message>
-        <source>Reset Calibration</source>
-        <translation type="unfinished">Réinitialiser la calibration</translation>
-    </message>
-    <message>
-        <source>Driving Model Selector</source>
-        <translation type="unfinished"></translation>
-    </message>
-    <message>
-        <source>Warning: You are on a metered connection!</source>
-        <translation type="unfinished"></translation>
-    </message>
-    <message>
-        <source>Continue</source>
-        <translation type="unfinished">Continuer</translation>
-    </message>
-    <message>
-        <source>on Metered</source>
-        <translation type="unfinished"></translation>
-    </message>
-    <message>
-        <source>Cancel</source>
-        <translation type="unfinished">Annuler</translation>
-    </message>
-    <message>
-        <source>Vision</source>
-        <translation type="unfinished"></translation>
-    </message>
-    <message>
-        <source>Policy</source>
-        <translation type="unfinished"></translation>
-=======
         <source>Search Branch</source>
         <translation type="unfinished"></translation>
     </message>
@@ -1943,7 +1682,6 @@
     <message>
         <source>Select a branch</source>
         <translation type="unfinished">Sélectionner une branche</translation>
->>>>>>> c2bd95c2
     </message>
 </context>
 <context>
