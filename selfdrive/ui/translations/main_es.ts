--- conflicted
+++ resolved
@@ -605,7 +605,6 @@
 </context>
 <context>
     <name>LaneChangeSettings</name>
-<<<<<<< HEAD
     <message>
         <source>Back</source>
         <translation type="unfinished"></translation>
@@ -682,253 +681,6 @@
     </message>
     <message>
         <source>Disengage</source>
-        <translation type="unfinished"></translation>
-    </message>
-    <message>
-        <source>Steering Mode on Brake Pedal</source>
-        <translation type="unfinished"></translation>
-    </message>
-    <message>
-        <source>Start the vehicle to check vehicle compatibility.</source>
-        <translation type="unfinished"></translation>
-    </message>
-    <message>
-        <source>This feature defaults to OFF, and does not allow selection due to vehicle limitations.</source>
-        <translation type="unfinished"></translation>
-    </message>
-    <message>
-        <source>This feature defaults to ON, and does not allow selection due to vehicle limitations.</source>
-        <translation type="unfinished"></translation>
-    </message>
-    <message>
-        <source>This platform only supports Disengage mode due to vehicle limitations.</source>
-        <translation type="unfinished"></translation>
-    </message>
-    <message>
-        <source>Remain Active: ALC will remain active when the brake pedal is pressed.</source>
-        <translation type="unfinished"></translation>
-    </message>
-    <message>
-        <source>Pause</source>
-        <translation type="unfinished"></translation>
-    </message>
-    <message>
-        <source>Pause: ALC will pause when the brake pedal is pressed.</source>
-        <translation type="unfinished"></translation>
-    </message>
-    <message>
-        <source>Disengage: ALC will disengage when the brake pedal is pressed.</source>
-        <translation type="unfinished"></translation>
-    </message>
-    <message>
-        <source>Choose how Automatic Lane Centering (ALC) behaves after the brake pedal is manually pressed in sunnypilot.</source>
-        <translation type="unfinished"></translation>
-    </message>
-</context>
-<context>
-    <name>MaxTimeOffroad</name>
-    <message>
-        <source>Max Time Offroad</source>
-        <translation type="unfinished"></translation>
-    </message>
-    <message>
-        <source>Device will automatically shutdown after set time once the engine is turned off.&lt;br/&gt;(30h is the default)</source>
-        <translation type="unfinished"></translation>
-    </message>
-    <message>
-        <source>Always On</source>
-        <translation type="unfinished"></translation>
-    </message>
-    <message>
-        <source>h</source>
-        <translation type="unfinished"></translation>
-    </message>
-    <message>
-        <source>m</source>
-        <translation type="unfinished"></translation>
-    </message>
-    <message>
-        <source> (default)</source>
-        <translation type="unfinished"></translation>
-    </message>
-</context>
-<context>
-    <name>MultiOptionDialog</name>
-=======
->>>>>>> c2bd95c2
-    <message>
-        <source>Back</source>
-        <translation type="unfinished"></translation>
-    </message>
-    <message>
-        <source>Auto Lane Change: Delay with Blind Spot</source>
-        <translation type="unfinished"></translation>
-    </message>
-    <message>
-        <source>Toggle to enable a delay timer for seamless lane changes when blind spot monitoring (BSM) detects a obstructing vehicle, ensuring safe maneuvering.</source>
-        <translation type="unfinished"></translation>
-    </message>
-</context>
-<context>
-    <name>LateralPanel</name>
-    <message>
-        <source>Modular Assistive Driving System (MADS)</source>
-        <translation type="unfinished"></translation>
-    </message>
-    <message>
-        <source>Enable the beloved MADS feature. Disable toggle to revert back to stock sunnypilot engagement/disengagement.</source>
-        <translation type="unfinished"></translation>
-    </message>
-    <message>
-        <source>Customize MADS</source>
-        <translation type="unfinished"></translation>
-    </message>
-    <message>
-        <source>Customize Lane Change</source>
-        <translation type="unfinished"></translation>
-    </message>
-<<<<<<< HEAD
-</context>
-<context>
-    <name>NetworkingSP</name>
-    <message>
-        <source>Scan</source>
-        <translation type="unfinished"></translation>
-    </message>
-    <message>
-        <source>Scanning...</source>
-        <translation type="unfinished"></translation>
-    </message>
-</context>
-<context>
-    <name>NeuralNetworkLateralControl</name>
-    <message>
-        <source>Neural Network Lateral Control (NNLC)</source>
-        <translation type="unfinished"></translation>
-    </message>
-    <message>
-        <source>NNLC is currently not available on this platform.</source>
-        <translation type="unfinished"></translation>
-    </message>
-    <message>
-        <source>Start the car to check car compatibility</source>
-        <translation type="unfinished"></translation>
-    </message>
-    <message>
-        <source>NNLC Not Loaded</source>
-        <translation type="unfinished"></translation>
-    </message>
-    <message>
-        <source>NNLC Loaded</source>
-        <translation type="unfinished"></translation>
-    </message>
-    <message>
-        <source>Match</source>
-        <translation type="unfinished"></translation>
-    </message>
-    <message>
-        <source>Exact</source>
-        <translation type="unfinished"></translation>
-    </message>
-    <message>
-        <source>Fuzzy</source>
-        <translation type="unfinished"></translation>
-    </message>
-    <message>
-        <source>Match: &quot;Exact&quot; is ideal, but &quot;Fuzzy&quot; is fine too.</source>
-        <translation type="unfinished"></translation>
-    </message>
-    <message>
-        <source>Formerly known as &lt;b&gt;&quot;NNFF&quot;&lt;/b&gt;, this replaces the lateral &lt;b&gt;&quot;torque&quot;&lt;/b&gt; controller, with one using a neural network trained on each car&apos;s (actually, each separate EPS firmware) driving data for increased controls accuracy.</source>
-        <translation type="unfinished"></translation>
-    </message>
-    <message>
-        <source>Reach out to the sunnypilot team in the following channel at the sunnypilot Discord server</source>
-        <translation type="unfinished"></translation>
-    </message>
-    <message>
-        <source>with feedback, or to provide log data for your car if your car is currently unsupported:</source>
-        <translation type="unfinished"></translation>
-    </message>
-    <message>
-        <source>if there are any issues:</source>
-        <translation type="unfinished"></translation>
-    </message>
-    <message>
-        <source>and donate logs to get NNLC loaded for your car:</source>
-        <translation type="unfinished"></translation>
-    </message>
-</context>
-<context>
-    <name>OffroadAlert</name>
-=======
->>>>>>> c2bd95c2
-    <message>
-        <source>Enables independent engagements of Automatic Lane Centering (ALC) and Adaptive Cruise Control (ACC).</source>
-        <translation type="unfinished"></translation>
-    </message>
-    <message>
-<<<<<<< HEAD
-        <source>Immediately connect to the internet to check for updates. If you do not connect to the internet, sunnypilot won&apos;t engage in %1</source>
-        <translation>Conéctese inmediatamente al internet para buscar actualizaciones. Si no se conecta al internet, sunnypilot no iniciará en %1</translation>
-    </message>
-    <message>
-        <source>Connect to internet to check for updates. sunnypilot won&apos;t automatically start until it connects to internet to check for updates.</source>
-        <translation>Conectese al internet para buscar actualizaciones. sunnypilot no iniciará automáticamente hasta conectarse al internet para buscar actualizaciones.</translation>
-=======
-        <source>Start the vehicle to check vehicle compatibility.</source>
-        <translation type="unfinished"></translation>
-    </message>
-    <message>
-        <source>This platform supports all MADS settings.</source>
-        <translation type="unfinished"></translation>
->>>>>>> c2bd95c2
-    </message>
-    <message>
-        <source>This platform supports limited MADS settings.</source>
-        <translation type="unfinished"></translation>
-    </message>
-</context>
-<context>
-    <name>MadsSettings</name>
-    <message>
-        <source>Toggle with Main Cruise</source>
-        <translation type="unfinished"></translation>
-    </message>
-    <message>
-        <source>Note: For vehicles without LFA/LKAS button, disabling this will prevent lateral control engagement.</source>
-        <translation type="unfinished"></translation>
-    </message>
-    <message>
-        <source>Unified Engagement Mode (UEM)</source>
-        <translation type="unfinished"></translation>
-    </message>
-    <message>
-        <source>Engage lateral and longitudinal control with cruise control engagement.</source>
-        <translation type="unfinished"></translation>
-    </message>
-    <message>
-        <source>Note: Once lateral control is engaged via UEM, it will remain engaged until it is manually disabled via the MADS button or car shut off.</source>
-        <translation type="unfinished"></translation>
-    </message>
-    <message>
-<<<<<<< HEAD
-        <source>sunnypilot was unable to identify your car. Your car is either unsupported or its ECUs are not recognized. Please submit a pull request to add the firmware versions to the proper vehicle. Need help? Join discord.comma.ai.</source>
-        <translation>sunnypilot no pudo identificar su automóvil. Su automóvil no es compatible o no se reconocen sus ECU. Por favor haga un pull request para agregar las versiones de firmware del vehículo adecuado. ¿Necesita ayuda? Únase a discord.comma.ai.</translation>
-    </message>
-    <message>
-        <source>sunnypilot detected a change in the device&apos;s mounting position. Ensure the device is fully seated in the mount and the mount is firmly secured to the windshield.</source>
-        <translation>sunnypilot detectó un cambio en la posición de montaje del dispositivo. Asegúrese de que el dispositivo esté completamente asentado en el soporte y que el soporte esté firmemente asegurado al parabrisas.</translation>
-    </message>
-    <message>
-        <source>sunnypilot is now in Always Offroad mode. sunnypilot won&apos;t start until Always Offroad mode is disabled. Go to &quot;Settings&quot; -&gt; &quot;Device&quot; to exit Always Offroad mode.</source>
-=======
-        <source>Remain Active</source>
-        <translation type="unfinished"></translation>
-    </message>
-    <message>
-        <source>Disengage</source>
->>>>>>> c2bd95c2
         <translation type="unfinished"></translation>
     </message>
     <message>
@@ -1333,101 +1085,6 @@
     <message>
         <source>Cancel</source>
         <translation>Cancelar</translation>
-    </message>
-</context>
-<context>
-    <name>ParamControlSP</name>
-    <message>
-        <source>Enable</source>
-        <translation type="unfinished">Activar</translation>
-    </message>
-    <message>
-        <source>Cancel</source>
-        <translation type="unfinished">Cancelar</translation>
-    </message>
-</context>
-<context>
-    <name>PlatformSelector</name>
-    <message>
-        <source>Vehicle</source>
-        <translation type="unfinished"></translation>
-    </message>
-    <message>
-        <source>SEARCH</source>
-        <translation type="unfinished"></translation>
-    </message>
-    <message>
-        <source>Search your vehicle</source>
-        <translation type="unfinished"></translation>
-    </message>
-    <message>
-        <source>Enter model year (e.g., 2021) and model name (Toyota Corolla):</source>
-        <translation type="unfinished"></translation>
-    </message>
-    <message>
-        <source>SEARCHING</source>
-        <translation type="unfinished"></translation>
-    </message>
-    <message>
-        <source>REMOVE</source>
-        <translation type="unfinished">ELIMINAR</translation>
-    </message>
-    <message>
-        <source>This setting will take effect immediately.</source>
-        <translation type="unfinished"></translation>
-    </message>
-    <message>
-<<<<<<< HEAD
-        <source>sunnypilot Unavailable</source>
-        <translation>sunnypilot no disponible</translation>
-=======
-        <source>This setting will take effect once the device enters offroad state.</source>
-        <translation type="unfinished"></translation>
->>>>>>> c2bd95c2
-    </message>
-    <message>
-        <source>Vehicle Selector</source>
-        <translation type="unfinished"></translation>
-    </message>
-    <message>
-        <source>Confirm</source>
-        <translation type="unfinished">Confirmar</translation>
-    </message>
-    <message>
-        <source>Cancel</source>
-        <translation type="unfinished">Cancelar</translation>
-    </message>
-    <message>
-        <source>No vehicles found for query: %1</source>
-        <translation type="unfinished"></translation>
-    </message>
-    <message>
-        <source>Select a vehicle</source>
-        <translation type="unfinished"></translation>
-    </message>
-    <message>
-        <source>Unrecognized Vehicle</source>
-        <translation type="unfinished"></translation>
-    </message>
-    <message>
-        <source>Fingerprinted automatically</source>
-        <translation type="unfinished"></translation>
-    </message>
-    <message>
-        <source>Manually selected</source>
-        <translation type="unfinished"></translation>
-    </message>
-    <message>
-        <source>Not fingerprinted or manually selected</source>
-        <translation type="unfinished"></translation>
-    </message>
-    <message>
-        <source>Select vehicle to force fingerprint manually.</source>
-        <translation type="unfinished"></translation>
-    </message>
-    <message>
-        <source>Colors represent fingerprint status:</source>
-        <translation type="unfinished"></translation>
     </message>
 </context>
 <context>
@@ -1708,64 +1365,15 @@
         <source>Firehose</source>
         <translation type="unfinished"></translation>
     </message>
-<<<<<<< HEAD
-=======
-</context>
-<context>
-    <name>SettingsWindowSP</name>
-    <message>
-        <source>×</source>
-        <translation type="unfinished">×</translation>
-    </message>
-    <message>
-        <source>Device</source>
-        <translation type="unfinished">Dispositivo</translation>
-    </message>
-    <message>
-        <source>Network</source>
-        <translation type="unfinished">Red</translation>
-    </message>
-    <message>
-        <source>sunnylink</source>
-        <translation type="unfinished"></translation>
-    </message>
-    <message>
-        <source>Toggles</source>
-        <translation type="unfinished">Ajustes</translation>
-    </message>
-    <message>
-        <source>Software</source>
-        <translation type="unfinished">Software</translation>
-    </message>
-    <message>
-        <source>Trips</source>
-        <translation type="unfinished"></translation>
-    </message>
-    <message>
-        <source>Vehicle</source>
-        <translation type="unfinished"></translation>
-    </message>
-    <message>
-        <source>Developer</source>
-        <translation type="unfinished">Desarrollador</translation>
-    </message>
-    <message>
-        <source>Firehose</source>
-        <translation type="unfinished"></translation>
-    </message>
->>>>>>> c2bd95c2
     <message>
         <source>Steering</source>
         <translation type="unfinished"></translation>
     </message>
     <message>
-<<<<<<< HEAD
-=======
         <source>Models</source>
         <translation type="unfinished"></translation>
     </message>
     <message>
->>>>>>> c2bd95c2
         <source>Cruise</source>
         <translation type="unfinished"></translation>
     </message>
@@ -2060,114 +1668,6 @@
 <context>
     <name>SoftwarePanelSP</name>
     <message>
-<<<<<<< HEAD
-        <source>Current Model</source>
-        <translation type="unfinished"></translation>
-    </message>
-    <message>
-        <source>SELECT</source>
-        <translation type="unfinished">SELECCIONAR</translation>
-    </message>
-    <message>
-        <source>No custom model selected!</source>
-        <translation type="unfinished"></translation>
-    </message>
-    <message>
-        <source>Driving</source>
-        <translation type="unfinished"></translation>
-    </message>
-    <message>
-        <source>Navigation</source>
-        <translation type="unfinished"></translation>
-    </message>
-    <message>
-        <source>Downloading %1 model [%2]... (%3%)</source>
-        <translation type="unfinished"></translation>
-    </message>
-    <message>
-        <source>%1 model [%2] %3</source>
-        <translation type="unfinished"></translation>
-    </message>
-    <message>
-        <source>downloaded</source>
-        <translation type="unfinished"></translation>
-    </message>
-    <message>
-        <source>ready</source>
-        <translation type="unfinished"></translation>
-    </message>
-    <message>
-        <source>from cache</source>
-        <translation type="unfinished"></translation>
-    </message>
-    <message>
-        <source>%1 model [%2] download failed</source>
-        <translation type="unfinished"></translation>
-    </message>
-    <message>
-        <source>%1 model [%2] pending...</source>
-        <translation type="unfinished"></translation>
-    </message>
-    <message>
-        <source>Fetching models...</source>
-        <translation type="unfinished"></translation>
-    </message>
-    <message>
-        <source>Use Default</source>
-        <translation type="unfinished"></translation>
-    </message>
-    <message>
-        <source>Select a Model</source>
-        <translation type="unfinished"></translation>
-    </message>
-    <message>
-        <source>Default</source>
-        <translation type="unfinished"></translation>
-    </message>
-    <message>
-        <source>Model download has started in the background.</source>
-        <translation type="unfinished"></translation>
-    </message>
-    <message>
-        <source>We STRONGLY suggest you to reset calibration.</source>
-        <translation type="unfinished"></translation>
-    </message>
-    <message>
-        <source>Would you like to do that now?</source>
-        <translation type="unfinished"></translation>
-    </message>
-    <message>
-        <source>Reset Calibration</source>
-        <translation type="unfinished">Formatear Calibración</translation>
-    </message>
-    <message>
-        <source>Driving Model Selector</source>
-        <translation type="unfinished"></translation>
-    </message>
-    <message>
-        <source>Warning: You are on a metered connection!</source>
-        <translation type="unfinished"></translation>
-    </message>
-    <message>
-        <source>Continue</source>
-        <translation type="unfinished">Continuar</translation>
-    </message>
-    <message>
-        <source>on Metered</source>
-        <translation type="unfinished"></translation>
-    </message>
-    <message>
-        <source>Cancel</source>
-        <translation type="unfinished">Cancelar</translation>
-    </message>
-    <message>
-        <source>Vision</source>
-        <translation type="unfinished"></translation>
-    </message>
-    <message>
-        <source>Policy</source>
-        <translation type="unfinished"></translation>
-=======
         <source>Search Branch</source>
         <translation type="unfinished"></translation>
     </message>
@@ -2182,7 +1682,6 @@
     <message>
         <source>Select a branch</source>
         <translation type="unfinished">Selecione una rama</translation>
->>>>>>> c2bd95c2
     </message>
 </context>
 <context>
