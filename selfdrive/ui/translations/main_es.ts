<?xml version="1.0" encoding="utf-8"?>
<!DOCTYPE TS>
<TS version="2.1" language="es_ES">
<context>
    <name>AbstractAlert</name>
    <message>
        <source>Close</source>
        <translation>Cerrar</translation>
    </message>
    <message>
        <source>Snooze Update</source>
        <translation>Posponer Actualización</translation>
    </message>
    <message>
        <source>Reboot and Update</source>
        <translation>Reiniciar y Actualizar</translation>
    </message>
</context>
<context>
    <name>AdvancedNetworking</name>
    <message>
        <source>Back</source>
        <translation>Volver</translation>
    </message>
    <message>
        <source>Enable Tethering</source>
        <translation>Activar Tether</translation>
    </message>
    <message>
        <source>Tethering Password</source>
        <translation>Contraseña de Tethering</translation>
    </message>
    <message>
        <source>EDIT</source>
        <translation>EDITAR</translation>
    </message>
    <message>
        <source>Enter new tethering password</source>
        <translation>Nueva contraseña de tethering</translation>
    </message>
    <message>
        <source>IP Address</source>
        <translation>Dirección IP</translation>
    </message>
    <message>
        <source>Enable Roaming</source>
        <translation>Activar Roaming</translation>
    </message>
    <message>
        <source>APN Setting</source>
        <translation>Configuración de APN</translation>
    </message>
    <message>
        <source>Enter APN</source>
        <translation>Insertar APN</translation>
    </message>
    <message>
        <source>leave blank for automatic configuration</source>
        <translation>dejar en blanco para configuración automática</translation>
    </message>
    <message>
        <source>Cellular Metered</source>
        <translation>Plano de datos limitado</translation>
    </message>
    <message>
        <source>Prevent large data uploads when on a metered connection</source>
        <translation>Evitar grandes descargas de datos cuando tenga una conexión limitada</translation>
    </message>
    <message>
        <source>Hidden Network</source>
        <translation>Red Oculta</translation>
    </message>
    <message>
        <source>CONNECT</source>
        <translation>CONECTAR</translation>
    </message>
    <message>
        <source>Enter SSID</source>
        <translation>Ingrese SSID</translation>
    </message>
    <message>
        <source>Enter password</source>
        <translation>Ingrese contraseña</translation>
    </message>
    <message>
        <source>for &quot;%1&quot;</source>
        <translation>para &quot;%1&quot;</translation>
    </message>
</context>
<context>
    <name>ConfirmationDialog</name>
    <message>
        <source>Ok</source>
        <translation>OK</translation>
    </message>
    <message>
        <source>Cancel</source>
        <translation>Cancelar</translation>
    </message>
</context>
<context>
    <name>DeclinePage</name>
    <message>
        <source>You must accept the Terms and Conditions in order to use openpilot.</source>
        <translation>Debe aceptar los términos y condiciones para poder utilizar openpilot.</translation>
    </message>
    <message>
        <source>Back</source>
        <translation>Atrás</translation>
    </message>
    <message>
        <source>Decline, uninstall %1</source>
        <translation>Rechazar, desinstalar %1</translation>
    </message>
</context>
<context>
    <name>DeveloperPanel</name>
    <message>
        <source>Joystick Debug Mode</source>
        <translation>Modo de depuración de joystick</translation>
    </message>
    <message>
        <source>Longitudinal Maneuver Mode</source>
        <translation>Modo de maniobra longitudinal</translation>
    </message>
    <message>
<<<<<<< HEAD
        <source>Modular Assistive Driving System (MADS)</source>
        <translation type="unfinished"></translation>
    </message>
    <message>
        <source>MADS: Unified Engagement Mode</source>
        <translation>MADS: Modo de activación unificado.</translation>
    </message>
    <message>
        <source>MADS: Toggle with Main Cruise</source>
        <translation>MADS: Activar con botón de crucero principal.</translation>
    </message>
    <message>
        <source>Note: For vehicles without LFA/LKAS button, disabling this will prevent lateral control engagement.</source>
        <translation>Nota: Para vehículos sin botón de LFA/LKAS, deshabilitar este ajuste evitará que se active el control lateral.</translation>
    </message>
    <message>
        <source>MADS: Pause Lateral on Brake</source>
=======
        <source>Enable GitHub runner service</source>
        <translation type="unfinished"></translation>
    </message>
    <message>
        <source>Enables or disables the github runner service.</source>
>>>>>>> 0bfa9fca
        <translation type="unfinished"></translation>
    </message>
</context>
<context>
    <name>DevicePanel</name>
    <message>
        <source>Dongle ID</source>
        <translation>Dongle ID</translation>
    </message>
    <message>
        <source>N/A</source>
        <translation>N/A</translation>
    </message>
    <message>
        <source>Serial</source>
        <translation>Serial</translation>
    </message>
    <message>
        <source>Pair Device</source>
        <translation>Emparejar Dispositivo</translation>
    </message>
    <message>
        <source>PAIR</source>
        <translation>EMPAREJAR</translation>
    </message>
    <message>
        <source>Pair your device with comma connect (connect.comma.ai) and claim your comma prime offer.</source>
        <translation>Empareja tu dispositivo con comma connect (connect.comma.ai) y reclama tu oferta de comma prime.</translation>
    </message>
    <message>
        <source>Driver Camera</source>
        <translation>Cámara del conductor</translation>
    </message>
    <message>
        <source>PREVIEW</source>
        <translation>VISUALIZAR</translation>
    </message>
    <message>
        <source>Preview the driver facing camera to ensure that driver monitoring has good visibility. (vehicle must be off)</source>
        <translation>Previsualizar la cámara del conductor para garantizar que la monitorización del sistema tenga buena visibilidad (el vehículo tiene que estar apagado)</translation>
    </message>
    <message>
        <source>Reset Calibration</source>
        <translation>Formatear Calibración</translation>
    </message>
    <message>
        <source>RESET</source>
        <translation>REINICIAR</translation>
    </message>
    <message>
        <source>Are you sure you want to reset calibration?</source>
        <translation>¿Seguro que quiere formatear la calibración?</translation>
    </message>
    <message>
        <source>Reset</source>
        <translation>Formatear</translation>
    </message>
    <message>
        <source>Review Training Guide</source>
        <translation>Revisar la Guía de Entrenamiento</translation>
    </message>
    <message>
        <source>REVIEW</source>
        <translation>REVISAR</translation>
    </message>
    <message>
        <source>Review the rules, features, and limitations of openpilot</source>
        <translation>Revisar las reglas, características y limitaciones de openpilot</translation>
    </message>
    <message>
        <source>Are you sure you want to review the training guide?</source>
        <translation>¿Seguro que quiere revisar la guía de entrenamiento?</translation>
    </message>
    <message>
        <source>Review</source>
        <translation>Revisar</translation>
    </message>
    <message>
        <source>Regulatory</source>
        <translation>Regulador</translation>
    </message>
    <message>
        <source>VIEW</source>
        <translation>VER</translation>
    </message>
    <message>
        <source>Change Language</source>
        <translation>Cambiar Idioma</translation>
    </message>
    <message>
        <source>CHANGE</source>
        <translation>CAMBIAR</translation>
    </message>
    <message>
        <source>Select a language</source>
        <translation>Seleccione el idioma</translation>
    </message>
    <message>
        <source>Reboot</source>
        <translation>Reiniciar</translation>
    </message>
    <message>
        <source>Power Off</source>
        <translation>Apagar</translation>
    </message>
    <message>
        <source>openpilot requires the device to be mounted within 4° left or right and within 5° up or 9° down. openpilot is continuously calibrating, resetting is rarely required.</source>
        <translation>openpilot requiere que el dispositivo sea montado entre 4° grados a la izquierda o derecha y entre 5° grados hacia arriba o 9° grados hacia abajo. openpilot está constantemente en calibración, formatear rara vez es necesario.</translation>
    </message>
    <message>
        <source> Your device is pointed %1° %2 and %3° %4.</source>
        <translation> Su dispositivo está apuntando %1° %2 y %3° %4.</translation>
    </message>
    <message>
        <source>down</source>
        <translation>abajo</translation>
    </message>
    <message>
        <source>up</source>
        <translation>arriba</translation>
    </message>
    <message>
        <source>left</source>
        <translation>izquierda</translation>
    </message>
    <message>
        <source>right</source>
        <translation>derecha</translation>
    </message>
    <message>
        <source>Are you sure you want to reboot?</source>
        <translation>¿Seguro qué quiere reiniciar?</translation>
    </message>
    <message>
        <source>Disengage to Reboot</source>
        <translation>Desactivar para Reiniciar</translation>
    </message>
    <message>
        <source>Are you sure you want to power off?</source>
        <translation>¿Seguro qué quiere apagar?</translation>
    </message>
    <message>
        <source>Disengage to Power Off</source>
        <translation>Desactivar para apagar</translation>
    </message>
</context>
<context>
    <name>DriverViewWindow</name>
    <message>
        <source>camera starting</source>
        <translation>iniciando cámara</translation>
    </message>
</context>
<context>
    <name>ExperimentalModeButton</name>
    <message>
        <source>EXPERIMENTAL MODE ON</source>
        <translation>MODO EXPERIMENTAL</translation>
    </message>
    <message>
        <source>CHILL MODE ON</source>
        <translation>MODO CHILL</translation>
    </message>
</context>
<context>
    <name>HudRenderer</name>
    <message>
        <source>km/h</source>
        <translation>km/h</translation>
    </message>
    <message>
        <source>mph</source>
        <translation>mph</translation>
    </message>
    <message>
        <source>MAX</source>
        <translation>MAX</translation>
    </message>
</context>
<context>
    <name>InputDialog</name>
    <message>
        <source>Cancel</source>
        <translation>Cancelar</translation>
    </message>
    <message numerus="yes">
        <source>Need at least %n character(s)!</source>
        <translation>
            <numerusform>¡Necesita mínimo %n caracter!</numerusform>
            <numerusform>¡Necesita mínimo %n caracteres!</numerusform>
        </translation>
    </message>
</context>
<context>
    <name>Installer</name>
    <message>
        <source>Installing...</source>
        <translation>Instalando...</translation>
    </message>
</context>
<context>
    <name>MultiOptionDialog</name>
    <message>
        <source>Select</source>
        <translation>Seleccionar</translation>
    </message>
    <message>
        <source>Cancel</source>
        <translation>Cancelar</translation>
    </message>
</context>
<context>
    <name>Networking</name>
    <message>
        <source>Advanced</source>
        <translation>Avanzado</translation>
    </message>
    <message>
        <source>Enter password</source>
        <translation>Ingresar contraseña</translation>
    </message>
    <message>
        <source>for &quot;%1&quot;</source>
        <translation>para &quot;%1&quot;</translation>
    </message>
    <message>
        <source>Wrong password</source>
        <translation>Contraseña incorrecta</translation>
    </message>
</context>
<context>
    <name>OffroadAlert</name>
    <message>
        <source>Device temperature too high. System cooling down before starting. Current internal component temperature: %1</source>
        <translation>La temperatura del dispositivo es muy alta. El sistema se está enfriando antes de iniciar. Temperatura actual del componente interno: %1</translation>
    </message>
    <message>
        <source>Immediately connect to the internet to check for updates. If you do not connect to the internet, openpilot won&apos;t engage in %1</source>
        <translation>Conéctese inmediatamente al internet para buscar actualizaciones. Si no se conecta al internet, openpilot no iniciará en %1</translation>
    </message>
    <message>
        <source>Connect to internet to check for updates. openpilot won&apos;t automatically start until it connects to internet to check for updates.</source>
        <translation>Conectese al internet para buscar actualizaciones. openpilot no iniciará automáticamente hasta conectarse al internet para buscar actualizaciones.</translation>
    </message>
    <message>
        <source>Unable to download updates
%1</source>
        <translation>Incapaz de descargar actualizaciones.
%1</translation>
    </message>
    <message>
        <source>Taking camera snapshots. System won&apos;t start until finished.</source>
        <translation>Tomando capturas de las cámaras. El sistema no se iniciará hasta que finalice.</translation>
    </message>
    <message>
        <source>An update to your device&apos;s operating system is downloading in the background. You will be prompted to update when it&apos;s ready to install.</source>
        <translation>Se está descargando una actualización del sistema operativo de su dispositivo en segundo plano. Se le pedirá que actualice cuando esté listo para instalarse.</translation>
    </message>
    <message>
        <source>Device failed to register. It will not connect to or upload to comma.ai servers, and receives no support from comma.ai. If this is an official device, visit https://comma.ai/support.</source>
        <translation>El dispositivo no pudo registrarse. No se conectará ni subirá datos a los servidores de comma.ai y no recibe soporte de comma.ai. Si este es un dispositivo oficial, visite https://comma.ai/support.</translation>
    </message>
    <message>
        <source>NVMe drive not mounted.</source>
        <translation>Unidad NVMe no montada.</translation>
    </message>
    <message>
        <source>Unsupported NVMe drive detected. Device may draw significantly more power and overheat due to the unsupported NVMe.</source>
        <translation>Se detectó una unidad NVMe incompatible. El dispositivo puede consumir mucha más energía y sobrecalentarse debido a esto.</translation>
    </message>
    <message>
        <source>openpilot was unable to identify your car. Your car is either unsupported or its ECUs are not recognized. Please submit a pull request to add the firmware versions to the proper vehicle. Need help? Join discord.comma.ai.</source>
        <translation>openpilot no pudo identificar su automóvil. Su automóvil no es compatible o no se reconocen sus ECU. Por favor haga un pull request para agregar las versiones de firmware del vehículo adecuado. ¿Necesita ayuda? Únase a discord.comma.ai.</translation>
    </message>
    <message>
        <source>openpilot detected a change in the device&apos;s mounting position. Ensure the device is fully seated in the mount and the mount is firmly secured to the windshield.</source>
        <translation>openpilot detectó un cambio en la posición de montaje del dispositivo. Asegúrese de que el dispositivo esté completamente asentado en el soporte y que el soporte esté firmemente asegurado al parabrisas.</translation>
    </message>
</context>
<context>
    <name>OffroadHome</name>
    <message>
        <source>UPDATE</source>
        <translation>ACTUALIZAR</translation>
    </message>
    <message>
        <source> ALERTS</source>
        <translation> ALERTAS</translation>
    </message>
    <message>
        <source> ALERT</source>
        <translation> ALERTA</translation>
    </message>
</context>
<context>
    <name>OnroadAlerts</name>
    <message>
        <source>openpilot Unavailable</source>
        <translation>openpilot no disponible</translation>
    </message>
    <message>
        <source>TAKE CONTROL IMMEDIATELY</source>
        <translation>TOME CONTROL INMEDIATAMENTE</translation>
    </message>
    <message>
        <source>Reboot Device</source>
        <translation>Reiniciar Dispositivo</translation>
    </message>
    <message>
        <source>Waiting to start</source>
        <translation>Esperando para iniciar</translation>
    </message>
    <message>
        <source>System Unresponsive</source>
        <translation>Systema no responde</translation>
    </message>
</context>
<context>
    <name>PairingPopup</name>
    <message>
        <source>Pair your device to your comma account</source>
        <translation>Empareje su dispositivo con su cuenta de comma</translation>
    </message>
    <message>
        <source>Go to https://connect.comma.ai on your phone</source>
        <translation>Vaya a https://connect.comma.ai en su teléfono</translation>
    </message>
    <message>
        <source>Click &quot;add new device&quot; and scan the QR code on the right</source>
        <translation>Seleccione &quot;agregar nuevo dispositivo&quot; y escanee el código QR a la derecha</translation>
    </message>
    <message>
        <source>Bookmark connect.comma.ai to your home screen to use it like an app</source>
        <translation>Añada connect.comma.ai a su pantalla de inicio para usarlo como una aplicación</translation>
    </message>
</context>
<context>
    <name>ParamControl</name>
    <message>
        <source>Enable</source>
        <translation>Activar</translation>
    </message>
    <message>
        <source>Cancel</source>
        <translation>Cancelar</translation>
    </message>
</context>
<context>
    <name>PrimeAdWidget</name>
    <message>
        <source>Upgrade Now</source>
        <translation>Actualizar Ahora</translation>
    </message>
    <message>
        <source>Become a comma prime member at connect.comma.ai</source>
        <translation>Hazte miembro de comma prime en connect.comma.ai</translation>
    </message>
    <message>
        <source>PRIME FEATURES:</source>
        <translation>BENEFICIOS PRIME:</translation>
    </message>
    <message>
        <source>Remote access</source>
        <translation>Acceso remoto</translation>
    </message>
    <message>
        <source>24/7 LTE connectivity</source>
        <translation>Conectividad LTE 24/7</translation>
    </message>
    <message>
        <source>1 year of drive storage</source>
        <translation>1 año de almacenamiento</translation>
    </message>
    <message>
        <source>Remote snapshots</source>
        <translation>Capturas remotas</translation>
    </message>
</context>
<context>
    <name>PrimeUserWidget</name>
    <message>
        <source>✓ SUBSCRIBED</source>
        <translation>✓ SUSCRITO</translation>
    </message>
    <message>
        <source>comma prime</source>
        <translation>comma prime</translation>
    </message>
</context>
<context>
    <name>QObject</name>
    <message>
        <source>Reboot</source>
        <translation>Reiniciar</translation>
    </message>
    <message>
        <source>Exit</source>
        <translation>Salir</translation>
    </message>
    <message>
        <source>openpilot</source>
        <translation>openpilot</translation>
    </message>
    <message>
        <source>now</source>
        <translation>ahora</translation>
    </message>
    <message numerus="yes">
        <source>%n minute(s) ago</source>
        <translation>
            <numerusform>hace %n min</numerusform>
            <numerusform>hace %n mins</numerusform>
        </translation>
    </message>
    <message numerus="yes">
        <source>%n hour(s) ago</source>
        <translation>
            <numerusform>hace %n hora</numerusform>
            <numerusform>hace %n horas</numerusform>
        </translation>
    </message>
    <message numerus="yes">
        <source>%n day(s) ago</source>
        <translation>
            <numerusform>hace %n día</numerusform>
            <numerusform>hace %n días</numerusform>
        </translation>
    </message>
</context>
<context>
    <name>Reset</name>
    <message>
        <source>Reset failed. Reboot to try again.</source>
        <translation>Formateo fallido. Reinicie para reintentar.</translation>
    </message>
    <message>
        <source>Resetting device...
This may take up to a minute.</source>
        <translation>formateando dispositivo...
Esto puede tardar un minuto.</translation>
    </message>
    <message>
        <source>Are you sure you want to reset your device?</source>
        <translation>¿Seguro que quiere formatear su dispositivo?</translation>
    </message>
    <message>
        <source>System Reset</source>
        <translation>Formatear Sistema</translation>
    </message>
    <message>
        <source>System reset triggered. Press confirm to erase all content and settings. Press cancel to resume boot.</source>
        <translation>Formateo del sistema activado. Presione confirmar para borrar todo el contenido y la configuración. Presione cancelar para reanudar el inicio.</translation>
    </message>
    <message>
        <source>Cancel</source>
        <translation>Cancelar</translation>
    </message>
    <message>
        <source>Reboot</source>
        <translation>Reiniciar</translation>
    </message>
    <message>
        <source>Confirm</source>
        <translation>Confirmar</translation>
    </message>
    <message>
        <source>Unable to mount data partition. Partition may be corrupted. Press confirm to erase and reset your device.</source>
        <translation>No es posible montar una partición de datos. La partición podría estar corrompida. Confirme para borrar y formatear su dispositivo.</translation>
    </message>
</context>
<context>
    <name>SettingsWindow</name>
    <message>
        <source>×</source>
        <translation>×</translation>
    </message>
    <message>
        <source>Device</source>
        <translation>Dispositivo</translation>
    </message>
    <message>
        <source>Network</source>
        <translation>Red</translation>
    </message>
    <message>
        <source>Toggles</source>
        <translation>Ajustes</translation>
    </message>
    <message>
        <source>Software</source>
        <translation>Software</translation>
    </message>
    <message>
        <source>Developer</source>
        <translation>Desarrollador</translation>
    </message>
</context>
<context>
    <name>Setup</name>
    <message>
        <source>Something went wrong. Reboot the device.</source>
        <translation>Algo ha ido mal. Reinicie el dispositivo.</translation>
    </message>
    <message>
        <source>Ensure the entered URL is valid, and the device’s internet connection is good.</source>
        <translation>Asegúrese de que la URL insertada es válida y que el dispositivo tiene buena conexión.</translation>
    </message>
    <message>
        <source>No custom software found at this URL.</source>
        <translation>No encontramos software personalizado en esta URL.</translation>
    </message>
    <message>
        <source>WARNING: Low Voltage</source>
        <translation>ALERTA: Voltaje bajo</translation>
    </message>
    <message>
        <source>Power your device in a car with a harness or proceed at your own risk.</source>
        <translation>Encienda su dispositivo en un auto con el arnés o proceda bajo su propio riesgo.</translation>
    </message>
    <message>
        <source>Power off</source>
        <translation>Apagar</translation>
    </message>
    <message>
        <source>Continue</source>
        <translation>Continuar</translation>
    </message>
    <message>
        <source>Getting Started</source>
        <translation>Comenzando</translation>
    </message>
    <message>
        <source>Before we get on the road, let’s finish installation and cover some details.</source>
        <translation>Antes de ponernos en marcha, terminemos la instalación y cubramos algunos detalles.</translation>
    </message>
    <message>
        <source>Connect to Wi-Fi</source>
        <translation>Conectarse al Wi-Fi</translation>
    </message>
    <message>
        <source>Back</source>
        <translation>Volver</translation>
    </message>
    <message>
        <source>Continue without Wi-Fi</source>
        <translation>Continuar sin Wi-Fi</translation>
    </message>
    <message>
        <source>Waiting for internet</source>
        <translation>Esperando conexión a internet</translation>
    </message>
    <message>
        <source>Choose Software to Install</source>
        <translation>Elija el software a instalar</translation>
    </message>
    <message>
        <source>openpilot</source>
        <translation>openpilot</translation>
    </message>
    <message>
        <source>Custom Software</source>
        <translation>Software personalizado</translation>
    </message>
    <message>
        <source>Enter URL</source>
        <translation>Insertar URL</translation>
    </message>
    <message>
        <source>for Custom Software</source>
        <translation>para Software personalizado</translation>
    </message>
    <message>
        <source>Downloading...</source>
        <translation>Descargando...</translation>
    </message>
    <message>
        <source>Download Failed</source>
        <translation>Descarga fallida</translation>
    </message>
    <message>
        <source>Reboot device</source>
        <translation>Reiniciar Dispositivo</translation>
    </message>
    <message>
        <source>Start over</source>
        <translation>Comenzar de nuevo</translation>
    </message>
    <message>
        <source>Select a language</source>
        <translation>Seleccione un idioma</translation>
    </message>
</context>
<context>
    <name>SetupWidget</name>
    <message>
        <source>Finish Setup</source>
        <translation>Terminar configuración</translation>
    </message>
    <message>
        <source>Pair your device with comma connect (connect.comma.ai) and claim your comma prime offer.</source>
        <translation>Empareje su dispositivo con comma connect (connect.comma.ai) y reclame su oferta de comma prime.</translation>
    </message>
    <message>
        <source>Pair device</source>
        <translation>Emparejar dispositivo</translation>
    </message>
</context>
<context>
    <name>Sidebar</name>
    <message>
        <source>CONNECT</source>
        <translation>CONNECT</translation>
    </message>
    <message>
        <source>OFFLINE</source>
        <translation>OFFLINE</translation>
    </message>
    <message>
        <source>ONLINE</source>
        <translation>EN LÍNEA</translation>
    </message>
    <message>
        <source>ERROR</source>
        <translation>ERROR</translation>
    </message>
    <message>
        <source>TEMP</source>
        <translation>TEMP</translation>
    </message>
    <message>
        <source>HIGH</source>
        <translation>ALTA</translation>
    </message>
    <message>
        <source>GOOD</source>
        <translation>BUENA</translation>
    </message>
    <message>
        <source>OK</source>
        <translation>OK</translation>
    </message>
    <message>
        <source>VEHICLE</source>
        <translation>VEHÍCULO</translation>
    </message>
    <message>
        <source>NO</source>
        <translation>SIN</translation>
    </message>
    <message>
        <source>PANDA</source>
        <translation>PANDA</translation>
    </message>
    <message>
        <source>--</source>
        <translation>--</translation>
    </message>
    <message>
        <source>Wi-Fi</source>
        <translation>Wi-Fi</translation>
    </message>
    <message>
        <source>ETH</source>
        <translation>ETH</translation>
    </message>
    <message>
        <source>2G</source>
        <translation>2G</translation>
    </message>
    <message>
        <source>3G</source>
        <translation>3G</translation>
    </message>
    <message>
        <source>LTE</source>
        <translation>LTE</translation>
    </message>
    <message>
        <source>5G</source>
        <translation>5G</translation>
    </message>
</context>
<context>
    <name>SoftwarePanel</name>
    <message>
        <source>Updates are only downloaded while the car is off.</source>
        <translation>Actualizaciones solo se descargan con el auto apagado.</translation>
    </message>
    <message>
        <source>Current Version</source>
        <translation>Versión Actual</translation>
    </message>
    <message>
        <source>Download</source>
        <translation>Descargar</translation>
    </message>
    <message>
        <source>CHECK</source>
        <translation>VERIFICAR</translation>
    </message>
    <message>
        <source>Install Update</source>
        <translation>Actualizar</translation>
    </message>
    <message>
        <source>INSTALL</source>
        <translation>INSTALAR</translation>
    </message>
    <message>
        <source>Target Branch</source>
        <translation>Rama objetivo</translation>
    </message>
    <message>
        <source>SELECT</source>
        <translation>SELECCIONAR</translation>
    </message>
    <message>
        <source>Select a branch</source>
        <translation>Selecione una rama</translation>
    </message>
    <message>
        <source>Uninstall %1</source>
        <translation>Desinstalar %1</translation>
    </message>
    <message>
        <source>UNINSTALL</source>
        <translation>DESINSTALAR</translation>
    </message>
    <message>
        <source>Are you sure you want to uninstall?</source>
        <translation>¿Seguro qué desea desinstalar?</translation>
    </message>
    <message>
        <source>Uninstall</source>
        <translation>Desinstalar</translation>
    </message>
    <message>
        <source>failed to check for update</source>
        <translation>no se pudo buscar actualizaciones</translation>
    </message>
    <message>
        <source>DOWNLOAD</source>
        <translation>DESCARGAR</translation>
    </message>
    <message>
        <source>update available</source>
        <translation>actualización disponible</translation>
    </message>
    <message>
        <source>never</source>
        <translation>nunca</translation>
    </message>
    <message>
        <source>up to date, last checked %1</source>
        <translation>actualizado, último chequeo %1</translation>
    </message>
</context>
<context>
    <name>SshControl</name>
    <message>
        <source>SSH Keys</source>
        <translation>Clave SSH</translation>
    </message>
    <message>
        <source>Warning: This grants SSH access to all public keys in your GitHub settings. Never enter a GitHub username other than your own. A comma employee will NEVER ask you to add their GitHub username.</source>
        <translation>Aviso: Esto otorga acceso SSH a todas las claves públicas en su Github. Nunca ingrese un nombre de usuario de Github que no sea suyo. Un empleado de comma NUNCA le pedirá que añada un usuario de Github que no sea el suyo.</translation>
    </message>
    <message>
        <source>ADD</source>
        <translation>AÑADIR</translation>
    </message>
    <message>
        <source>Enter your GitHub username</source>
        <translation>Ingrese su usuario de GitHub</translation>
    </message>
    <message>
        <source>LOADING</source>
        <translation>CARGANDO</translation>
    </message>
    <message>
        <source>REMOVE</source>
        <translation>ELIMINAR</translation>
    </message>
    <message>
        <source>Username &apos;%1&apos; has no keys on GitHub</source>
        <translation>El usuario &quot;%1” no tiene claves en GitHub</translation>
    </message>
    <message>
        <source>Request timed out</source>
        <translation>Solicitud expirada</translation>
    </message>
    <message>
        <source>Username &apos;%1&apos; doesn&apos;t exist on GitHub</source>
        <translation>El usuario &apos;%1&apos; no existe en Github</translation>
    </message>
</context>
<context>
    <name>SshToggle</name>
    <message>
        <source>Enable SSH</source>
        <translation>Habilitar SSH</translation>
    </message>
</context>
<context>
    <name>TermsPage</name>
    <message>
        <source>Terms &amp; Conditions</source>
        <translation>Términos &amp; Condiciones</translation>
    </message>
    <message>
        <source>Decline</source>
        <translation>Rechazar</translation>
    </message>
    <message>
        <source>Scroll to accept</source>
        <translation>Desliza para aceptar</translation>
    </message>
    <message>
        <source>Agree</source>
        <translation>Aceptar</translation>
    </message>
</context>
<context>
    <name>TogglesPanel</name>
    <message>
        <source>Enable openpilot</source>
        <translation>Activar openpilot</translation>
    </message>
    <message>
        <source>Use the openpilot system for adaptive cruise control and lane keep driver assistance. Your attention is required at all times to use this feature. Changing this setting takes effect when the car is powered off.</source>
        <translation>Utilice el sistema openpilot para acceder a un autocrucero adaptativo y asistencia al conductor para mantenerse en el carril. Se requiere su atención en todo momento para utilizar esta función. Cambiar esta configuración solo tendrá efecto con el auto apagado.</translation>
    </message>
    <message>
        <source>openpilot Longitudinal Control (Alpha)</source>
        <translation>Control longitudinal de openpilot (fase experimental)</translation>
    </message>
    <message>
        <source>WARNING: openpilot longitudinal control is in alpha for this car and will disable Automatic Emergency Braking (AEB).</source>
        <translation>AVISO: el control longitudinal de openpilot está en fase experimental para este automóvil y desactivará el Frenado Automático de Emergencia (AEB).</translation>
    </message>
    <message>
        <source>On this car, openpilot defaults to the car&apos;s built-in ACC instead of openpilot&apos;s longitudinal control. Enable this to switch to openpilot longitudinal control. Enabling Experimental mode is recommended when enabling openpilot longitudinal control alpha.</source>
        <translation>En este automóvil, openpilot se configura de manera predeterminada con el Autocrucero Adaptativo (ACC) incorporado en el automóvil en lugar del control longitudinal de openpilot. Habilita esta opción para cambiar al control longitudinal de openpilot. Se recomienda activar el modo experimental al habilitar el control longitudinal de openpilot (aún en fase experimental).</translation>
    </message>
    <message>
        <source>Experimental Mode</source>
        <translation>Modo Experimental</translation>
    </message>
    <message>
        <source>Disengage on Accelerator Pedal</source>
        <translation>Desactivar con el Acelerador</translation>
    </message>
    <message>
        <source>When enabled, pressing the accelerator pedal will disengage openpilot.</source>
        <translation>Cuando esté activado, presionar el acelerador deshabilitará openpilot.</translation>
    </message>
    <message>
        <source>Enable Lane Departure Warnings</source>
        <translation>Activar Avisos de Salida de Carril</translation>
    </message>
    <message>
        <source>Receive alerts to steer back into the lane when your vehicle drifts over a detected lane line without a turn signal activated while driving over 31 mph (50 km/h).</source>
        <translation>Recibir alertas para volver al carril cuando su vehículo se salga fuera del carril sin que esté activada la señal de giro y esté conduciendo por encima de 50 km/h (31 mph).</translation>
    </message>
    <message>
        <source>Always-On Driver Monitoring</source>
        <translation>Monitoreo Permanente del Conductor</translation>
    </message>
    <message>
        <source>Enable driver monitoring even when openpilot is not engaged.</source>
        <translation>Habilitar el monitoreo del conductor incluso cuando Openpilot no esté activado.</translation>
    </message>
    <message>
        <source>Record and Upload Driver Camera</source>
        <translation>Grabar y Subir Cámara del Conductor</translation>
    </message>
    <message>
        <source>Upload data from the driver facing camera and help improve the driver monitoring algorithm.</source>
        <translation>Subir datos de la cámara del conductor para ayudar a mejorar el algoritmo de monitoreo del conductor.</translation>
    </message>
    <message>
        <source>Use Metric System</source>
        <translation>Usar Sistema Métrico</translation>
    </message>
    <message>
        <source>Display speed in km/h instead of mph.</source>
        <translation>Mostrar velocidad en km/h en vez de mph.</translation>
    </message>
    <message>
        <source>Aggressive</source>
        <translation>Agresivo</translation>
    </message>
    <message>
        <source>Standard</source>
        <translation>Estándar</translation>
    </message>
    <message>
        <source>Relaxed</source>
        <translation>Relajado</translation>
    </message>
    <message>
        <source>Driving Personality</source>
        <translation>Personalidad de conducción</translation>
    </message>
    <message>
        <source>Standard is recommended. In aggressive mode, openpilot will follow lead cars closer and be more aggressive with the gas and brake. In relaxed mode openpilot will stay further away from lead cars. On supported cars, you can cycle through these personalities with your steering wheel distance button.</source>
        <translation>Se recomienda el modo estándar. En el modo agresivo, openpilot seguirá más cerca a los autos delante suyo y será más agresivo con el acelerador y el freno. En modo relajado, openpilot se mantendrá más alejado de los autos delante suyo. En automóviles compatibles, puede recorrer estas personalidades con el botón de distancia del volante.</translation>
    </message>
    <message>
        <source>openpilot defaults to driving in &lt;b&gt;chill mode&lt;/b&gt;. Experimental mode enables &lt;b&gt;alpha-level features&lt;/b&gt; that aren&apos;t ready for chill mode. Experimental features are listed below:</source>
        <translation>openpilot por defecto conduce en &lt;b&gt;modo chill&lt;/b&gt;. El modo Experimental activa &lt;b&gt;funcionalidades en fase experimental&lt;/b&gt;, que no están listas para el modo chill. Las funcionalidades del modo expeimental están listados abajo:</translation>
    </message>
    <message>
        <source>End-to-End Longitudinal Control</source>
        <translation>Control Longitudinal de Punta a Punta</translation>
    </message>
    <message>
        <source>Let the driving model control the gas and brakes. openpilot will drive as it thinks a human would, including stopping for red lights and stop signs. Since the driving model decides the speed to drive, the set speed will only act as an upper bound. This is an alpha quality feature; mistakes should be expected.</source>
        <translation>Dajar que el modelo de conducción controle la aceleración y el frenado. openpilot conducirá como piensa que lo haría una persona, incluiyendo parar en los semáforos en rojo y las señales de alto. Dado que el modelo decide la velocidad de conducción, la velocidad de crucero establecida solo actuará como el límite superior. Este recurso aún está en fase experimental; deberían esperarse errores.</translation>
    </message>
    <message>
        <source>New Driving Visualization</source>
        <translation>Nueva Visualización de la conducción</translation>
    </message>
    <message>
        <source>The driving visualization will transition to the road-facing wide-angle camera at low speeds to better show some turns. The Experimental mode logo will also be shown in the top right corner.</source>
        <translation>La visualización de la conducción cambiará a la cámara que enfoca la carretera a velocidades bajas para mostrar mejor los giros. El logo del modo experimental también se mostrará en la esquina superior derecha.</translation>
    </message>
    <message>
        <source>Experimental mode is currently unavailable on this car since the car&apos;s stock ACC is used for longitudinal control.</source>
        <translation>El modo Experimental no está disponible actualmente para este auto, ya que el ACC default del auto está siendo usado para el control longitudinal.</translation>
    </message>
    <message>
        <source>openpilot longitudinal control may come in a future update.</source>
        <translation>El control longitudinal de openpilot podrá llegar en futuras actualizaciones.</translation>
    </message>
    <message>
        <source>An alpha version of openpilot longitudinal control can be tested, along with Experimental mode, on non-release branches.</source>
        <translation>Se puede probar una versión experimental del control longitudinal openpilot, junto con el modo Experimental, en ramas no liberadas.</translation>
    </message>
    <message>
        <source>Enable the openpilot longitudinal control (alpha) toggle to allow Experimental mode.</source>
        <translation>Activar el control longitudinal (fase experimental) para permitir el modo Experimental.</translation>
    </message>
</context>
<context>
    <name>Updater</name>
    <message>
        <source>Update Required</source>
        <translation>Actualización Requerida</translation>
    </message>
    <message>
        <source>An operating system update is required. Connect your device to Wi-Fi for the fastest update experience. The download size is approximately 1GB.</source>
        <translation>Es necesario la actualización del sistema operativo. Conecte su dispositivo al Wi-Fi para una actualización rápida. El tamaño de descarga es de aproximadamente 1GB.</translation>
    </message>
    <message>
        <source>Connect to Wi-Fi</source>
        <translation>Conectarse a la Wi-Fi</translation>
    </message>
    <message>
        <source>Install</source>
        <translation>Instalar</translation>
    </message>
    <message>
        <source>Back</source>
        <translation>Volver</translation>
    </message>
    <message>
        <source>Loading...</source>
        <translation>Cargando...</translation>
    </message>
    <message>
        <source>Reboot</source>
        <translation>Reiniciar</translation>
    </message>
    <message>
        <source>Update failed</source>
        <translation>Actualización fallida</translation>
    </message>
</context>
<context>
    <name>WiFiPromptWidget</name>
    <message>
        <source>Setup Wi-Fi</source>
        <translation>Configurar Wi-Fi</translation>
    </message>
    <message>
        <source>Connect to Wi-Fi to upload driving data and help improve openpilot</source>
        <translation>Conectarse al Wi-Fi para subir los datos de conducción y mejorar openpilot</translation>
    </message>
    <message>
        <source>Open Settings</source>
        <translation>Abrir Configuraciones</translation>
    </message>
    <message>
        <source>Ready to upload</source>
        <translation>Listo para subir</translation>
    </message>
    <message>
        <source>Training data will be pulled periodically while your device is on Wi-Fi</source>
        <translation>Los datos de entrenamiento se extraerán periódicamente mientras tu dispositivo esté conectado a Wi-Fi</translation>
    </message>
</context>
<context>
    <name>WifiUI</name>
    <message>
        <source>Scanning for networks...</source>
        <translation>Buscando redes...</translation>
    </message>
    <message>
        <source>CONNECTING...</source>
        <translation>CONECTANDO...</translation>
    </message>
    <message>
        <source>FORGET</source>
        <translation>OLVIDAR</translation>
    </message>
    <message>
        <source>Forget Wi-Fi Network &quot;%1&quot;?</source>
        <translation>¿Olvidar la Red de Wi-Fi &quot;%1&quot;?</translation>
    </message>
    <message>
        <source>Forget</source>
        <translation>Olvidar</translation>
    </message>
</context>
</TS><|MERGE_RESOLUTION|>--- conflicted
+++ resolved
@@ -124,7 +124,14 @@
         <translation>Modo de maniobra longitudinal</translation>
     </message>
     <message>
-<<<<<<< HEAD
+        <source>Enable GitHub runner service</source>
+        <translation type="unfinished"></translation>
+    </message>
+    <message>
+        <source>Enables or disables the github runner service.</source>
+        <translation type="unfinished"></translation>
+    </message>
+    <message>
         <source>Modular Assistive Driving System (MADS)</source>
         <translation type="unfinished"></translation>
     </message>
@@ -142,13 +149,6 @@
     </message>
     <message>
         <source>MADS: Pause Lateral on Brake</source>
-=======
-        <source>Enable GitHub runner service</source>
-        <translation type="unfinished"></translation>
-    </message>
-    <message>
-        <source>Enables or disables the github runner service.</source>
->>>>>>> 0bfa9fca
         <translation type="unfinished"></translation>
     </message>
 </context>
