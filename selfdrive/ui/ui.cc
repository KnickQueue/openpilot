#include "selfdrive/ui/ui.h"

#include <algorithm>
#include <cassert>
#include <cmath>

#include <QtConcurrent>

#include "common/transformations/orientation.hpp"
#include "common/params.h"
#include "common/swaglog.h"
#include "common/util.h"
#include "common/watchdog.h"
#include "qt/network/sunnylink/models/role_model.h"
#include "system/hardware/hw.h"

#define BACKLIGHT_DT 0.05
#define BACKLIGHT_TS 10.00

// Projects a point in car to space to the corresponding point in full frame
// image space.
static bool calib_frame_to_full_frame(const UIState *s, float in_x, float in_y, float in_z, QPointF *out) {
  const float margin = 1000.0f;
  const QRectF clip_region{-margin, -margin, s->fb_w + 2 * margin, s->fb_h + 2 * margin};

  const vec3 pt = (vec3){{in_x, in_y, in_z}};
  const vec3 Ep = matvecmul3(s->scene.wide_cam ? s->scene.view_from_wide_calib : s->scene.view_from_calib, pt);
  const vec3 KEp = matvecmul3(s->scene.wide_cam ? ECAM_INTRINSIC_MATRIX : FCAM_INTRINSIC_MATRIX, Ep);

  // Project.
  QPointF point = s->car_space_transform.map(QPointF{KEp.v[0] / KEp.v[2], KEp.v[1] / KEp.v[2]});
  if (clip_region.contains(point)) {
    *out = point;
    return true;
  }
  return false;
}

int get_path_length_idx(const cereal::XYZTData::Reader &line, const float path_height) {
  const auto line_x = line.getX();
  int max_idx = 0;
  for (int i = 1; i < line_x.size() && line_x[i] <= path_height; ++i) {
    max_idx = i;
  }
  return max_idx;
}

void update_leads(UIState *s, const cereal::RadarState::Reader &radar_state, const cereal::XYZTData::Reader &line) {
  for (int i = 0; i < 2; ++i) {
    auto lead_data = (i == 0) ? radar_state.getLeadOne() : radar_state.getLeadTwo();
    if (lead_data.getStatus()) {
      float z = line.getZ()[get_path_length_idx(line, lead_data.getDRel())];
      calib_frame_to_full_frame(s, lead_data.getDRel(), -lead_data.getYRel(), z + 1.22, &s->scene.lead_vertices[i]);
    }
  }
}

void update_line_data(const UIState *s, const cereal::XYZTData::Reader &line,
                      float y_off, float z_off_left, float z_off_right, QPolygonF *pvd, int max_idx, bool allow_invert=true) {
  const auto line_x = line.getX(), line_y = line.getY(), line_z = line.getZ();
  QPointF left, right;
  pvd->clear();
  for (int i = 0; i <= max_idx; i++) {
    // highly negative x positions  are drawn above the frame and cause flickering, clip to zy plane of camera
    if (line_x[i] < 0) continue;

    bool l = calib_frame_to_full_frame(s, line_x[i], line_y[i] - y_off, line_z[i] + z_off_left, &left);
    bool r = calib_frame_to_full_frame(s, line_x[i], line_y[i] + y_off, line_z[i] + z_off_right, &right);
    if (l && r) {
      // For wider lines the drawn polygon will "invert" when going over a hill and cause artifacts
      if (!allow_invert && pvd->size() && left.y() > pvd->back().y()) {
        continue;
      }
      pvd->push_back(left);
      pvd->push_front(right);
    }
  }
}

void update_model(UIState *s,
                  const cereal::ModelDataV2::Reader &model) {
  UIScene &scene = s->scene;
  auto model_position = model.getPosition();
  float max_distance = std::clamp(*(model_position.getX().end() - 1),
                                  MIN_DRAW_DISTANCE, MAX_DRAW_DISTANCE);

  // update lane lines
  const auto lane_lines = model.getLaneLines();
  const auto lane_line_probs = model.getLaneLineProbs();
  int max_idx = get_path_length_idx(lane_lines[0], max_distance);
  for (int i = 0; i < std::size(scene.lane_line_vertices); i++) {
    scene.lane_line_probs[i] = lane_line_probs[i];
    update_line_data(s, lane_lines[i], 0.025 * scene.lane_line_probs[i], 0, 0, &scene.lane_line_vertices[i], max_idx);
  }

  // lane barriers for blind spot
  int max_distance_barrier =  40;
  int max_idx_barrier = std::min(max_idx, get_path_length_idx(lane_lines[0], max_distance_barrier));
  update_line_data(s, lane_lines[1], 0, -0.05, -0.6, &scene.lane_barrier_vertices[0], max_idx_barrier, false);
  update_line_data(s, lane_lines[2], 0, -0.05, -0.6, &scene.lane_barrier_vertices[1], max_idx_barrier, false);

  // update road edges
  const auto road_edges = model.getRoadEdges();
  const auto road_edge_stds = model.getRoadEdgeStds();
  for (int i = 0; i < std::size(scene.road_edge_vertices); i++) {
    scene.road_edge_stds[i] = road_edge_stds[i];
    update_line_data(s, road_edges[i], 0.025, 0, 0, &scene.road_edge_vertices[i], max_idx);
  }

  // update path
  auto lead_one = (*s->sm)["radarState"].getRadarState().getLeadOne();
  if (lead_one.getStatus()) {
    const float lead_d = lead_one.getDRel() * 2.;
    max_distance = std::clamp((float)(lead_d - fmin(lead_d * 0.35, 10.)), 0.0f, max_distance);
  }
<<<<<<< HEAD
  max_idx = get_path_length_idx(plan_position, max_distance);
  update_line_data(s, plan_position, 0.9 - scene.mads_path_range * scene.mads_path_scale, 1.22, 1.22, &scene.track_vertices, max_idx, false);
  update_line_data(s, plan_position, 1.0 - scene.mads_path_range * scene.mads_path_scale - 0.1 * scene.mads_path_scale, 1.22, 1.22, &scene.track_edge_vertices, max_idx, false);
=======
  max_idx = get_path_length_idx(model_position, max_distance);
  update_line_data(s, model_position, 0.9 - scene.mads_path_range * scene.mads_path_scale, 1.22, 1.22, &scene.track_vertices, max_idx, false);
  update_line_data(s, model_position, 1.0 - scene.mads_path_range * scene.mads_path_scale - 0.1 * scene.mads_path_scale, 1.22, 1.22, &scene.track_edge_vertices, max_idx, false);
>>>>>>> 27fbb3a6
}

void update_dmonitoring(UIState *s, const cereal::DriverStateV2::Reader &driverstate, float dm_fade_state, bool is_rhd) {
  UIScene &scene = s->scene;
  const auto driver_orient = is_rhd ? driverstate.getRightDriverData().getFaceOrientation() : driverstate.getLeftDriverData().getFaceOrientation();
  for (int i = 0; i < std::size(scene.driver_pose_vals); i++) {
    float v_this = (i == 0 ? (driver_orient[i] < 0 ? 0.7 : 0.9) : 0.4) * driver_orient[i];
    scene.driver_pose_diff[i] = fabs(scene.driver_pose_vals[i] - v_this);
    scene.driver_pose_vals[i] = 0.8 * v_this + (1 - 0.8) * scene.driver_pose_vals[i];
    scene.driver_pose_sins[i] = sinf(scene.driver_pose_vals[i]*(1.0-dm_fade_state));
    scene.driver_pose_coss[i] = cosf(scene.driver_pose_vals[i]*(1.0-dm_fade_state));
  }

  auto [sin_y, sin_x, sin_z] = scene.driver_pose_sins;
  auto [cos_y, cos_x, cos_z] = scene.driver_pose_coss;

  const mat3 r_xyz = (mat3){{
    cos_x * cos_z,
    cos_x * sin_z,
    -sin_x,

    -sin_y * sin_x * cos_z - cos_y * sin_z,
    -sin_y * sin_x * sin_z + cos_y * cos_z,
    -sin_y * cos_x,

    cos_y * sin_x * cos_z - sin_y * sin_z,
    cos_y * sin_x * sin_z + sin_y * cos_z,
    cos_y * cos_x,
  }};

  // transform vertices
  for (int kpi = 0; kpi < std::size(default_face_kpts_3d); kpi++) {
    vec3 kpt_this = matvecmul3(r_xyz, default_face_kpts_3d[kpi]);
    scene.face_kpts_draw[kpi] = (vec3){{kpt_this.v[0], kpt_this.v[1], (float)(kpt_this.v[2] * (1.0-dm_fade_state) + 8 * dm_fade_state)}};
  }
}

static void update_sockets(UIState *s) {
  s->sm->update(0);
}

static void update_state(UIState *s) {
  SubMaster &sm = *(s->sm);
  UIScene &scene = s->scene;
  auto params = Params();

  if (sm.updated("liveCalibration")) {
    auto live_calib = sm["liveCalibration"].getLiveCalibration();
    auto rpy_list = live_calib.getRpyCalib();
    auto wfde_list = live_calib.getWideFromDeviceEuler();
    Eigen::Vector3d rpy;
    Eigen::Vector3d wfde;
    if (rpy_list.size() == 3) rpy << rpy_list[0], rpy_list[1], rpy_list[2];
    if (wfde_list.size() == 3) wfde << wfde_list[0], wfde_list[1], wfde_list[2];
    Eigen::Matrix3d device_from_calib = euler2rot(rpy);
    Eigen::Matrix3d wide_from_device = euler2rot(wfde);
    Eigen::Matrix3d view_from_device;
    view_from_device << 0, 1, 0,
                        0, 0, 1,
                        1, 0, 0;
    Eigen::Matrix3d view_from_calib = view_from_device * device_from_calib;
    Eigen::Matrix3d view_from_wide_calib = view_from_device * wide_from_device * device_from_calib;
    for (int i = 0; i < 3; i++) {
      for (int j = 0; j < 3; j++) {
        scene.view_from_calib.v[i*3 + j] = view_from_calib(i, j);
        scene.view_from_wide_calib.v[i*3 + j] = view_from_wide_calib(i, j);
      }
    }
    scene.calibration_valid = live_calib.getCalStatus() == cereal::LiveCalibrationData::Status::CALIBRATED;
    scene.calibration_wide_valid = wfde_list.size() == 3;
  }
  if (sm.updated("pandaStates")) {
    auto pandaStates = sm["pandaStates"].getPandaStates();
    if (pandaStates.size() > 0) {
      scene.pandaType = pandaStates[0].getPandaType();

      if (scene.pandaType != cereal::PandaState::PandaType::UNKNOWN) {
        scene.ignition = false;
        for (const auto& pandaState : pandaStates) {
          scene.ignition |= pandaState.getIgnitionLine() || pandaState.getIgnitionCan();
        }
      }
    }
  } else if ((s->sm->frame - s->sm->rcv_frame("pandaStates")) > 5*UI_FREQ) {
    scene.pandaType = cereal::PandaState::PandaType::UNKNOWN;
  }
  if (sm.updated("carParams")) {
    scene.longitudinal_control = sm["carParams"].getCarParams().getOpenpilotLongitudinalControl();
  }
  if (sm.updated("wideRoadCameraState")) {
    auto cam_state = sm["wideRoadCameraState"].getWideRoadCameraState();
    float scale = (cam_state.getSensor() == cereal::FrameData::ImageSensor::AR0231) ? 6.0f : 1.0f;
    scene.light_sensor = std::max(100.0f - scale * cam_state.getExposureValPercent(), 0.0f);
  } else if (!sm.allAliveAndValid({"wideRoadCameraState"})) {
    scene.light_sensor = -1;
  }
  scene.started = sm["deviceState"].getDeviceState().getStarted() && scene.ignition && !params.getBool("ForceOffroad");

  scene.world_objects_visible = scene.world_objects_visible ||
                                (scene.started &&
                                 sm.rcv_frame("liveCalibration") > scene.started_frame &&
<<<<<<< HEAD
                                 sm.rcv_frame("modelV2") > scene.started_frame &&
                                 sm.rcv_frame("uiPlan") > scene.started_frame);
=======
                                 sm.rcv_frame("modelV2") > scene.started_frame);
>>>>>>> 27fbb3a6
  // TODO: SP - Set this dynamically on init with manual toggle or driving model selection
  if (sm.updated("lateralPlanSPDEPRECATED")) {
    scene.dynamic_lane_profile_status = sm["lateralPlanSPDEPRECATED"].getLateralPlanSPDEPRECATED().getDynamicLaneProfileStatus();
  }
  if (sm.updated("controlsState")) {
    scene.controlsState = sm["controlsState"].getControlsState();
  }
  if (sm.updated("longitudinalPlanSP")) {
    for (int i = 0; i < std::size(scene.e2eX); i++) {
      scene.e2eX[i] = sm["longitudinalPlanSP"].getLongitudinalPlanSP().getE2eX()[i];
    }
  }
}

void ui_update_params(UIState *s) {
  auto params = Params();
  s->scene.is_metric = params.getBool("IsMetric");
  s->scene.map_on_left = params.getBool("NavSettingLeftSide");

  s->scene.visual_brake_lights = params.getBool("BrakeLights");
  s->scene.onroadScreenOff = std::atoi(params.get("OnroadScreenOff").c_str());
  s->scene.onroadScreenOffBrightness = std::atoi(params.get("OnroadScreenOffBrightness").c_str());
  s->scene.onroadScreenOffEvent = params.getBool("OnroadScreenOffEvent");
  s->scene.stand_still_timer = params.getBool("StandStillTimer");
  s->scene.show_debug_ui = params.getBool("ShowDebugUI");
  s->scene.hide_vego_ui = params.getBool("HideVEgoUi");
  s->scene.true_vego_ui = params.getBool("TrueVEgoUi");
  s->scene.chevron_data = std::atoi(params.get("ChevronInfo").c_str());
  s->scene.dev_ui_info = std::atoi(params.get("DevUIInfo").c_str());
  s->scene.button_auto_hide = params.getBool("ButtonAutoHide");
  s->scene.reverse_dm_cam = params.getBool("ReverseDmCam");
  s->scene.e2e_long_alert_light = params.getBool("EndToEndLongAlertLight");
  s->scene.e2e_long_alert_lead = params.getBool("EndToEndLongAlertLead");
  s->scene.e2e_long_alert_ui = params.getBool("EndToEndLongAlertUI");
  s->scene.map_3d_buildings = params.getBool("Map3DBuildings");
  s->scene.live_torque_toggle = params.getBool("LiveTorque");
  s->scene.torqued_override = params.getBool("TorquedOverride");
  s->scene.speed_limit_control_engage_type = std::atoi(params.get("SpeedLimitEngageType").c_str());
  s->scene.mapbox_fullscreen = params.getBool("MapboxFullScreen");
  s->scene.speed_limit_warning_flash = params.getBool("SpeedLimitWarningFlash");
  s->scene.speed_limit_warning_type = std::atoi(params.get("SpeedLimitWarningType").c_str());
  s->scene.speed_limit_warning_value_offset = std::atoi(params.get("SpeedLimitWarningValueOffset").c_str());
  s->scene.custom_driving_model = params.getBool("CustomDrivingModel");
  s->scene.driving_model_gen = std::atoi(params.get("DrivingModelGeneration").c_str());
  s->scene.speed_limit_control_enabled = params.getBool("EnableSlc");
  s->scene.feature_status_toggle = params.getBool("FeatureStatus");
  s->scene.onroad_settings_toggle = params.getBool("OnroadSettings");

  // Handle Onroad Screen Off params
  if (s->scene.onroadScreenOff > 0) {
    s->scene.osoTimer = s->scene.onroadScreenOff * 60 * UI_FREQ;
  } else if (s->scene.onroadScreenOff == 0) {
    s->scene.osoTimer = 30 * UI_FREQ;
  } else if (s->scene.onroadScreenOff == -1) {
    s->scene.osoTimer = 15 * UI_FREQ;
  } else {
    s->scene.osoTimer = -1;
  }
}

void UIState::updateStatus() {
  auto params = Params();
  if (scene.started && sm->updated("controlsState")) {
    auto controls_state = (*sm)["controlsState"].getControlsState();
    auto car_control = (*sm)["carControl"].getCarControl();
    auto car_state = (*sm)["carState"].getCarState();
    auto mads_enabled = car_state.getMadsEnabled();
    auto state = controls_state.getState();
    if (state == cereal::ControlsState::OpenpilotState::PRE_ENABLED || state == cereal::ControlsState::OpenpilotState::OVERRIDING) {
      status = STATUS_OVERRIDE;
    } else {
      status = car_state.getMadsEnabled() ? car_control.getLongActive() ? STATUS_ENGAGED : STATUS_MADS : STATUS_DISENGAGED;
    }

    if (mads_enabled != last_mads_enabled) {
      mads_path_state = true;
    }
    last_mads_enabled = mads_enabled;
    if (mads_path_state) {
      if (mads_enabled) {
        mads_path_count = fmax(mads_path_count - 1, 0);
        if (mads_path_count == 0) {
          mads_path_state = false;
        }
      } else {
        mads_path_count = fmin(mads_path_count + 1, mads_path_timestep);
        if (mads_path_count == mads_path_timestep) {
          mads_path_state = false;
        }
      }
    }
    scene.mads_path_scale = mads_path_count * (1 / mads_path_timestep);
  }

  // Handle onroad/offroad transition
  if (scene.started != started_prev || sm->frame == 1) {
    if (scene.started) {
      status = STATUS_DISENGAGED;
      scene.started_frame = sm->frame;
    }
    started_prev = scene.started;
    scene.world_objects_visible = false;
    emit offroadTransition(!scene.started);
  }

  if (scene.started) {
    // Auto hide UI button state machine
    {
      if (scene.button_auto_hide) {
        if (scene.touch_to_wake) {
          scene.sleep_btn = 30 * UI_FREQ;
        } else if (scene.sleep_btn > 0) {
          scene.sleep_btn--;
        } else if (scene.sleep_btn == -1) {
          scene.sleep_btn = 30 * UI_FREQ;
        }
        // Check if the sleep button should be fading in
        if (scene.sleep_btn_fading_in) {
          // Increase the opacity of the sleep button by a small amount
          if (scene.sleep_btn_opacity < 20) {
            scene.sleep_btn_opacity+= 10;
          }
          if (scene.sleep_btn_opacity >= 20) {
            // If the opacity has reached its maximum value, stop fading in
            scene.sleep_btn_fading_in = false;
            scene.sleep_btn_opacity = 20;
          }
        } else if (scene.sleep_btn == 0) {
          // Fade out the sleep button as before
          if (scene.sleep_btn_opacity > 0) {
            scene.sleep_btn_opacity-= 2;
          }
        } else {
          // Set the opacity of the sleep button to its maximum value
          scene.sleep_btn_opacity = 20;
        }
      } else {
        scene.sleep_btn_opacity = 20;
      }
    }

    // Onroad Screen Off Brightness + Timer + Global Brightness
    {
      if (scene.onroadScreenOff != -2 && scene.touched2) {
        scene.sleep_time = scene.osoTimer;
      } else if (scene.onroadScreenOff != -2 &&
                 ((scene.controlsState.getAlertSize() != cereal::ControlsState::AlertSize::NONE) &&
                  ((scene.controlsState.getAlertStatus() == cereal::ControlsState::AlertStatus::NORMAL && scene.onroadScreenOffEvent) ||
                   (scene.controlsState.getAlertStatus() != cereal::ControlsState::AlertStatus::NORMAL)))) {
        scene.sleep_time = scene.osoTimer;
      } else if (scene.sleep_time > 0 && scene.onroadScreenOff != -2) {
        scene.sleep_time--;
      } else if (scene.sleep_time == -1 && scene.onroadScreenOff != -2) {
        scene.sleep_time = scene.osoTimer;
      }
    }
  }

  if (sm->frame % UI_FREQ == 0) { // Update every 1 Hz
    scene.sidebar_temp_options = std::atoi(params.get("SidebarTemperatureOptions").c_str());
  }

  scene.brightness = std::atoi(params.get("BrightnessControl").c_str());
}

UIState::UIState(QObject *parent) : QObject(parent) {
  sm = std::make_unique<SubMaster, const std::initializer_list<const char *>>({
    "modelV2", "controlsState", "liveCalibration", "radarState", "deviceState",
    "pandaStates", "carParams", "driverMonitoringState", "carState", "liveLocationKalman", "driverStateV2",
<<<<<<< HEAD
    "wideRoadCameraState", "managerState", "navInstruction", "navRoute", "uiPlan", "clocks", "longitudinalPlanSP", "liveMapDataSP",
=======
    "wideRoadCameraState", "managerState", "navInstruction", "navRoute", "clocks", "longitudinalPlanSP", "liveMapDataSP",
>>>>>>> 27fbb3a6
    "carControl", "lateralPlanSPDEPRECATED", "gpsLocation", "gpsLocationExternal", "liveParameters", "liveTorqueParameters", "controlsStateSP"
  });

  Params params;
  language = QString::fromStdString(params.get("LanguageSetting"));
  auto prime_value = params.get("PrimeType");
  if (!prime_value.empty()) {
    prime_type = static_cast<PrimeType>(std::atoi(prime_value.c_str()));
  }

  // update timer
  timer = new QTimer(this);
  QObject::connect(timer, &QTimer::timeout, this, &UIState::update);
  timer->start(1000 / UI_FREQ);
}

void UIState::update() {
  update_sockets(this);
  update_state(this);
  updateStatus();

  if (sm->frame % UI_FREQ == 0) {
    watchdog_kick(nanos_since_boot());
  }
  emit uiUpdate(*this);
}

void UIState::setPrimeType(PrimeType type) {
  if (type != prime_type) {
    bool prev_prime = hasPrime();

    prime_type = type;
    Params().put("PrimeType", std::to_string(prime_type));
    emit primeTypeChanged(prime_type);

    bool prime = hasPrime();
    if (prev_prime != prime) {
      emit primeChanged(prime);
    }
  }
}

void UIState::setSunnylinkRoles(const std::vector<RoleModel>& roles) {
  sunnylinkRoles = roles;
  emit sunnylinkRolesChanged(roles);
}

void UIState::setSunnylinkDeviceUsers(const std::vector<UserModel>& users) {
  sunnylinkUsers = users;
  emit sunnylinkDeviceUsersChanged(users);
}

Device::Device(QObject *parent) : brightness_filter(BACKLIGHT_OFFROAD, BACKLIGHT_TS, BACKLIGHT_DT), QObject(parent) {
  setAwake(true);
  resetInteractiveTimeout();

  QObject::connect(uiState(), &UIState::uiUpdate, this, &Device::update);
}

void Device::update(const UIState &s) {
  updateBrightness(s);
  updateWakefulness(s);
}

void Device::setAwake(bool on) {
  if (on != awake) {
    awake = on;
    Hardware::set_display_power(awake);
    LOGD("setting display power %d", awake);
    emit displayPowerChanged(awake);
  }
}

void Device::resetInteractiveTimeout(int timeout) {
  if (timeout == -1) {
    timeout = (ignition_on ? 10 : 30);
  }
  interactive_timeout = timeout * UI_FREQ;
}

void Device::updateBrightness(const UIState &s) {
  float clipped_brightness = offroad_brightness;
  if (s.scene.started && s.scene.light_sensor > 0) {
    clipped_brightness = s.scene.light_sensor;

    // CIE 1931 - https://www.photonstophotos.net/GeneralTopics/Exposure/Psychometric_Lightness_and_Gamma.htm
    if (clipped_brightness <= 8) {
      clipped_brightness = (clipped_brightness / 903.3);
    } else {
      clipped_brightness = std::pow((clipped_brightness + 16.0) / 116.0, 3.0);
    }

    // Scale back to 10% to 100%
    clipped_brightness = std::clamp(100.0f * clipped_brightness, 10.0f, 100.0f);
  }

  int brightness = brightness_filter.update(clipped_brightness);
  if (!awake) {
    brightness = 0;
  } else if (s.scene.started && s.scene.sleep_time == 0 && s.scene.onroadScreenOff != -2) {
    brightness = s.scene.onroadScreenOffBrightness * 0.01 * brightness;
  } else if (s.scene.brightness) {
    brightness = s.scene.brightness * 0.99;
  }

  if (brightness != last_brightness) {
    if (!brightness_future.isRunning()) {
      brightness_future = QtConcurrent::run(Hardware::set_brightness, brightness);
      last_brightness = brightness;
    }
  }
}

void Device::updateWakefulness(const UIState &s) {
  bool ignition_just_turned_off = !s.scene.ignition && ignition_on;
  ignition_on = s.scene.ignition;

  if (ignition_just_turned_off) {
    resetInteractiveTimeout();
  } else if (interactive_timeout > 0 && --interactive_timeout == 0) {
    emit interactiveTimeout();
  }

  setAwake(s.scene.ignition || interactive_timeout > 0);
}

UIState *uiState() {
  static UIState ui_state;
  return &ui_state;
}

Device *device() {
  static Device _device;
  return &_device;
}<|MERGE_RESOLUTION|>--- conflicted
+++ resolved
@@ -113,15 +113,9 @@
     const float lead_d = lead_one.getDRel() * 2.;
     max_distance = std::clamp((float)(lead_d - fmin(lead_d * 0.35, 10.)), 0.0f, max_distance);
   }
-<<<<<<< HEAD
-  max_idx = get_path_length_idx(plan_position, max_distance);
-  update_line_data(s, plan_position, 0.9 - scene.mads_path_range * scene.mads_path_scale, 1.22, 1.22, &scene.track_vertices, max_idx, false);
-  update_line_data(s, plan_position, 1.0 - scene.mads_path_range * scene.mads_path_scale - 0.1 * scene.mads_path_scale, 1.22, 1.22, &scene.track_edge_vertices, max_idx, false);
-=======
   max_idx = get_path_length_idx(model_position, max_distance);
   update_line_data(s, model_position, 0.9 - scene.mads_path_range * scene.mads_path_scale, 1.22, 1.22, &scene.track_vertices, max_idx, false);
   update_line_data(s, model_position, 1.0 - scene.mads_path_range * scene.mads_path_scale - 0.1 * scene.mads_path_scale, 1.22, 1.22, &scene.track_edge_vertices, max_idx, false);
->>>>>>> 27fbb3a6
 }
 
 void update_dmonitoring(UIState *s, const cereal::DriverStateV2::Reader &driverstate, float dm_fade_state, bool is_rhd) {
@@ -223,12 +217,7 @@
   scene.world_objects_visible = scene.world_objects_visible ||
                                 (scene.started &&
                                  sm.rcv_frame("liveCalibration") > scene.started_frame &&
-<<<<<<< HEAD
-                                 sm.rcv_frame("modelV2") > scene.started_frame &&
-                                 sm.rcv_frame("uiPlan") > scene.started_frame);
-=======
                                  sm.rcv_frame("modelV2") > scene.started_frame);
->>>>>>> 27fbb3a6
   // TODO: SP - Set this dynamically on init with manual toggle or driving model selection
   if (sm.updated("lateralPlanSPDEPRECATED")) {
     scene.dynamic_lane_profile_status = sm["lateralPlanSPDEPRECATED"].getLateralPlanSPDEPRECATED().getDynamicLaneProfileStatus();
@@ -398,11 +387,7 @@
   sm = std::make_unique<SubMaster, const std::initializer_list<const char *>>({
     "modelV2", "controlsState", "liveCalibration", "radarState", "deviceState",
     "pandaStates", "carParams", "driverMonitoringState", "carState", "liveLocationKalman", "driverStateV2",
-<<<<<<< HEAD
-    "wideRoadCameraState", "managerState", "navInstruction", "navRoute", "uiPlan", "clocks", "longitudinalPlanSP", "liveMapDataSP",
-=======
     "wideRoadCameraState", "managerState", "navInstruction", "navRoute", "clocks", "longitudinalPlanSP", "liveMapDataSP",
->>>>>>> 27fbb3a6
     "carControl", "lateralPlanSPDEPRECATED", "gpsLocation", "gpsLocationExternal", "liveParameters", "liveTorqueParameters", "controlsStateSP"
   });
 
