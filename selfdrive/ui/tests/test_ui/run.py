--- conflicted
+++ resolved
@@ -58,15 +58,11 @@
   click(278, 742)
   time.sleep(UI_DELAY)
 
-<<<<<<< HEAD
 def setup_settings_developer(click, pm: PubMaster, scroll=None):
-=======
-def setup_settings_developer(click, pm: PubMaster):
   CP = car.CarParams()
   CP.experimentalLongitudinalAvailable = True
   Params().put("CarParamsPersistent", CP.to_bytes())
 
->>>>>>> c57f5352
   setup_settings_device(click, pm)
   scroll(-400, 278, 962)
   click(278, 970)
@@ -130,13 +126,8 @@
   click(500, 500)
   setup_onroad_wide(click, pm)
 
-<<<<<<< HEAD
 def setup_body(click, pm: PubMaster, scroll=None):
-  DATA['carParams'].carParams.carName = "BODY"
-=======
-def setup_body(click, pm: PubMaster):
   DATA['carParams'].carParams.brand = "body"
->>>>>>> c57f5352
   DATA['carParams'].carParams.notCar = True
   DATA['carState'].carState.charging = True
   DATA['carState'].carState.fuelGauge = 50.0
@@ -144,9 +135,9 @@
 
 def setup_keyboard(click, pm: PubMaster, scroll=None):
   setup_settings_device(click, pm)
-  scroll(-100, 278, 962)
+  scroll(-400, 278, 962)
   click(278, 970)
-  click(1930, 228)
+  click(1930, 390)
 
 def setup_keyboard_uppercase(click, pm: PubMaster, scroll=None):
   setup_keyboard(click, pm, scroll)
