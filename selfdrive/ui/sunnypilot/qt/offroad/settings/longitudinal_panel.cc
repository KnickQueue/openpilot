/**
 * Copyright (c) 2021-, Haibin Wen, sunnypilot, and a number of other contributors.
 *
 * This file is part of sunnypilot and is licensed under the MIT License.
 * See the LICENSE.md file in the root directory for more details.
 */

#include "selfdrive/ui/sunnypilot/qt/offroad/settings/longitudinal_panel.h"

LongitudinalPanel::LongitudinalPanel(QWidget *parent) : QWidget(parent) {
<<<<<<< HEAD

  QVBoxLayout* main_layout = new QVBoxLayout(this);
  main_layout->setMargin(0);

  listWidget = new ListWidgetSP(this);
  listWidget->setContentsMargins(0, 0, 0, 0);
  listWidget->setSpacing(0);
  main_layout->addWidget(listWidget);

  customAccIncrement = new CustomAccIncrement("CustomAccIncrementsEnabled", "Custom ACC Speed Increments", "Enable custom Short & Long press increments for cruise speed increase/decrease.", "", this);
  listWidget->addItem(customAccIncrement);

  main_layout->addStretch();
=======
    setStyleSheet(R"(
    #back_btn {
      font-size: 50px;
      margin: 0px;
      padding: 15px;
      border-width: 0;
      border-radius: 30px;
      color: #dddddd;
      background-color: #393939;
    }
    #back_btn:pressed {
      background-color:  #4a4a4a;
    }
  )");

  main_layout = new QStackedLayout(this);
  ListWidget *list = new ListWidget(this, false);

  cruisePanelScreen = new QWidget(this);
  QVBoxLayout* vlayout = new QVBoxLayout(cruisePanelScreen);
  vlayout->setContentsMargins(0, 0, 0, 0);

  cruisePanelScroller = new ScrollViewSP(list, this);
  vlayout->addWidget(cruisePanelScroller);

  slcControl = new SpeedLimitControl(
    "SpeedLimitControl",
    tr("Speed Limit Control (SLC)"),
    tr("When you engage ACC, you will be prompted to set the cruising speed to the speed limit of the road adjusted by the Offset and Source Policy specified, or the current driving speed. "
      "The maximum cruising speed will always be the MAX set speed."),
    "",
    this);
  list->addItem(slcControl);

  connect(slcControl, &SpeedLimitControl::slcSettingsButtonClicked, [=]() {
    cruisePanelScroller->setLastScrollPosition();
    main_layout->setCurrentWidget(slcScreen);
  });

  slcScreen = new SpeedLimitControlSubpanel(this);
  connect(slcScreen, &SpeedLimitControlSubpanel::backPress, [=]() {
   cruisePanelScroller->restoreScrollPosition();
   main_layout->setCurrentWidget(cruisePanelScreen);
 });

  main_layout->addWidget(cruisePanelScreen);
  main_layout->addWidget(slcScreen);
  main_layout->setCurrentWidget(cruisePanelScreen);
}

void LongitudinalPanel::showEvent(QShowEvent *event) {
  main_layout->setCurrentWidget(cruisePanelScreen);
  refresh();
}

void LongitudinalPanel::refresh() {
>>>>>>> c88fe529
}<|MERGE_RESOLUTION|>--- conflicted
+++ resolved
@@ -8,21 +8,6 @@
 #include "selfdrive/ui/sunnypilot/qt/offroad/settings/longitudinal_panel.h"
 
 LongitudinalPanel::LongitudinalPanel(QWidget *parent) : QWidget(parent) {
-<<<<<<< HEAD
-
-  QVBoxLayout* main_layout = new QVBoxLayout(this);
-  main_layout->setMargin(0);
-
-  listWidget = new ListWidgetSP(this);
-  listWidget->setContentsMargins(0, 0, 0, 0);
-  listWidget->setSpacing(0);
-  main_layout->addWidget(listWidget);
-
-  customAccIncrement = new CustomAccIncrement("CustomAccIncrementsEnabled", "Custom ACC Speed Increments", "Enable custom Short & Long press increments for cruise speed increase/decrease.", "", this);
-  listWidget->addItem(customAccIncrement);
-
-  main_layout->addStretch();
-=======
     setStyleSheet(R"(
     #back_btn {
       font-size: 50px;
@@ -57,6 +42,14 @@
     this);
   list->addItem(slcControl);
 
+  customAccIncrement = new CustomAccIncrement(
+    "CustomAccIncrementsEnabled",
+    "Custom ACC Speed Increments",
+    "Enable custom Short & Long press increments for cruise speed increase/decrease.",
+    "",
+    this);
+  list->addItem(customAccIncrement);
+
   connect(slcControl, &SpeedLimitControl::slcSettingsButtonClicked, [=]() {
     cruisePanelScroller->setLastScrollPosition();
     main_layout->setCurrentWidget(slcScreen);
@@ -79,5 +72,4 @@
 }
 
 void LongitudinalPanel::refresh() {
->>>>>>> c88fe529
 }