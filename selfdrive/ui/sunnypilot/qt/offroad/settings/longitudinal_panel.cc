/**
 * Copyright (c) 2021-, Haibin Wen, sunnypilot, and a number of other contributors.
 *
 * This file is part of sunnypilot and is licensed under the MIT License.
 * See the LICENSE.md file in the root directory for more details.
 */

#include "selfdrive/ui/sunnypilot/qt/offroad/settings/longitudinal_panel.h"

LongitudinalPanel::LongitudinalPanel(QWidget *parent) : QWidget(parent) {
<<<<<<< HEAD
  setStyleSheet(R"(
    #back_btn {
      font-size: 50px;
      margin: 0px;
      padding: 15px;
      border-width: 0;
      border-radius: 30px;
      color: #dddddd;
      background-color: #393939;
    }
    #back_btn:pressed {
      background-color:  #4a4a4a;
    }
  )");

=======
>>>>>>> 6399a23c
  main_layout = new QStackedLayout(this);
  ListWidget *list = new ListWidget(this, false);

  cruisePanelScreen = new QWidget(this);
  QVBoxLayout *vlayout = new QVBoxLayout(cruisePanelScreen);
  vlayout->setContentsMargins(0, 0, 0, 0);

  cruisePanelScroller = new ScrollViewSP(list, this);
  vlayout->addWidget(cruisePanelScroller);

<<<<<<< HEAD
  slcControl = new SpeedLimitControl(
    "SpeedLimitControl",
    tr("Speed Limit Control (SLC)"),
    tr("When you engage ACC, you will be prompted to set the cruising speed to the speed limit of the road adjusted by the Offset and Source Policy specified, or the current driving speed. "
      "The maximum cruising speed will always be the MAX set speed."),
    "",
    this);
  list->addItem(slcControl);

  connect(slcControl, &SpeedLimitControl::slcSettingsButtonClicked, [=]() {
    cruisePanelScroller->setLastScrollPosition();
    main_layout->setCurrentWidget(slcScreen);
  });

  slcScreen = new SpeedLimitControlSubpanel(this);
  connect(slcScreen, &SpeedLimitControlSubpanel::backPress, [=]() {
    cruisePanelScroller->restoreScrollPosition();
    main_layout->setCurrentWidget(cruisePanelScreen);
  });

  main_layout->addWidget(cruisePanelScreen);
  main_layout->addWidget(slcScreen);
  main_layout->setCurrentWidget(cruisePanelScreen);
=======
  customAccIncrement = new CustomAccIncrement(
    "CustomAccIncrementsEnabled",
    tr("Custom ACC Speed Increments"),
    "",
    "",
    this);
  list->addItem(customAccIncrement);

  main_layout->addWidget(cruisePanelScreen);
  main_layout->setCurrentWidget(cruisePanelScreen);
  refresh();
>>>>>>> 6399a23c
}

void LongitudinalPanel::showEvent(QShowEvent *event) {
  main_layout->setCurrentWidget(cruisePanelScreen);
<<<<<<< HEAD
=======
  refresh();
}

void LongitudinalPanel::refresh() {
  auto cp_bytes = params.get("CarParamsPersistent");
  if (!cp_bytes.empty()) {
    AlignedBuffer aligned_buf;
    capnp::FlatArrayMessageReader cmsg(aligned_buf.align(cp_bytes.data(), cp_bytes.size()));
    cereal::CarParams::Reader CP = cmsg.getRoot<cereal::CarParams>();

    has_longitudinal_control = hasLongitudinalControl(CP);
    is_pcm_cruise = CP.getPcmCruise();
  } else {
    has_longitudinal_control = false;
    is_pcm_cruise = false;
  }

  QString accEnabledDescription = tr("Enable custom Short & Long press increments for cruise speed increase/decrease.");
  QString accNoLongDescription = tr("This feature can only be used with openpilot longitudinal control enabled.");

  if (has_longitudinal_control) {
    if (!is_pcm_cruise) {
      customAccIncrement->setDescription(accEnabledDescription);
    }
  } else {
    params.remove("CustomAccIncrementsEnabled");
    customAccIncrement->toggleFlipped(false);
    customAccIncrement->setDescription(accNoLongDescription);
    customAccIncrement->showDescription();
  }

  customAccIncrement->setVisible(!(has_longitudinal_control && is_pcm_cruise));  // do not show toggle when long is available and is PCM cruise
  customAccIncrement->setEnabled(has_longitudinal_control && !is_pcm_cruise);  // enable toggle when long is available and is not PCM cruise
>>>>>>> 6399a23c
}<|MERGE_RESOLUTION|>--- conflicted
+++ resolved
@@ -8,7 +8,6 @@
 #include "selfdrive/ui/sunnypilot/qt/offroad/settings/longitudinal_panel.h"
 
 LongitudinalPanel::LongitudinalPanel(QWidget *parent) : QWidget(parent) {
-<<<<<<< HEAD
   setStyleSheet(R"(
     #back_btn {
       font-size: 50px;
@@ -24,8 +23,6 @@
     }
   )");
 
-=======
->>>>>>> 6399a23c
   main_layout = new QStackedLayout(this);
   ListWidget *list = new ListWidget(this, false);
 
@@ -36,7 +33,14 @@
   cruisePanelScroller = new ScrollViewSP(list, this);
   vlayout->addWidget(cruisePanelScroller);
 
-<<<<<<< HEAD
+  customAccIncrement = new CustomAccIncrement(
+    "CustomAccIncrementsEnabled",
+    tr("Custom ACC Speed Increments"),
+    "",
+    "",
+    this);
+  list->addItem(customAccIncrement);
+
   slcControl = new SpeedLimitControl(
     "SpeedLimitControl",
     tr("Speed Limit Control (SLC)"),
@@ -60,25 +64,10 @@
   main_layout->addWidget(cruisePanelScreen);
   main_layout->addWidget(slcScreen);
   main_layout->setCurrentWidget(cruisePanelScreen);
-=======
-  customAccIncrement = new CustomAccIncrement(
-    "CustomAccIncrementsEnabled",
-    tr("Custom ACC Speed Increments"),
-    "",
-    "",
-    this);
-  list->addItem(customAccIncrement);
-
-  main_layout->addWidget(cruisePanelScreen);
-  main_layout->setCurrentWidget(cruisePanelScreen);
-  refresh();
->>>>>>> 6399a23c
 }
 
 void LongitudinalPanel::showEvent(QShowEvent *event) {
   main_layout->setCurrentWidget(cruisePanelScreen);
-<<<<<<< HEAD
-=======
   refresh();
 }
 
@@ -112,5 +101,4 @@
 
   customAccIncrement->setVisible(!(has_longitudinal_control && is_pcm_cruise));  // do not show toggle when long is available and is PCM cruise
   customAccIncrement->setEnabled(has_longitudinal_control && !is_pcm_cruise);  // enable toggle when long is available and is not PCM cruise
->>>>>>> 6399a23c
 }