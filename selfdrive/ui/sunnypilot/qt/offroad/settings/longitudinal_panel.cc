--- conflicted
+++ resolved
@@ -8,7 +8,6 @@
 #include "selfdrive/ui/sunnypilot/qt/offroad/settings/longitudinal_panel.h"
 
 LongitudinalPanel::LongitudinalPanel(QWidget *parent) : QWidget(parent) {
-<<<<<<< HEAD
   setStyleSheet(R"(
     #back_btn {
       font-size: 50px;
@@ -24,8 +23,6 @@
     }
   )");
 
-=======
->>>>>>> 0cb0bf80
   main_layout = new QStackedLayout(this);
   ListWidget *list = new ListWidget(this, false);
 
@@ -36,22 +33,18 @@
   cruisePanelScroller = new ScrollViewSP(list, this);
   vlayout->addWidget(cruisePanelScroller);
 
-<<<<<<< HEAD
-  customAccIncrement = new CustomAccIncrement(
-    "CustomAccIncrementsEnabled",
-    tr("Custom ACC Speed Increments"),
-    "",
-    "",
-    this);
+  customAccIncrement = new CustomAccIncrement("CustomAccIncrementsEnabled", tr("Custom ACC Speed Increments"), "", "", this);
   list->addItem(customAccIncrement);
 
+  QObject::connect(uiState(), &UIState::offroadTransition, this, &LongitudinalPanel::refresh);
+
   slcControl = new SpeedLimitControl(
-    "SpeedLimitControl",
-    tr("Speed Limit Control (SLC)"),
-    tr("When you engage ACC, you will be prompted to set the cruising speed to the speed limit of the road adjusted by the Offset and Source Policy specified, or the current driving speed. "
-      "The maximum cruising speed will always be the MAX set speed."),
-    "",
-    this);
+   "SpeedLimitControl",
+   tr("Speed Limit Control (SLC)"),
+   tr("When you engage ACC, you will be prompted to set the cruising speed to the speed limit of the road adjusted by the Offset and Source Policy specified, or the current driving speed. "
+     "The maximum cruising speed will always be the MAX set speed."),
+   "",
+   this);
   list->addItem(slcControl);
 
   connect(slcControl, &SpeedLimitControl::slcSettingsButtonClicked, [=]() {
@@ -68,31 +61,15 @@
   main_layout->addWidget(cruisePanelScreen);
   main_layout->addWidget(slcScreen);
   main_layout->setCurrentWidget(cruisePanelScreen);
-=======
-  customAccIncrement = new CustomAccIncrement("CustomAccIncrementsEnabled", tr("Custom ACC Speed Increments"), "", "", this);
-  list->addItem(customAccIncrement);
-
-  QObject::connect(uiState(), &UIState::offroadTransition, this, &LongitudinalPanel::refresh);
-
-  main_layout->addWidget(cruisePanelScreen);
-  main_layout->setCurrentWidget(cruisePanelScreen);
   refresh(offroad);
->>>>>>> 0cb0bf80
 }
 
 void LongitudinalPanel::showEvent(QShowEvent *event) {
   main_layout->setCurrentWidget(cruisePanelScreen);
-<<<<<<< HEAD
-  refresh();
-}
-
-void LongitudinalPanel::refresh() {
-=======
   refresh(offroad);
 }
 
 void LongitudinalPanel::refresh(bool _offroad) {
->>>>>>> 0cb0bf80
   auto cp_bytes = params.get("CarParamsPersistent");
   if (!cp_bytes.empty()) {
     AlignedBuffer aligned_buf;
@@ -108,22 +85,6 @@
 
   QString accEnabledDescription = tr("Enable custom Short & Long press increments for cruise speed increase/decrease.");
   QString accNoLongDescription = tr("This feature can only be used with openpilot longitudinal control enabled.");
-<<<<<<< HEAD
-
-  if (has_longitudinal_control) {
-    if (!is_pcm_cruise) {
-      customAccIncrement->setDescription(accEnabledDescription);
-    }
-  } else {
-    params.remove("CustomAccIncrementsEnabled");
-    customAccIncrement->toggleFlipped(false);
-    customAccIncrement->setDescription(accNoLongDescription);
-    customAccIncrement->showDescription();
-  }
-
-  customAccIncrement->setVisible(!(has_longitudinal_control && is_pcm_cruise));  // do not show toggle when long is available and is PCM cruise
-  customAccIncrement->setEnabled(has_longitudinal_control && !is_pcm_cruise);  // enable toggle when long is available and is not PCM cruise
-=======
   QString accPcmCruiseDisabledDescription = tr("This feature is not supported on this platform due to vehicle limitations.");
   QString onroadOnlyDescription = tr("Start the vehicle to check vehicle compatibility.");
 
@@ -151,5 +112,4 @@
   customAccIncrement->refresh();
 
   offroad = _offroad;
->>>>>>> 0cb0bf80
 }