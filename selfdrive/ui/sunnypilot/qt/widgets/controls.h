/**
 * Copyright (c) 2021-, Haibin Wen, sunnypilot, and a number of other contributors.
 *
 * This file is part of sunnypilot and is licensed under the MIT License.
 * See the LICENSE.md file in the root directory for more details.
 */

#pragma once

#include <map>
#include <optional>
#include <string>
#include <vector>

#include "common/params.h"
#include "selfdrive/ui/qt/widgets/controls.h"
#include "selfdrive/ui/qt/widgets/input.h"
#include "selfdrive/ui/sunnypilot/qt/widgets/toggle.h"

QFrame *horizontal_line(QWidget *parent = nullptr);
QFrame *vertical_space(int height = 10, QWidget *parent = nullptr);

inline void ReplaceWidget(QWidget *old_widget, QWidget *new_widget) {
  if (old_widget && old_widget->parentWidget() && old_widget->parentWidget()->layout()) {
    old_widget->parentWidget()->layout()->replaceWidget(old_widget, new_widget);
    old_widget->hide();
    old_widget->deleteLater();
  }
}

class ElidedLabelSP : public QLabel {
  Q_OBJECT

public:
  explicit ElidedLabelSP(QWidget *parent = 0);
  explicit ElidedLabelSP(const QString &text, QWidget *parent = 0);

  void setColor(const QString &color) {
    setStyleSheet("QLabel { color : " + color + "; }");
  }

signals:
  void clicked();

protected:
  void paintEvent(QPaintEvent *event) override;
  void resizeEvent(QResizeEvent *event) override;
  void mouseReleaseEvent(QMouseEvent *event) override {
    if (rect().contains(event->pos())) {
      emit clicked();
    }
  }
  QString lastText_, elidedText_;
};

class AbstractControlSP : public AbstractControl {
  Q_OBJECT

public:
  void setDescription(const QString &desc) override {
    if (description) description->setText(desc);
  }

  void setValue(const QString &val, std::optional<QString> color = std::nullopt) {
    value->setText(val);
    if (color.has_value()) {
      value->setColor(color.value());
    }
  }

  const QString getDescription() override {
    return description->text();
  }

  void hideDescription() {
    description->setVisible(false);
  }

public slots:
  void showDescription() override {
    description->setVisible(true);
  }

protected:
  AbstractControlSP(const QString &title, const QString &desc = "", const QString &icon = "", QWidget *parent = nullptr);
  void hideEvent(QHideEvent *e) override;

  QVBoxLayout *main_layout;
  ElidedLabelSP *value;
  QLabel *description = nullptr;
};

// AbstractControlSP_SELECTOR

class AbstractControlSP_SELECTOR : public AbstractControlSP {
  Q_OBJECT

protected:
  QSpacerItem *spacingItem = new QSpacerItem(44, 44, QSizePolicy::Minimum, QSizePolicy::Fixed);
  AbstractControlSP_SELECTOR(const QString &title, const QString &desc = "", const QString &icon = "", QWidget *parent = nullptr);
  void hideEvent(QHideEvent *e) override;

};

// widget to display a value
class LabelControlSP : public AbstractControlSP {
  Q_OBJECT

public:
  LabelControlSP(const QString &title, const QString &text = "", const QString &desc = "", QWidget *parent = nullptr) : AbstractControlSP(title, desc, "", parent) {
    label.setText(text);
    label.setAlignment(Qt::AlignRight | Qt::AlignVCenter);
    hlayout->addWidget(&label);
  }
  void setText(const QString &text) { label.setText(text); }

private:
  ElidedLabelSP label;
};

// widget for a button with a label
class ButtonControlSP : public AbstractControlSP {
  Q_OBJECT

public:
  ButtonControlSP(const QString &title, const QString &text, const QString &desc = "", QWidget *parent = nullptr);
  inline void setText(const QString &text) { btn.setText(text); }
  inline QString text() const { return btn.text(); }
  inline void click() { btn.click(); }

signals:
  void clicked();

public slots:
  void setEnabled(bool enabled) { btn.setEnabled(enabled); }

private:
  QPushButton btn;
};

class ToggleControlSP : public AbstractControlSP {
  Q_OBJECT

public:
  ToggleControlSP(const QString &title, const QString &desc = "", const QString &icon = "", const bool state = false, QWidget *parent = nullptr) : AbstractControlSP(title, desc, icon, parent) {
    // space between toggle and title
    icon_label = new QLabel(this);
    hlayout->addWidget(icon_label);

    toggle.setFixedSize(150, 100);
    if (state) {
      toggle.togglePosition();
    }
    hlayout->insertWidget(0, &toggle);
    hlayout->insertWidget(1, this->icon_label);
    QObject::connect(&toggle, &ToggleSP::stateChanged, this, &ToggleControlSP::toggleFlipped);
  }

  void setEnabled(bool enabled) {
    toggle.setEnabled(enabled);
    toggle.update();
  }

signals:
  void toggleFlipped(bool state);

protected:
  ToggleSP toggle;
};

// widget to toggle params
class ParamControlSP : public ToggleControlSP {
  Q_OBJECT

public:
  ParamControlSP(const QString &param, const QString &title, const QString &desc, const QString &icon, QWidget *parent = nullptr);
  void setConfirmation(bool _confirm, bool _store_confirm) {
    confirm = _confirm;
    store_confirm = _store_confirm;
  }

  void setActiveIcon(const QString &icon) {
    active_icon_pixmap = QPixmap(icon).scaledToWidth(80, Qt::SmoothTransformation);
  }

  void refresh() {
    bool state = params.getBool(key);
    if (state != toggle.on) {
      toggle.togglePosition();
      setIcon(state);
    }
  }

  void showEvent(QShowEvent *event) override {
    refresh();
  }

  bool isToggled() { return params.getBool(key); }

private:
  void toggleClicked(bool state);
  void setIcon(bool state) {
    if (state && !active_icon_pixmap.isNull()) {
      icon_label->setPixmap(active_icon_pixmap);
    } else if (!icon_pixmap.isNull()) {
      icon_label->setPixmap(icon_pixmap);
    }
  }

  std::string key;
  Params params;
  QPixmap active_icon_pixmap;
  bool confirm = false;
  bool store_confirm = false;
};

class ButtonParamControlSP : public AbstractControlSP_SELECTOR {
  Q_OBJECT

public:
  ButtonParamControlSP(const QString &param, const QString &title, const QString &desc, const QString &icon,
                       const std::vector<QString> &button_texts, const int minimum_button_width = 300, const bool inline_layout = false) : AbstractControlSP_SELECTOR(title, desc, icon), button_texts(button_texts), is_inline_layout(inline_layout) {
    const QString style = R"(
      QPushButton {
        border-radius: 20px;
        font-size: 50px;
        font-weight: 450;
        height:150px;
        padding: 0 25 0 25;
        color: #FFFFFF;
      }
      QPushButton:pressed {
        background-color: #4a4a4a;
      }
      QPushButton:checked:enabled {
        background-color: #696868;
      }
      QPushButton:disabled {
        color: #33FFFFFF;
      }
      QPushButton:checked:disabled {
        background-color: #121212;
        color: #33FFFFFF;
      }
    )";
    key = param.toStdString();
    int value = atoi(params.get(key).c_str());

    if (inline_layout) {
      button_param_layout->setMargin(0);
      button_param_layout->setSpacing(0);
      if (!title.isEmpty()) {
        main_layout->removeWidget(title_label);
        hlayout->addWidget(title_label, 1);
      }
      if (spacingItem != nullptr && main_layout->indexOf(spacingItem) != -1) {
        main_layout->removeItem(spacingItem);
        spacingItem = nullptr;
      }
    }

    button_group = new QButtonGroup(this);
    button_group->setExclusive(true);
    for (int i = 0; i < button_texts.size(); i++) {
      QPushButton *button = new QPushButton(button_texts[i], this);
      button->setCheckable(true);
      button->setChecked(i == value);
      button->setStyleSheet(style);
      button->setMinimumWidth(minimum_button_width);
      if (i == 0) button_param_layout->addSpacing(2);
      button_param_layout->addWidget(button);
      button_group->addButton(button, i);
    }

    button_param_layout->setAlignment(Qt::AlignLeft);
    if (is_inline_layout) {
      QFrame *container = new QFrame;
      container->setLayout(button_param_layout);
      container->setStyleSheet("background-color: #393939; border-radius: 20px;");
      hlayout->addWidget(container);
    }

    QObject::connect(button_group, QOverload<int>::of(&QButtonGroup::buttonClicked), [=](int id) {
      params.put(key, std::to_string(id));
      emit buttonToggled(id);
    });
  }

  void setEnabled(bool enable) {
    for (auto btn: button_group->buttons()) {
      btn->setEnabled(enable);
    }
    button_group_enabled = enable;

    update();
  }

  void setCheckedButton(int id) {
    button_group->button(id)->setChecked(true);
  }

  void refresh() {
    int value = atoi(params.get(key).c_str());

    if (value >= button_texts.size()) {
      value = button_texts.size() - 1;
    }
    if (value < 0) {
      value = 0;
    }

    button_group->button(value)->setChecked(true);
  }

  void showEvent(QShowEvent *event) override {
    refresh();
  }

  void setButton(QString param) {
    key = param.toStdString();
    int value = atoi(params.get(key).c_str());
    for (int i = 0; i < button_group->buttons().size(); i++) {
      button_group->buttons()[i]->setChecked(i == value);
    }
  }

  void setDisabledSelectedButton(std::string val) {
    int value = atoi(val.c_str());
    for (int i = 0; i < button_group->buttons().size(); i++) {
      button_group->buttons()[i]->setEnabled(i != value);
    }
  }

protected:
  void paintEvent(QPaintEvent *event) override {
    if (is_inline_layout) {
      return;
    }

    QPainter p(this);
    p.setRenderHint(QPainter::Antialiasing);

    // Calculate the total width and height for the background rectangle
    int w = 0;
    int h = 150;

    for (int i = 0; i < hlayout->count(); ++i) {
      QPushButton *button = qobject_cast<QPushButton *>(hlayout->itemAt(i)->widget());
      if (button) {
        w += button->width();
      }
    }

    // Draw the rectangle
#ifdef __APPLE__
    QRect rect(0 + 2, h - 16, w, h);
#else
    QRect rect(0 + 2, h - 24, w, h);
#endif
    p.setPen(QPen(QColor(button_group_enabled ? "#696868" : "#121212"), 3));
    p.drawRoundedRect(rect, 20, 20);
  }

signals:
  void buttonToggled(int btn_id);

private:
  std::string key;
  Params params;
  QButtonGroup *button_group;
  std::vector<QString> button_texts;

  bool button_group_enabled = true;
  bool is_inline_layout;
  QHBoxLayout *button_param_layout = is_inline_layout ? new QHBoxLayout() : hlayout;
};

class ListWidgetSP : public QWidget {
  Q_OBJECT

public:
  explicit ListWidgetSP(QWidget *parent = 0, const bool split_line = true) : QWidget(parent), _split_line(split_line), outer_layout(this) {
    outer_layout.setMargin(0);
    outer_layout.setSpacing(0);
    outer_layout.addLayout(&inner_layout);
    inner_layout.setMargin(0);
    inner_layout.setSpacing(25); // default spacing is 25
    outer_layout.addStretch(1);
  }
  inline void addItem(QWidget *w) { inner_layout.addWidget(w); }
  inline void addItem(QLayout *layout) { inner_layout.addLayout(layout); }
  inline void setSpacing(int spacing) { inner_layout.setSpacing(spacing); }

  inline void AddWidgetAt(const int index, QWidget *new_widget) { inner_layout.insertWidget(index, new_widget); }
  inline void RemoveWidgetAt(const int index) {
    if (QLayoutItem *item; (item = inner_layout.takeAt(index)) != nullptr) {
      if (item->widget()) delete item->widget();
      delete item;
    }
  }

  inline void ReplaceOrAddWidget(QWidget *old_widget, QWidget *new_widget) {
    if (const int index = inner_layout.indexOf(old_widget); index != -1) {
      RemoveWidgetAt(index);
      AddWidgetAt(index, new_widget);
    } else {
      addItem(new_widget);
    }
  }

private:
  void paintEvent(QPaintEvent *) override {
    QPainter p(this);
    p.setPen(Qt::gray);
    for (int i = 0; i < inner_layout.count() - 1; ++i) {
      QWidget *widget = inner_layout.itemAt(i)->widget();
      if ((widget == nullptr || widget->isVisible()) && _split_line) {
        QRect r = inner_layout.itemAt(i)->geometry();
        int bottom = r.bottom() + inner_layout.spacing() / 2;
        p.drawLine(r.left(), bottom, r.right(), bottom);
      }
    }
  }
  QVBoxLayout outer_layout;
  QVBoxLayout inner_layout;

  bool _split_line;
};

// convenience class for wrapping layouts
class LayoutWidgetSP : public QWidget {
  Q_OBJECT

public:
  LayoutWidgetSP(QLayout *l, QWidget *parent = nullptr) : QWidget(parent) {
    setLayout(l);
  }
};

class OptionControlSP : public AbstractControlSP_SELECTOR {
  Q_OBJECT

<<<<<<< HEAD
protected:
=======
private:
  bool is_inline_layout;
  QHBoxLayout *optionSelectorLayout = is_inline_layout ? new QHBoxLayout() : hlayout;

>>>>>>> 5c9ce2a0
  struct MinMaxValue {
    int min_value;
    int max_value;
  };

private:
  bool isInlineLayout;
  QHBoxLayout *optionSelectorLayout = isInlineLayout ? new QHBoxLayout() : hlayout;

  int getParamValue() {
    const auto param_value = QString::fromStdString(params.get(key));
    const auto result = valueMap != nullptr ? valueMap->key(param_value) : param_value;
    return result.toInt();
  }

  // Although the method is not static, and thus has access to the value property, I prefer to be explicit about the value.
  void setParamValue(const int new_value) {
    const auto value_str = valueMap != nullptr ? valueMap->value(QString::number(new_value)) : QString::number(new_value);
    params.put(key, value_str.toStdString());
  }

public:
  OptionControlSP(const QString &param, const QString &title, const QString &desc, const QString &icon,
                  const MinMaxValue &range, const int per_value_change = 1, const bool inline_layout = false, const QMap<QString, QString> *valMap = nullptr) : AbstractControlSP_SELECTOR(title, desc, icon, nullptr), _title(title), valueMap(valMap), is_inline_layout(inline_layout) {
    const QString style = R"(
      QPushButton {
        border-radius: 20px;
        font-size: 60px;
        font-weight: 500;
        width: 150px;
        height: 150px;
        padding: -3 25 3 25;
        color: #FFFFFF;
        font-weight: bold;
      }
      QPushButton:pressed {
        color: #5C5C5C;
      }
      QPushButton:disabled {
        color: #5C5C5C;
      }
    )";

    if (inline_layout) {
      optionSelectorLayout->setMargin(0);
      optionSelectorLayout->setSpacing(0);
      if (!title.isEmpty()) {
        main_layout->removeWidget(title_label);
        hlayout->addWidget(title_label, 1);
      }
      if (spacingItem != nullptr && main_layout->indexOf(spacingItem) != -1) {
        main_layout->removeItem(spacingItem);
        spacingItem = nullptr;
      }
    }

    label.setStyleSheet(label_enabled_style);
    label.setFixedWidth(inline_layout ? 350 : 300);
    label.setAlignment(Qt::AlignCenter);

    const std::vector<QString> button_texts{"－", "＋"};

    key = param.toStdString();
    value = getParamValue();

    button_group = new QButtonGroup(this);
    button_group->setExclusive(true);
    for (int i = 0; i < button_texts.size(); i++) {
      QPushButton *button = new QPushButton(button_texts[i], this);
      button->setStyleSheet(style + ((i == 0) ? "QPushButton { text-align: left; }" :
                                                "QPushButton { text-align: right; }"));
      optionSelectorLayout->addWidget(button, 0, ((i == 0) ? Qt::AlignLeft : Qt::AlignRight) | Qt::AlignVCenter);
      if (i == 0) {
        optionSelectorLayout->addWidget(&label, 0, Qt::AlignCenter);
      }
      button->setEnabled((i == 0) ? !(value <= range.min_value) : !(value >= range.max_value));
      button->setFocusPolicy(Qt::NoFocus); // This prevents unintended scroll due to loss of focus when the button gets disabled based on min/max values
      button_group->addButton(button, i);

      QObject::connect(button, &QPushButton::clicked, [=]() {
        int change_value = (i == 0) ? -per_value_change : per_value_change;
        value = getParamValue(); // in case it changed externally, we need to get the latest value.
        value += change_value;
        value = std::clamp(value, range.min_value, range.max_value);
        setParamValue(value);

        button_group->button(0)->setEnabled(!(value <= range.min_value));
        button_group->button(1)->setEnabled(!(value >= range.max_value));

        updateLabels();

        if (request_update) {
          emit updateOtherToggles();
        }
      });
    }

    optionSelectorLayout->setAlignment(Qt::AlignLeft);
    if (is_inline_layout) {
      QFrame *container = new QFrame;
      container->setLayout(optionSelectorLayout);
      container->setStyleSheet("background-color: #393939; border-radius: 20px;");
      hlayout->addWidget(container);
    }
  }

  void setUpdateOtherToggles(bool _update) {
    request_update = _update;
  }

  void setFixedWidth(int width) {
    label.setFixedWidth(width);
  }

  inline void setLabel(const QString &text) { label.setText(text); }

  void setEnabled(bool enabled) {
    for (auto btn: button_group->buttons()) {
      btn->setEnabled(enabled);
    }
    label.setEnabled(enabled);
    label.setStyleSheet(enabled ? label_enabled_style : label_disabled_style);
    button_enabled = enabled;

    update();
  }

protected:
  void paintEvent(QPaintEvent *event) override {
    if (is_inline_layout) {
      return;
    }

    QPainter p(this);
    p.setRenderHint(QPainter::Antialiasing);

    // Calculate the total width and height for the background rectangle
    int w = 0;
    int h = 150;

    for (int i = 0; i < optionSelectorLayout->count(); ++i) {
      QWidget *widget = qobject_cast<QWidget *>(optionSelectorLayout->itemAt(i)->widget());
      if (widget) {
        w += widget->width();
      }
    }

    // Draw the rectangle
#ifdef __APPLE__
    QRect rect(0, !_title.isEmpty() ? (h - 16) : 20, w, h);
#else
    QRect rect(0, !_title.isEmpty() ? (h - 24) : 20, w, h);
#endif
    p.setBrush(QColor(button_enabled ? "#b24a4a4a" : "#121212")); // Background color
    p.setPen(QPen(Qt::NoPen));
    p.drawRoundedRect(rect, 20, 20);
  }

signals:
  void updateLabels();
  void updateOtherToggles();

private:
  std::string key;
  int value;
  QButtonGroup *button_group;
  QLabel label;
  Params params;
  std::map<QString, QString> option_label = {};
  bool request_update = false;
  QString _title = "";
  const QMap<QString, QString> *valueMap;

  const QString label_enabled_style = "font-size: 50px; font-weight: 450; color: #FFFFFF;";
  const QString label_disabled_style = "font-size: 50px; font-weight: 450; color: #5C5C5C;";

  bool button_enabled = true;
};

class PushButtonSP : public QPushButton {
  Q_OBJECT

public:
  PushButtonSP(const QString &text, const int minimum_button_width = 800, QWidget *parent = nullptr, const QString &param = "") : QPushButton(text, parent) {
    buttonStyle = R"(
      QPushButton {
        border-radius: 20px;
        font-size: 50px;
        font-weight: 450;
        height: 150px;
        padding: 0 25px 0 25px;
        color: #FFFFFF;
      }
    )";

    if (!param.isEmpty()) {
      key = param.toStdString();
      refresh();
    } else {
      updateStyle(false);
    }

    setFixedWidth(minimum_button_width);
  }

  void refresh() {
    if (!key.empty()) {
      bool state = params.getBool(key);
      if (state != is_enabled) {
        is_enabled = state;
      }
      updateStyle(is_enabled);
    }
  }

  void updateButton() {
    if (!key.empty()) {
      params.putBool(key, !is_enabled);
      refresh();
    }
  }

private:
  std::string key = "";
  Params params;
  bool is_enabled;
  QString buttonStyle;

  QString btn_enabled_off_style = "QPushButton:enabled { background-color: #393939; }";
  QString btn_enabled_on_style = "QPushButton:enabled { background-color: #1e79e8; }";
  QString btn_off_pressed_style = "QPushButton:pressed { background-color: #4A4A4A; }";
  QString btn_on_pressed_style = "QPushButton:pressed { background-color: #1E8FFF; }";
  QString btn_disabled_style = "QPushButton:disabled { background-color: #121212; color: #5C5C5C; }";

  void updateStyle(bool enabled) {
    QString enabled_style = enabled ? btn_enabled_on_style : btn_enabled_off_style;
    QString pressed_style = enabled ? btn_on_pressed_style : btn_off_pressed_style;
    setStyleSheet(buttonStyle + enabled_style + pressed_style + btn_disabled_style);
  }
};

class PanelBackButton : public QPushButton {
  Q_OBJECT

public:
  PanelBackButton(const QString &label = "Back", QWidget *parent = nullptr) : QPushButton(label, parent) {
    setObjectName("back_btn");
    setFixedSize(400, 100);
  }
};<|MERGE_RESOLUTION|>--- conflicted
+++ resolved
@@ -440,14 +440,7 @@
 class OptionControlSP : public AbstractControlSP_SELECTOR {
   Q_OBJECT
 
-<<<<<<< HEAD
 protected:
-=======
-private:
-  bool is_inline_layout;
-  QHBoxLayout *optionSelectorLayout = is_inline_layout ? new QHBoxLayout() : hlayout;
-
->>>>>>> 5c9ce2a0
   struct MinMaxValue {
     int min_value;
     int max_value;
