widgets_src = [
  "sunnypilot/qt/request_repeater.cc",
  "sunnypilot/qt/widgets/toggle.cc",
  "sunnypilot/qt/widgets/controls.cc",
  "sunnypilot/qt/widgets/drive_stats.cc",
  "sunnypilot/qt/widgets/expandable_row.cc",
  "sunnypilot/qt/widgets/prime.cc",
  "sunnypilot/qt/widgets/scrollview.cc",
  "sunnypilot/qt/network/networking.cc",
]

qt_util = [
  "sunnypilot/qt/util.cc",
]

qt_src = [
  "sunnypilot/ui.cc",
  "sunnypilot/qt/api.cc",
  "sunnypilot/qt/sidebar.cc",
  "sunnypilot/qt/window.cc",
  "sunnypilot/qt/home.cc",
  "sunnypilot/qt/offroad/offroad_home.cc",
  "sunnypilot/qt/offroad/settings/device_panel.cc",
  "sunnypilot/qt/offroad/settings/lateral_panel.cc",
  "sunnypilot/qt/offroad/settings/longitudinal_panel.cc",
  "sunnypilot/qt/offroad/settings/max_time_offroad.cc",
  "sunnypilot/qt/offroad/settings/brightness.cc",
  "sunnypilot/qt/offroad/settings/models_panel.cc",
  "sunnypilot/qt/offroad/settings/osm_panel.cc",
  "sunnypilot/qt/offroad/settings/settings.cc",
  "sunnypilot/qt/offroad/settings/software_panel.cc",
  "sunnypilot/qt/offroad/settings/sunnylink_panel.cc",
  "sunnypilot/qt/offroad/settings/sunnylink/sponsor_widget.cc",
  "sunnypilot/qt/offroad/settings/trips_panel.cc",
  "sunnypilot/qt/offroad/settings/vehicle_panel.cc",
  "sunnypilot/qt/offroad/settings/visuals_panel.cc",
  "sunnypilot/qt/onroad/annotated_camera.cc",
  "sunnypilot/qt/onroad/buttons.cc",
  "sunnypilot/qt/onroad/hud.cc",
  "sunnypilot/qt/onroad/model.cc",
  "sunnypilot/qt/onroad/onroad_home.cc",
]

lateral_panel_qt_src = [
  "sunnypilot/qt/offroad/settings/lateral/blinker_pause_lateral_settings.cc",
  "sunnypilot/qt/offroad/settings/lateral/lane_change_settings.cc",
  "sunnypilot/qt/offroad/settings/lateral/mads_settings.cc",
  "sunnypilot/qt/offroad/settings/lateral/neural_network_lateral_control.cc",
]

longitudinal_panel_qt_src = [
  "sunnypilot/qt/offroad/settings/longitudinal/custom_acc_increment.cc",
]

network_src = [
  "sunnypilot/qt/network/sunnylink/sunnylink_client.cc",
  "sunnypilot/qt/network/sunnylink/services/base_device_service.cc",
  "sunnypilot/qt/network/sunnylink/services/role_service.cc",
  "sunnypilot/qt/network/sunnylink/services/user_service.cc",
]

osm_panel_qt_src = [
  "sunnypilot/qt/offroad/settings/osm/models_fetcher.cc",
]

vehicle_panel_qt_src = [
  "sunnypilot/qt/offroad/settings/vehicle/brand_settings_factory.cc",
  "sunnypilot/qt/offroad/settings/vehicle/brand_settings_interface.cc",
  "sunnypilot/qt/offroad/settings/vehicle/platform_selector.cc",
]

brand_settings_qt_src = [
  "sunnypilot/qt/offroad/settings/vehicle/chrysler_settings.cc",
  "sunnypilot/qt/offroad/settings/vehicle/ford_settings.cc",
  "sunnypilot/qt/offroad/settings/vehicle/gm_settings.cc",
  "sunnypilot/qt/offroad/settings/vehicle/honda_settings.cc",
  "sunnypilot/qt/offroad/settings/vehicle/hyundai_settings.cc",
  "sunnypilot/qt/offroad/settings/vehicle/mazda_settings.cc",
  "sunnypilot/qt/offroad/settings/vehicle/nissan_settings.cc",
  "sunnypilot/qt/offroad/settings/vehicle/rivian_settings.cc",
  "sunnypilot/qt/offroad/settings/vehicle/subaru_settings.cc",
  "sunnypilot/qt/offroad/settings/vehicle/tesla_settings.cc",
  "sunnypilot/qt/offroad/settings/vehicle/toyota_settings.cc",
  "sunnypilot/qt/offroad/settings/vehicle/volkswagen_settings.cc",
]

sp_widgets_src = widgets_src + network_src
<<<<<<< HEAD
sp_qt_src = qt_src + lateral_panel_qt_src + vehicle_panel_qt_src + brand_settings_qt_src + longitudinal_panel_qt_src
=======
sp_qt_src = qt_src + lateral_panel_qt_src + vehicle_panel_qt_src + brand_settings_qt_src + osm_panel_qt_src
>>>>>>> ab6d1927
sp_qt_util = qt_util

Export('sp_widgets_src', 'sp_qt_src', "sp_qt_util")<|MERGE_RESOLUTION|>--- conflicted
+++ resolved
@@ -85,11 +85,7 @@
 ]
 
 sp_widgets_src = widgets_src + network_src
-<<<<<<< HEAD
-sp_qt_src = qt_src + lateral_panel_qt_src + vehicle_panel_qt_src + brand_settings_qt_src + longitudinal_panel_qt_src
-=======
-sp_qt_src = qt_src + lateral_panel_qt_src + vehicle_panel_qt_src + brand_settings_qt_src + osm_panel_qt_src
->>>>>>> ab6d1927
+sp_qt_src = qt_src + lateral_panel_qt_src + vehicle_panel_qt_src + brand_settings_qt_src + longitudinal_panel_qt_src + osm_panel_qt_src
 sp_qt_util = qt_util
 
 Export('sp_widgets_src', 'sp_qt_src', "sp_qt_util")