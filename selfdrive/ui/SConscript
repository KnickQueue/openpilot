--- conflicted
+++ resolved
@@ -9,12 +9,8 @@
 if arch == 'larch64':
   base_libs.append('EGL')
 
-<<<<<<< HEAD
-maps = arch in ['larch64', 'x86_64']
+maps = arch in ['larch64', 'aarch64', 'x86_64']
 screenrecorder = arch in ['larch64']
-=======
-maps = arch in ['larch64', 'aarch64', 'x86_64']
->>>>>>> 27c485c6
 
 if maps and arch != 'larch64':
   rpath = [Dir(f"#third_party/mapbox-gl-native-qt/{arch}").srcnode().abspath]
@@ -29,12 +25,8 @@
                "qt/widgets/ssh_keys.cc", "qt/widgets/toggle.cc", "qt/widgets/controls.cc",
                "qt/widgets/offroad_alerts.cc", "qt/widgets/prime.cc", "qt/widgets/keyboard.cc",
                "qt/widgets/scrollview.cc", "qt/widgets/cameraview.cc", "#third_party/qrcode/QrCode.cc",
-<<<<<<< HEAD
-               "qt/request_repeater.cc", "qt/qt_window.cc", "qt/offroad/networking.cc", "qt/offroad/wifiManager.cc",
+               "qt/request_repeater.cc", "qt/qt_window.cc", "qt/network/networking.cc", "qt/network/wifi_manager.cc",
                "qt/offroad/sunnypilot_settings.cc"]
-=======
-               "qt/request_repeater.cc", "qt/qt_window.cc", "qt/network/networking.cc", "qt/network/wifi_manager.cc"]
->>>>>>> 27c485c6
 
 qt_env['CPPDEFINES'] = []
 if maps:
@@ -93,12 +85,6 @@
 qt_env.Program("qt/spinner", ["qt/spinner.cc"], LIBS=qt_libs)
 
 # build main UI
-<<<<<<< HEAD
-qt_src = ["main.cc", "qt/sidebar.cc", "qt/onroad.cc", "qt/body.cc",
-          "qt/window.cc", "qt/home.cc", "qt/offroad/settings.cc",
-          "qt/offroad/software_settings.cc", "qt/offroad/onboarding.cc",
-          "qt/offroad/driverview.cc", "qt/offroad/experimental_mode.cc"]
-
 # include dashcam / screenrecorder
 if screenrecorder:
   qt_src += ["qt/screenrecorder/screenrecorder.cc", "qt/screenrecorder/omx_encoder.cc"]
@@ -106,8 +92,6 @@
   qt_libs += ['OmxCore', 'gsl', 'CB', 'avformat', 'avcodec', 'swscale', 'avutil', 'yuv', 'pthread']
   qt_env['CPPDEFINES'] += ["ENABLE_DASHCAM"]
 
-=======
->>>>>>> 27c485c6
 qt_env.Program("_ui", qt_src + [asset_obj], LIBS=qt_libs)
 if GetOption('extras'):
   qt_src.remove("main.cc")  # replaced by test_runner
