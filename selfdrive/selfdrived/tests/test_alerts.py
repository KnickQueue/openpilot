--- conflicted
+++ resolved
@@ -41,13 +41,8 @@
     events = log.OnroadEvent.EventName.schema.enumerants
 
     for name, e in events.items():
-<<<<<<< HEAD
       if not name.endswith("DEPRECATED") and not name.startswith("eventReserved"):
-        fail_msg = "%s @%d not in EVENTS" % (name, e)
-=======
-      if not name.endswith("DEPRECATED"):
         fail_msg = f"{name} @{e} not in EVENTS"
->>>>>>> cc1bfcf1
         assert e in EVENTS.keys(), fail_msg
 
   # ensure alert text doesn't exceed allowed width
