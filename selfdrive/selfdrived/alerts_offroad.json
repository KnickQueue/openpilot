{
  "Offroad_TemperatureTooHigh": {
    "text": "Device temperature too high. System cooling down before starting. Current internal component temperature: %1",
    "severity": 0
  },
  "Offroad_ConnectivityNeededPrompt": {
    "text": "Immediately connect to the internet to check for updates. If you do not connect to the internet, sunnypilot won't engage in %1",
    "severity": 0,
    "_comment": "Set extra field to number of days"
  },
  "Offroad_ConnectivityNeeded": {
    "text": "Connect to internet to check for updates. sunnypilot won't automatically start until it connects to internet to check for updates.",
    "severity": 1
  },
  "Offroad_UpdateFailed": {
    "text": "Unable to download updates\n%1",
    "severity": 1,
    "_comment": "Set extra field to the failed reason."
  },
  "Offroad_IsTakingSnapshot": {
    "text": "Taking camera snapshots. System won't start until finished.",
    "severity": 0
  },
  "Offroad_NeosUpdate": {
    "text": "An update to your device's operating system is downloading in the background. You will be prompted to update when it's ready to install.",
    "severity": 0
  },
  "Offroad_UnofficialHardware": {
    "text": "Device failed to register. It will not connect to or upload to comma.ai servers, and receives no support from comma.ai. If this is an official device, visit https://comma.ai/support.",
    "severity": 1
  },
  "Offroad_StorageMissing": {
    "text": "NVMe drive not mounted.",
    "severity": 1
  },
  "Offroad_BadNvme": {
    "text": "Unsupported NVMe drive detected. Device may draw significantly more power and overheat due to the unsupported NVMe.",
    "severity": 1
  },
  "Offroad_CarUnrecognized": {
    "text": "sunnypilot was unable to identify your car. Your car is either unsupported or its ECUs are not recognized. Please submit a pull request to add the firmware versions to the proper vehicle. Need help? Join discord.comma.ai.",
    "severity": 0
  },
  "Offroad_Recalibration": {
    "text": "sunnypilot detected a change in the device's mounting position. Ensure the device is fully seated in the mount and the mount is firmly secured to the windshield.",
    "severity": 0
  },
<<<<<<< HEAD
  "OffroadMode_Status": {
    "text": "sunnypilot is now in Always Offroad mode. sunnypilot won't start until Always Offroad mode is disabled. Go to \"Settings\" -> \"Device\" to exit Always Offroad mode.",
    "severity": 1
  },
=======
>>>>>>> f12d181d
  "Offroad_OSMUpdateRequired": {
    "text": "OpenStreetMap database is out of date. New maps must be downloaded if you wish to continue using OpenStreetMap data for Enhanced Speed Control and road name display.\n\n%1",
    "severity": 0
  }
}<|MERGE_RESOLUTION|>--- conflicted
+++ resolved
@@ -45,13 +45,6 @@
     "text": "sunnypilot detected a change in the device's mounting position. Ensure the device is fully seated in the mount and the mount is firmly secured to the windshield.",
     "severity": 0
   },
-<<<<<<< HEAD
-  "OffroadMode_Status": {
-    "text": "sunnypilot is now in Always Offroad mode. sunnypilot won't start until Always Offroad mode is disabled. Go to \"Settings\" -> \"Device\" to exit Always Offroad mode.",
-    "severity": 1
-  },
-=======
->>>>>>> f12d181d
   "Offroad_OSMUpdateRequired": {
     "text": "OpenStreetMap database is out of date. New maps must be downloaded if you wish to continue using OpenStreetMap data for Enhanced Speed Control and road name display.\n\n%1",
     "severity": 0
