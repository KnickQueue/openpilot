--- conflicted
+++ resolved
@@ -47,14 +47,6 @@
     f'{pythonpath_string} {flags} python3 {Dir("#tinygrad_repo").abspath}/examples/openpilot/compile3.py {fn}.onnx {fn}_tinygrad.pkl'
   )
 
-<<<<<<< HEAD
-# TODO-SP: after 15.4 it's not possible to compile models locally on mac https://discord.com/channels/469524606043160576/1362735424644055230
-if arch != 'Darwin':
-  for model_name in ['driving_vision', 'driving_policy', 'dmonitoring_model']:
-    fn = File(f"models/{model_name}").abspath
-    cmd = f'{pythonpath_string} {device_string} python3 {Dir("#tinygrad_repo").abspath}/examples/openpilot/compile3.py {fn}.onnx {fn}_tinygrad.pkl'
-    lenv.Command(fn + "_tinygrad.pkl", [fn + ".onnx"] + tinygrad_files, cmd)
-=======
 # Compile small models
 for model_name in ['driving_vision', 'driving_policy', 'dmonitoring_model']:
   flags = {
@@ -77,5 +69,4 @@
   bv = tg_compile(flags, "big_driving_vision")
   lenv.SideEffect('lock', [bp, bv])  # tg doesn't support multi-process so build serially
 else:
-  print("USB GPU not detected... skipping")
->>>>>>> 993b1b4d
+  print("USB GPU not detected... skipping")