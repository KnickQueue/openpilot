#!/usr/bin/env python3
import os
from openpilot.system.hardware import TICI
USBGPU = "USBGPU" in os.environ
if USBGPU:
  os.environ['AMD'] = '1'
  os.environ['AMD_IFACE'] = 'USB'
elif TICI:
  from openpilot.selfdrive.modeld.runners.tinygrad_helpers import qcom_tensor_from_opencl_address
  os.environ['QCOM'] = '1'
else:
  os.environ['LLVM'] = '1'
  os.environ['JIT'] = '2'
from tinygrad.tensor import Tensor
from tinygrad.dtype import dtypes
import time
import pickle
import numpy as np
import cereal.messaging as messaging
from cereal import car, log
from pathlib import Path
from setproctitle import setproctitle
from cereal.messaging import PubMaster, SubMaster
from msgq.visionipc import VisionIpcClient, VisionStreamType, VisionBuf
from opendbc.car.car_helpers import get_demo_car_params
from openpilot.common.swaglog import cloudlog
from openpilot.common.params import Params
from openpilot.common.filter_simple import FirstOrderFilter
from openpilot.common.realtime import config_realtime_process, DT_MDL
from openpilot.common.transformations.camera import DEVICE_CAMERAS
from openpilot.common.transformations.model import get_warp_matrix
from openpilot.system import sentry
from openpilot.selfdrive.controls.lib.desire_helper import DesireHelper
from openpilot.selfdrive.controls.lib.drive_helpers import get_accel_from_plan, smooth_value
from openpilot.selfdrive.modeld.parse_model_outputs import Parser
from openpilot.selfdrive.modeld.fill_model_msg import fill_model_msg, fill_pose_msg, PublishState
from openpilot.selfdrive.modeld.constants import ModelConstants, Plan
from openpilot.selfdrive.modeld.models.commonmodel_pyx import DrivingModelFrame, CLContext

<<<<<<< HEAD
from openpilot.sunnypilot.livedelay.lagd_toggle import ModeldLagd
=======
from openpilot.sunnypilot.livedelay.lagd_toggle import LagdToggle
>>>>>>> c7d0ebc9


PROCESS_NAME = "selfdrive.modeld.modeld"
SEND_RAW_PRED = os.getenv('SEND_RAW_PRED')

VISION_PKL_PATH = Path(__file__).parent / 'models/driving_vision_tinygrad.pkl'
POLICY_PKL_PATH = Path(__file__).parent / 'models/driving_policy_tinygrad.pkl'
VISION_METADATA_PATH = Path(__file__).parent / 'models/driving_vision_metadata.pkl'
POLICY_METADATA_PATH = Path(__file__).parent / 'models/driving_policy_metadata.pkl'

LAT_SMOOTH_SECONDS = 0.0
LONG_SMOOTH_SECONDS = 0.0
MIN_LAT_CONTROL_SPEED = 0.3


def get_action_from_model(model_output: dict[str, np.ndarray], prev_action: log.ModelDataV2.Action,
                          lat_action_t: float, long_action_t: float, v_ego: float) -> log.ModelDataV2.Action:
    plan = model_output['plan'][0]
    desired_accel, should_stop = get_accel_from_plan(plan[:,Plan.VELOCITY][:,0],
                                                     plan[:,Plan.ACCELERATION][:,0],
                                                     ModelConstants.T_IDXS,
                                                     action_t=long_action_t)
    desired_accel = smooth_value(desired_accel, prev_action.desiredAcceleration, LONG_SMOOTH_SECONDS)

    desired_curvature = model_output['desired_curvature'][0, 0]
    if v_ego > MIN_LAT_CONTROL_SPEED:
      desired_curvature = smooth_value(desired_curvature, prev_action.desiredCurvature, LAT_SMOOTH_SECONDS)
    else:
      desired_curvature = prev_action.desiredCurvature

    return log.ModelDataV2.Action(desiredCurvature=float(desired_curvature),
                                  desiredAcceleration=float(desired_accel),
                                  shouldStop=bool(should_stop))

class FrameMeta:
  frame_id: int = 0
  timestamp_sof: int = 0
  timestamp_eof: int = 0

  def __init__(self, vipc=None):
    if vipc is not None:
      self.frame_id, self.timestamp_sof, self.timestamp_eof = vipc.frame_id, vipc.timestamp_sof, vipc.timestamp_eof

class ModelState:
  frames: dict[str, DrivingModelFrame]
  inputs: dict[str, np.ndarray]
  output: np.ndarray
  prev_desire: np.ndarray  # for tracking the rising edge of the pulse

  def __init__(self, context: CLContext):
    self.LAT_SMOOTH_SECONDS = 0.0
    self.frames = {
      'input_imgs': DrivingModelFrame(context, ModelConstants.TEMPORAL_SKIP),
      'big_input_imgs': DrivingModelFrame(context, ModelConstants.TEMPORAL_SKIP)
    }
    self.prev_desire = np.zeros(ModelConstants.DESIRE_LEN, dtype=np.float32)

    self.full_features_buffer = np.zeros((1, ModelConstants.FULL_HISTORY_BUFFER_LEN,  ModelConstants.FEATURE_LEN), dtype=np.float32)
    self.full_desire = np.zeros((1, ModelConstants.FULL_HISTORY_BUFFER_LEN, ModelConstants.DESIRE_LEN), dtype=np.float32)
    self.full_prev_desired_curv = np.zeros((1, ModelConstants.FULL_HISTORY_BUFFER_LEN, ModelConstants.PREV_DESIRED_CURV_LEN), dtype=np.float32)
    self.temporal_idxs = slice(-1-(ModelConstants.TEMPORAL_SKIP*(ModelConstants.INPUT_HISTORY_BUFFER_LEN-1)), None, ModelConstants.TEMPORAL_SKIP)

    # policy inputs
    self.numpy_inputs = {
      'desire': np.zeros((1, ModelConstants.INPUT_HISTORY_BUFFER_LEN, ModelConstants.DESIRE_LEN), dtype=np.float32),
      'traffic_convention': np.zeros((1, ModelConstants.TRAFFIC_CONVENTION_LEN), dtype=np.float32),
      'lateral_control_params': np.zeros((1, ModelConstants.LATERAL_CONTROL_PARAMS_LEN), dtype=np.float32),
      'prev_desired_curv': np.zeros((1, ModelConstants.INPUT_HISTORY_BUFFER_LEN, ModelConstants.PREV_DESIRED_CURV_LEN), dtype=np.float32),
      'features_buffer': np.zeros((1, ModelConstants.INPUT_HISTORY_BUFFER_LEN,  ModelConstants.FEATURE_LEN), dtype=np.float32),
    }

    with open(VISION_METADATA_PATH, 'rb') as f:
      vision_metadata = pickle.load(f)
      self.vision_input_shapes =  vision_metadata['input_shapes']
      self.vision_output_slices = vision_metadata['output_slices']
      vision_output_size = vision_metadata['output_shapes']['outputs'][1]

    with open(POLICY_METADATA_PATH, 'rb') as f:
      policy_metadata = pickle.load(f)
      self.policy_input_shapes =  policy_metadata['input_shapes']
      self.policy_output_slices = policy_metadata['output_slices']
      policy_output_size = policy_metadata['output_shapes']['outputs'][1]

    # img buffers are managed in openCL transform code
    self.vision_inputs: dict[str, Tensor] = {}
    self.vision_output = np.zeros(vision_output_size, dtype=np.float32)
    self.policy_inputs = {k: Tensor(v, device='NPY').realize() for k,v in self.numpy_inputs.items()}
    self.policy_output = np.zeros(policy_output_size, dtype=np.float32)
    self.parser = Parser()

    with open(VISION_PKL_PATH, "rb") as f:
      self.vision_run = pickle.load(f)

    with open(POLICY_PKL_PATH, "rb") as f:
      self.policy_run = pickle.load(f)

  def slice_outputs(self, model_outputs: np.ndarray, output_slices: dict[str, slice]) -> dict[str, np.ndarray]:
    parsed_model_outputs = {k: model_outputs[np.newaxis, v] for k,v in output_slices.items()}
    return parsed_model_outputs

  def run(self, buf: VisionBuf, wbuf: VisionBuf, transform: np.ndarray, transform_wide: np.ndarray,
                inputs: dict[str, np.ndarray], prepare_only: bool) -> dict[str, np.ndarray] | None:
    # Model decides when action is completed, so desire input is just a pulse triggered on rising edge
    inputs['desire'][0] = 0
    new_desire = np.where(inputs['desire'] - self.prev_desire > .99, inputs['desire'], 0)
    self.prev_desire[:] = inputs['desire']

    self.full_desire[0,:-1] = self.full_desire[0,1:]
    self.full_desire[0,-1] = new_desire
    self.numpy_inputs['desire'][:] = self.full_desire.reshape((1,ModelConstants.INPUT_HISTORY_BUFFER_LEN,ModelConstants.TEMPORAL_SKIP,-1)).max(axis=2)

    self.numpy_inputs['traffic_convention'][:] = inputs['traffic_convention']
    self.numpy_inputs['lateral_control_params'][:] = inputs['lateral_control_params']
    imgs_cl = {'input_imgs': self.frames['input_imgs'].prepare(buf, transform.flatten()),
               'big_input_imgs': self.frames['big_input_imgs'].prepare(wbuf, transform_wide.flatten())}

    if TICI and not USBGPU:
      # The imgs tensors are backed by opencl memory, only need init once
      for key in imgs_cl:
        if key not in self.vision_inputs:
          self.vision_inputs[key] = qcom_tensor_from_opencl_address(imgs_cl[key].mem_address, self.vision_input_shapes[key], dtype=dtypes.uint8)
    else:
      for key in imgs_cl:
        frame_input = self.frames[key].buffer_from_cl(imgs_cl[key]).reshape(self.vision_input_shapes[key])
        self.vision_inputs[key] = Tensor(frame_input, dtype=dtypes.uint8).realize()

    if prepare_only:
      return None

    self.vision_output = self.vision_run(**self.vision_inputs).numpy().flatten()
    vision_outputs_dict = self.parser.parse_vision_outputs(self.slice_outputs(self.vision_output, self.vision_output_slices))

    self.full_features_buffer[0,:-1] = self.full_features_buffer[0,1:]
    self.full_features_buffer[0,-1] = vision_outputs_dict['hidden_state'][0, :]
    self.numpy_inputs['features_buffer'][:] = self.full_features_buffer[0, self.temporal_idxs]

    self.policy_output = self.policy_run(**self.policy_inputs).numpy().flatten()
    policy_outputs_dict = self.parser.parse_policy_outputs(self.slice_outputs(self.policy_output, self.policy_output_slices))

    # TODO model only uses last value now
    self.full_prev_desired_curv[0,:-1] = self.full_prev_desired_curv[0,1:]
    self.full_prev_desired_curv[0,-1,:] = policy_outputs_dict['desired_curvature'][0, :]
    self.numpy_inputs['prev_desired_curv'][:] = self.full_prev_desired_curv[0, self.temporal_idxs]

    combined_outputs_dict = {**vision_outputs_dict, **policy_outputs_dict}
    if SEND_RAW_PRED:
      combined_outputs_dict['raw_pred'] = np.concatenate([self.vision_output.copy(), self.policy_output.copy()])

    return combined_outputs_dict


def main(demo=False):
  cloudlog.warning("modeld init")

  sentry.set_tag("daemon", PROCESS_NAME)
  cloudlog.bind(daemon=PROCESS_NAME)
  setproctitle(PROCESS_NAME)
  if not USBGPU:
    # USB GPU currently saturates a core so can't do this yet,
    # also need to move the aux USB interrupts for good timings
    config_realtime_process(7, 54)

  st = time.monotonic()
  cloudlog.warning("setting up CL context")
  cl_context = CLContext()
  cloudlog.warning("CL context ready; loading model")
  model = ModelState(cl_context)
  cloudlog.warning(f"models loaded in {time.monotonic() - st:.1f}s, modeld starting")

  # visionipc clients
  while True:
    available_streams = VisionIpcClient.available_streams("camerad", block=False)
    if available_streams:
      use_extra_client = VisionStreamType.VISION_STREAM_WIDE_ROAD in available_streams and VisionStreamType.VISION_STREAM_ROAD in available_streams
      main_wide_camera = VisionStreamType.VISION_STREAM_ROAD not in available_streams
      break
    time.sleep(.1)

  vipc_client_main_stream = VisionStreamType.VISION_STREAM_WIDE_ROAD if main_wide_camera else VisionStreamType.VISION_STREAM_ROAD
  vipc_client_main = VisionIpcClient("camerad", vipc_client_main_stream, True, cl_context)
  vipc_client_extra = VisionIpcClient("camerad", VisionStreamType.VISION_STREAM_WIDE_ROAD, False, cl_context)
  cloudlog.warning(f"vision stream set up, main_wide_camera: {main_wide_camera}, use_extra_client: {use_extra_client}")

  while not vipc_client_main.connect(False):
    time.sleep(0.1)
  while use_extra_client and not vipc_client_extra.connect(False):
    time.sleep(0.1)

  cloudlog.warning(f"connected main cam with buffer size: {vipc_client_main.buffer_len} ({vipc_client_main.width} x {vipc_client_main.height})")
  if use_extra_client:
    cloudlog.warning(f"connected extra cam with buffer size: {vipc_client_extra.buffer_len} ({vipc_client_extra.width} x {vipc_client_extra.height})")

  # messaging
  pm = PubMaster(["modelV2", "drivingModelData", "cameraOdometry"])
  sm = SubMaster(["deviceState", "carState", "roadCameraState", "liveCalibration", "driverMonitoringState", "carControl", "liveDelay"])

  publish_state = PublishState()
  params = Params()

  # setup filter to track dropped frames
  frame_dropped_filter = FirstOrderFilter(0., 10., 1. / ModelConstants.MODEL_FREQ)
  frame_id = 0
  last_vipc_frame_id = 0
  run_count = 0

  model_transform_main = np.zeros((3, 3), dtype=np.float32)
  model_transform_extra = np.zeros((3, 3), dtype=np.float32)
  live_calib_seen = False
  buf_main, buf_extra = None, None
  meta_main = FrameMeta()
  meta_extra = FrameMeta()


  if demo:
    CP = get_demo_car_params()
  else:
    CP = messaging.log_from_bytes(params.get("CarParams", block=True), car.CarParams)
  cloudlog.info("modeld got CarParams: %s", CP.brand)

<<<<<<< HEAD
  modeld_lagd = ModeldLagd()
=======
  modeld_lagd = LagdToggle()
>>>>>>> c7d0ebc9

  # TODO this needs more thought, use .2s extra for now to estimate other delays
  # TODO Move smooth seconds to action function
  long_delay = CP.longitudinalActuatorDelay + LONG_SMOOTH_SECONDS
  prev_action = log.ModelDataV2.Action()

  DH = DesireHelper()

  while True:
    # Keep receiving frames until we are at least 1 frame ahead of previous extra frame
    while meta_main.timestamp_sof < meta_extra.timestamp_sof + 25000000:
      buf_main = vipc_client_main.recv()
      meta_main = FrameMeta(vipc_client_main)
      if buf_main is None:
        break

    if buf_main is None:
      cloudlog.debug("vipc_client_main no frame")
      continue

    if use_extra_client:
      # Keep receiving extra frames until frame id matches main camera
      while True:
        buf_extra = vipc_client_extra.recv()
        meta_extra = FrameMeta(vipc_client_extra)
        if buf_extra is None or meta_main.timestamp_sof < meta_extra.timestamp_sof + 25000000:
          break

      if buf_extra is None:
        cloudlog.debug("vipc_client_extra no frame")
        continue

      if abs(meta_main.timestamp_sof - meta_extra.timestamp_sof) > 10000000:
        cloudlog.error(f"frames out of sync! main: {meta_main.frame_id} ({meta_main.timestamp_sof / 1e9:.5f}),\
                         extra: {meta_extra.frame_id} ({meta_extra.timestamp_sof / 1e9:.5f})")

    else:
      # Use single camera
      buf_extra = buf_main
      meta_extra = meta_main

    sm.update(0)
    desire = DH.desire
    is_rhd = sm["driverMonitoringState"].isRHD
    frame_id = sm["roadCameraState"].frameId
    v_ego = max(sm["carState"].vEgo, 0.)
    lat_delay = modeld_lagd.lagd_main(CP, sm, model)
    lateral_control_params = np.array([v_ego, lat_delay], dtype=np.float32)
    if sm.updated["liveCalibration"] and sm.seen['roadCameraState'] and sm.seen['deviceState']:
      device_from_calib_euler = np.array(sm["liveCalibration"].rpyCalib, dtype=np.float32)
      dc = DEVICE_CAMERAS[(str(sm['deviceState'].deviceType), str(sm['roadCameraState'].sensor))]
      model_transform_main = get_warp_matrix(device_from_calib_euler, dc.ecam.intrinsics if main_wide_camera else dc.fcam.intrinsics, False).astype(np.float32)
      model_transform_extra = get_warp_matrix(device_from_calib_euler, dc.ecam.intrinsics, True).astype(np.float32)
      live_calib_seen = True

    traffic_convention = np.zeros(2)
    traffic_convention[int(is_rhd)] = 1

    vec_desire = np.zeros(ModelConstants.DESIRE_LEN, dtype=np.float32)
    if desire >= 0 and desire < ModelConstants.DESIRE_LEN:
      vec_desire[desire] = 1

    # tracked dropped frames
    vipc_dropped_frames = max(0, meta_main.frame_id - last_vipc_frame_id - 1)
    frames_dropped = frame_dropped_filter.update(min(vipc_dropped_frames, 10))
    if run_count < 10: # let frame drops warm up
      frame_dropped_filter.x = 0.
      frames_dropped = 0.
    run_count = run_count + 1

    frame_drop_ratio = frames_dropped / (1 + frames_dropped)
    prepare_only = vipc_dropped_frames > 0
    if prepare_only:
      cloudlog.error(f"skipping model eval. Dropped {vipc_dropped_frames} frames")

    inputs:dict[str, np.ndarray] = {
      'desire': vec_desire,
      'traffic_convention': traffic_convention,
      'lateral_control_params': lateral_control_params,
      }

    mt1 = time.perf_counter()
    model_output = model.run(buf_main, buf_extra, model_transform_main, model_transform_extra, inputs, prepare_only)
    mt2 = time.perf_counter()
    model_execution_time = mt2 - mt1

    if model_output is not None:
      modelv2_send = messaging.new_message('modelV2')
      drivingdata_send = messaging.new_message('drivingModelData')
      posenet_send = messaging.new_message('cameraOdometry')

      action = get_action_from_model(model_output, prev_action, lat_delay + DT_MDL, long_delay + DT_MDL, v_ego)
      prev_action = action
      fill_model_msg(drivingdata_send, modelv2_send, model_output, action,
                     publish_state, meta_main.frame_id, meta_extra.frame_id, frame_id,
                     frame_drop_ratio, meta_main.timestamp_eof, model_execution_time, live_calib_seen)

      desire_state = modelv2_send.modelV2.meta.desireState
      l_lane_change_prob = desire_state[log.Desire.laneChangeLeft]
      r_lane_change_prob = desire_state[log.Desire.laneChangeRight]
      lane_change_prob = l_lane_change_prob + r_lane_change_prob
      DH.update(sm['carState'], sm['carControl'].latActive, lane_change_prob)
      modelv2_send.modelV2.meta.laneChangeState = DH.lane_change_state
      modelv2_send.modelV2.meta.laneChangeDirection = DH.lane_change_direction
      drivingdata_send.drivingModelData.meta.laneChangeState = DH.lane_change_state
      drivingdata_send.drivingModelData.meta.laneChangeDirection = DH.lane_change_direction

      fill_pose_msg(posenet_send, model_output, meta_main.frame_id, vipc_dropped_frames, meta_main.timestamp_eof, live_calib_seen)
      pm.send('modelV2', modelv2_send)
      pm.send('drivingModelData', drivingdata_send)
      pm.send('cameraOdometry', posenet_send)
    last_vipc_frame_id = meta_main.frame_id


if __name__ == "__main__":
  try:
    import argparse
    parser = argparse.ArgumentParser()
    parser.add_argument('--demo', action='store_true', help='A boolean for demo mode.')
    args = parser.parse_args()
    main(demo=args.demo)
  except KeyboardInterrupt:
    cloudlog.warning(f"child {PROCESS_NAME} got SIGINT")
  except Exception:
    sentry.capture_exception()
    raise<|MERGE_RESOLUTION|>--- conflicted
+++ resolved
@@ -37,11 +37,7 @@
 from openpilot.selfdrive.modeld.constants import ModelConstants, Plan
 from openpilot.selfdrive.modeld.models.commonmodel_pyx import DrivingModelFrame, CLContext
 
-<<<<<<< HEAD
-from openpilot.sunnypilot.livedelay.lagd_toggle import ModeldLagd
-=======
 from openpilot.sunnypilot.livedelay.lagd_toggle import LagdToggle
->>>>>>> c7d0ebc9
 
 
 PROCESS_NAME = "selfdrive.modeld.modeld"
@@ -261,11 +257,7 @@
     CP = messaging.log_from_bytes(params.get("CarParams", block=True), car.CarParams)
   cloudlog.info("modeld got CarParams: %s", CP.brand)
 
-<<<<<<< HEAD
-  modeld_lagd = ModeldLagd()
-=======
   modeld_lagd = LagdToggle()
->>>>>>> c7d0ebc9
 
   # TODO this needs more thought, use .2s extra for now to estimate other delays
   # TODO Move smooth seconds to action function
