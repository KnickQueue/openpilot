--- conflicted
+++ resolved
@@ -1,19 +1,11 @@
 from cereal import car
-<<<<<<< HEAD
-from openpilot.common.conversions import Conversions as CV
 from openpilot.common.numpy_fast import clip
-=======
->>>>>>> 3adbebd7
 from openpilot.common.params import Params
 from panda import Panda
 from panda.python import uds
 from openpilot.selfdrive.car.toyota.values import Ecu, CAR, DBC, ToyotaFlags, ToyotaFlagsSP, CarControllerParams, TSS2_CAR, RADAR_ACC_CAR, NO_DSU_CAR, \
                                         MIN_ACC_SPEED, EPS_SCALE, UNSUPPORTED_DSU_CAR, NO_STOP_TIMER_CAR, ANGLE_CONTROL_CAR
-<<<<<<< HEAD
 from openpilot.selfdrive.car import create_button_events, get_safety_config, create_mads_event
-=======
-from openpilot.selfdrive.car import create_button_events, get_safety_config
->>>>>>> 3adbebd7
 from openpilot.selfdrive.car.disable_ecu import disable_ecu
 from openpilot.selfdrive.car.interfaces import CarInterfaceBase
 
@@ -57,19 +49,11 @@
 
     stop_and_go = candidate in TSS2_CAR
 
-<<<<<<< HEAD
-    if candidate == CAR.PRIUS:
-      zss = ret.spFlags & ToyotaFlagsSP.SP_ZSS
-      stop_and_go = True
-      ret.wheelbase = 2.70
-      ret.steerRatio = 15.0 if zss else 15.74   # unknown end-to-end spec
-      ret.tireStiffnessFactor = 0.6371   # hand-tune
-      ret.mass = (3370. if zss else 3045.) * CV.LB_TO_KG
-=======
     # Detect smartDSU, which intercepts ACC_CMD from the DSU (or radar) allowing openpilot to send it
     # 0x2AA is sent by a similar device which intercepts the radar instead of DSU on NO_DSU_CARs
     if 0x2FF in fingerprint[0] or (0x2AA in fingerprint[0] and candidate in NO_DSU_CAR):
       ret.flags |= ToyotaFlags.SMART_DSU.value
+      ret.safetyConfigs[0].safetyParam |= Panda.FLAG_TOYOTA_SDSU
 
     if 0x2AA in fingerprint[0] and candidate in NO_DSU_CAR:
       ret.flags |= ToyotaFlags.RADAR_CAN_FILTER.value
@@ -80,8 +64,10 @@
                                         and not (ret.flags & ToyotaFlags.SMART_DSU)
 
     if candidate == CAR.TOYOTA_PRIUS:
+      zss = ret.spFlags & ToyotaFlagsSP.SP_ZSS
       stop_and_go = True
->>>>>>> 3adbebd7
+      ret.steerRatio = 15.0 if zss else 15.74   # unknown end-to-end spec
+      ret.mass = 1529. if zss else 1381.
       # Only give steer angle deadzone to for bad angle sensor prius
       for fw in car_fw:
         if fw.ecu == "eps" and not fw.fwVersion == b'8965B47060\x00\x00\x00\x00\x00\x00':
@@ -129,15 +115,6 @@
     # Detect flipped signals and enable for C-HR and others
     ret.enableBsm = 0x3F6 in fingerprint[0] and candidate in TSS2_CAR
 
-<<<<<<< HEAD
-    # Detect smartDSU, which intercepts ACC_CMD from the DSU (or radar) allowing openpilot to send it
-    # 0x2AA is sent by a similar device which intercepts the radar instead of DSU on NO_DSU_CARs
-    if 0x2FF in fingerprint[0] or (0x2AA in fingerprint[0] and candidate in NO_DSU_CAR):
-      ret.flags |= ToyotaFlags.SMART_DSU.value
-      ret.safetyConfigs[0].safetyParam |= Panda.FLAG_TOYOTA_SDSU
-
-=======
->>>>>>> 3adbebd7
     # No radar dbc for cars without DSU which are not TSS 2.0
     # TODO: make an adas dbc file for dsu-less models
     ret.radarUnavailable = DBC[candidate]['radar'] is None or candidate in (NO_DSU_CAR - TSS2_CAR)
@@ -214,9 +191,12 @@
   # returns a car.CarState
   def _update(self, c):
     ret = self.CS.update(self.cp, self.cp_cam)
-    self.CS = self.sp_update_params()
+    self.sp_update_params()
 
     buttonEvents = []
+
+    if self.CP.carFingerprint in (TSS2_CAR - RADAR_ACC_CAR) or (self.CP.flags & ToyotaFlags.SMART_DSU and not self.CP.flags & ToyotaFlags.RADAR_CAN_FILTER):
+      buttonEvents = create_button_events(self.CS.distance_button, self.CS.prev_distance_button, {1: ButtonType.gapAdjustCruise})
 
     self.CS.mads_enabled = self.get_sp_cruise_main_state(ret, self.CS)
 
@@ -264,9 +244,6 @@
 
     ret.buttonEvents = buttonEvents
 
-    if self.CP.carFingerprint in (TSS2_CAR - RADAR_ACC_CAR) or (self.CP.flags & ToyotaFlags.SMART_DSU and not self.CP.flags & ToyotaFlags.RADAR_CAN_FILTER):
-      ret.buttonEvents = create_button_events(self.CS.distance_button, self.CS.prev_distance_button, {1: ButtonType.gapAdjustCruise})
-
     # events
     events = self.create_common_events(ret, c, extra_gears=[GearShifter.sport, GearShifter.low, GearShifter.brake],
                                        pcm_enable=False)
