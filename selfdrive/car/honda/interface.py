--- conflicted
+++ resolved
@@ -345,14 +345,10 @@
     ret = self.CS.update(self.cp, self.cp_cam, self.cp_body)
     self.CS = self.sp_update_params(self.CS)
 
-<<<<<<< HEAD
     buttonEvents = []
 
-    if self.CS.cruise_buttons != self.CS.prev_cruise_buttons:
-      buttonEvents.append(create_button_event(self.CS.cruise_buttons, self.CS.prev_cruise_buttons, BUTTONS_DICT))
-
-    if self.CS.cruise_setting != self.CS.prev_cruise_setting:
-      buttonEvents.append(create_button_event(self.CS.cruise_setting, self.CS.prev_cruise_setting, {1: ButtonType.altButton1}))
+    buttonEvents.append(create_button_events(self.CS.cruise_buttons, self.CS.prev_cruise_buttons, BUTTONS_DICT))
+    buttonEvents.append(create_button_events(self.CS.cruise_setting, self.CS.prev_cruise_setting, {1: ButtonType.altButton1}))
 
     self.CS.mads_enabled = self.get_sp_cruise_main_state(ret, self.CS)
 
@@ -385,12 +381,6 @@
     ret, self.CS = self.get_sp_common_state(ret, self.CS, gap_button=(self.CS.cruise_setting == 3))
 
     ret.buttonEvents = buttonEvents
-=======
-    ret.buttonEvents = [
-      *create_button_events(self.CS.cruise_buttons, self.CS.prev_cruise_buttons, BUTTONS_DICT),
-      *create_button_events(self.CS.cruise_setting, self.CS.prev_cruise_setting, {1: ButtonType.altButton1}),
-    ]
->>>>>>> 27c485c6
 
     # events
     events = self.create_common_events(ret, c, extra_gears=[GearShifter.sport, GearShifter.low], pcm_enable=False)
