--- conflicted
+++ resolved
@@ -117,13 +117,8 @@
 
         # Send dashboard UI commands (ACC status)
         send_fcw = hud_alert == VisualAlert.fcw
-<<<<<<< HEAD
         can_sends.append(gmcan.create_acc_dashboard_command(self.packer_pt, CanBus.POWERTRAIN, CC.enabled and CS.out.cruiseState.enabled,
-                                                            hud_v_cruise * CV.MS_TO_KPH, hud_control.leadVisible, send_fcw))
-=======
-        can_sends.append(gmcan.create_acc_dashboard_command(self.packer_pt, CanBus.POWERTRAIN, CC.enabled,
                                                             hud_v_cruise * CV.MS_TO_KPH, hud_control, send_fcw))
->>>>>>> 3adbebd7
 
       # Radar needs to know current speed and yaw rate (50hz),
       # and that ADAS is alive (10hz)
