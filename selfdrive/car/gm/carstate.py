--- conflicted
+++ resolved
@@ -26,13 +26,11 @@
     self.cam_lka_steering_cmd_counter = 0
     self.buttons_counter = 0
 
-<<<<<<< HEAD
+    self.prev_distance_button = 0
+    self.distance_button = 0
+
     self.lkas_enabled = False
     self.prev_lkas_enabled = False
-=======
-    self.prev_distance_button = 0
-    self.distance_button = 0
->>>>>>> 3adbebd7
 
   def update(self, pt_cp, cam_cp, loopback_cp):
     ret = car.CarState.new_message()
