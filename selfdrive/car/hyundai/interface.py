from cereal import car
from panda import Panda
from openpilot.selfdrive.car.hyundai.hyundaicanfd import CanBus
from openpilot.selfdrive.car.hyundai.values import HyundaiFlags, CAR, DBC, CANFD_CAR, CAMERA_SCC_CAR, CANFD_RADAR_SCC_CAR, \
<<<<<<< HEAD
                                         EV_CAR, HYBRID_CAR, LEGACY_SAFETY_MODE_CAR, UNSUPPORTED_LONGITUDINAL_CAR, \
                                         Buttons, CAN_CANFD_CAR
=======
                                         CANFD_UNSUPPORTED_LONGITUDINAL_CAR, EV_CAR, HYBRID_CAR, LEGACY_SAFETY_MODE_CAR, \
                                         UNSUPPORTED_LONGITUDINAL_CAR, Buttons
>>>>>>> 6fc0a210
from openpilot.selfdrive.car.hyundai.radar_interface import RADAR_START_ADDR
from openpilot.selfdrive.car import create_button_events, get_safety_config
from openpilot.selfdrive.car.interfaces import CarInterfaceBase
from openpilot.selfdrive.car.disable_ecu import disable_ecu

Ecu = car.CarParams.Ecu
SafetyModel = car.CarParams.SafetyModel
ButtonType = car.CarState.ButtonEvent.Type
EventName = car.CarEvent.EventName
ENABLE_BUTTONS = (Buttons.RES_ACCEL, Buttons.SET_DECEL, Buttons.CANCEL)
BUTTONS_DICT = {Buttons.RES_ACCEL: ButtonType.accelCruise, Buttons.SET_DECEL: ButtonType.decelCruise,
                Buttons.GAP_DIST: ButtonType.gapAdjustCruise, Buttons.CANCEL: ButtonType.cancel}


def set_safety_config_canfd(ret, CAN, can_fd=True):
  platform = SafetyModel.hyundaiCanfd if can_fd else SafetyModel.hyundai
  cfgs = [get_safety_config(platform), ]
  if CAN.ECAN >= 4:
    cfgs.insert(0, get_safety_config(SafetyModel.noOutput))
  ret.safetyConfigs = cfgs

  if ret.flags & HyundaiFlags.CANFD_HDA2:
    ret.safetyConfigs[-1].safetyParam |= Panda.FLAG_HYUNDAI_CANFD_HDA2

  return ret


class CarInterface(CarInterfaceBase):
  @staticmethod
  def _get_params(ret, candidate, fingerprint, car_fw, experimental_long, docs):
    ret.carName = "hyundai"
    ret.radarUnavailable = RADAR_START_ADDR not in fingerprint[1] or DBC[ret.carFingerprint]["radar"] is None

    # These cars have been put into dashcam only due to both a lack of users and test coverage.
    # These cars likely still work fine. Once a user confirms each car works and a test route is
    # added to selfdrive/car/tests/routes.py, we can remove it from this list.
    # FIXME: the Optima Hybrid 2017 uses a different SCC12 checksum
    ret.dashcamOnly = candidate in {CAR.KIA_OPTIMA_H, }

    hda2 = Ecu.adas in [fw.ecu for fw in car_fw]
    CAN = CanBus(None, hda2, fingerprint)

    # detect HDA2 with ADAS Driving ECU
    if hda2:
      ret.flags |= HyundaiFlags.CANFD_HDA2.value

    if candidate in CANFD_CAR:
<<<<<<< HEAD
=======
      # detect if car is hybrid
      if 0x105 in fingerprint[CAN.ECAN]:
        ret.flags |= HyundaiFlags.HYBRID.value
      elif candidate in EV_CAR:
        ret.flags |= HyundaiFlags.EV.value

      # detect HDA2 with ADAS Driving ECU
>>>>>>> 6fc0a210
      if hda2:
        if 0x110 in fingerprint[CAN.CAM]:
          ret.flags |= HyundaiFlags.CANFD_HDA2_ALT_STEERING.value
      else:
        # non-HDA2
        if 0x1cf not in fingerprint[CAN.ECAN]:
          ret.flags |= HyundaiFlags.CANFD_ALT_BUTTONS.value
        # ICE cars do not have 0x130; GEARS message on 0x40 or 0x70 instead
        if 0x130 not in fingerprint[CAN.ECAN]:
          if 0x40 not in fingerprint[CAN.ECAN]:
            ret.flags |= HyundaiFlags.CANFD_ALT_GEARS_2.value
          else:
            ret.flags |= HyundaiFlags.CANFD_ALT_GEARS.value
        if candidate not in CANFD_RADAR_SCC_CAR:
          ret.flags |= HyundaiFlags.CANFD_CAMERA_SCC.value
    else:
<<<<<<< HEAD
      # detect cars with hybrid definitions of CAN and CAN-FD
      if candidate in CAN_CANFD_CAR:
        ret.flags |= HyundaiFlags.CAN_CANFD.value
=======
      # TODO: detect EV and hybrid
      if candidate in HYBRID_CAR:
        ret.flags |= HyundaiFlags.HYBRID.value
      elif candidate in EV_CAR:
        ret.flags |= HyundaiFlags.EV.value

>>>>>>> 6fc0a210
      # Send LFA message on cars with HDA
      if 0x485 in fingerprint[2]:
        ret.flags |= HyundaiFlags.SEND_LFA.value

      # These cars use the FCA11 message for the AEB and FCW signals, all others use SCC12
      if 0x38d in fingerprint[0] or 0x38d in fingerprint[2]:
        ret.flags |= HyundaiFlags.USE_FCA.value

    ret.steerActuatorDelay = 0.1  # Default delay
    ret.steerLimitTimer = 0.4
    CarInterfaceBase.configure_torque_tune(candidate, ret.lateralTuning)

<<<<<<< HEAD
    if candidate in (CAR.SANTA_FE, CAR.SANTA_FE_2022, CAR.SANTA_FE_HEV_2022, CAR.SANTA_FE_PHEV_2022):
      ret.mass = 3982. * CV.LB_TO_KG
      ret.wheelbase = 2.766
      # Values from optimizer
      ret.steerRatio = 16.55  # 13.8 is spec end-to-end
      ret.tireStiffnessFactor = 0.82
    elif candidate in (CAR.SONATA, CAR.SONATA_HYBRID):
      ret.mass = 1513.
      ret.wheelbase = 2.84
      ret.steerRatio = 13.27 * 1.15   # 15% higher at the center seems reasonable
      ret.tireStiffnessFactor = 0.65
    elif candidate == CAR.SONATA_LF:
      ret.mass = 1536.
      ret.wheelbase = 2.804
      ret.steerRatio = 13.27 * 1.15   # 15% higher at the center seems reasonable
    elif candidate in (CAR.PALISADE, CAR.PALISADE_2023):
      ret.mass = 1999.
      ret.wheelbase = 2.90
      ret.steerRatio = 15.6 * 1.15
      ret.tireStiffnessFactor = 0.63
    elif candidate == CAR.ELANTRA:
      ret.mass = 1275.
      ret.wheelbase = 2.7
      ret.steerRatio = 15.4            # 14 is Stock | Settled Params Learner values are steerRatio: 15.401566348670535
      ret.tireStiffnessFactor = 0.385    # stiffnessFactor settled on 1.0081302973865127
      ret.minSteerSpeed = 32 * CV.MPH_TO_MS
    elif candidate == CAR.ELANTRA_2021:
      ret.mass = 2800. * CV.LB_TO_KG
      ret.wheelbase = 2.72
      ret.steerRatio = 12.9
      ret.tireStiffnessFactor = 0.65
    elif candidate == CAR.ELANTRA_HEV_2021:
      ret.mass = 3017. * CV.LB_TO_KG
      ret.wheelbase = 2.72
      ret.steerRatio = 12.9
      ret.tireStiffnessFactor = 0.65
    elif candidate == CAR.HYUNDAI_GENESIS:
      ret.mass = 2060.
      ret.wheelbase = 3.01
      ret.steerRatio = 16.5
      ret.minSteerSpeed = 60 * CV.KPH_TO_MS
    elif candidate in (CAR.KONA, CAR.KONA_EV, CAR.KONA_HEV, CAR.KONA_EV_2022, CAR.KONA_EV_2ND_GEN):
      ret.mass = {CAR.KONA_EV: 1685., CAR.KONA_HEV: 1425., CAR.KONA_EV_2022: 1743., CAR.KONA_EV_2ND_GEN: 1740.}.get(candidate, 1275.)
      ret.wheelbase = {CAR.KONA_EV_2ND_GEN: 2.66, }.get(candidate, 2.6)
      ret.steerRatio = {CAR.KONA_EV_2ND_GEN: 13.6, }.get(candidate, 13.42)  # Spec
      ret.tireStiffnessFactor = 0.385
    elif candidate in (CAR.IONIQ, CAR.IONIQ_EV_LTD, CAR.IONIQ_PHEV_2019, CAR.IONIQ_HEV_2022, CAR.IONIQ_EV_2020, CAR.IONIQ_PHEV):
      ret.mass = 1490.  # weight per hyundai site https://www.hyundaiusa.com/ioniq-electric/specifications.aspx
      ret.wheelbase = 2.7
      ret.steerRatio = 13.73  # Spec
      ret.tireStiffnessFactor = 0.385
      if candidate in (CAR.IONIQ, CAR.IONIQ_EV_LTD, CAR.IONIQ_PHEV_2019):
        ret.minSteerSpeed = 32 * CV.MPH_TO_MS
    elif candidate == CAR.VELOSTER:
      ret.mass = 2917. * CV.LB_TO_KG
      ret.wheelbase = 2.80
      ret.steerRatio = 13.75 * 1.15
      ret.tireStiffnessFactor = 0.5
    elif candidate == CAR.TUCSON:
      ret.mass = 3520. * CV.LB_TO_KG
      ret.wheelbase = 2.67
      ret.steerRatio = 14.00 * 1.15
      ret.tireStiffnessFactor = 0.385
    elif candidate in (CAR.TUCSON_4TH_GEN, CAR.TUCSON_HYBRID_4TH_GEN):
      ret.mass = 1630.  # average
      ret.wheelbase = 2.756
      ret.steerRatio = 16.
      ret.tireStiffnessFactor = 0.385
    elif candidate == CAR.SANTA_CRUZ_1ST_GEN:
      ret.mass = 1870.  # weight from Limited trim - the only supported trim
      ret.wheelbase = 3.000
      # steering ratio according to Hyundai News https://www.hyundainews.com/assets/documents/original/48035-2022SantaCruzProductGuideSpecsv2081521.pdf
      ret.steerRatio = 14.2

    # Kia
    elif candidate == CAR.KIA_SORENTO:
      ret.mass = 1985.
      ret.wheelbase = 2.78
      ret.steerRatio = 14.4 * 1.1   # 10% higher at the center seems reasonable
    elif candidate in (CAR.KIA_NIRO_EV, CAR.KIA_NIRO_EV_2ND_GEN, CAR.KIA_NIRO_PHEV, CAR.KIA_NIRO_HEV_2021, CAR.KIA_NIRO_HEV_2ND_GEN):
      ret.mass = 3543. * CV.LB_TO_KG  # average of all the cars
      ret.wheelbase = 2.7
      ret.steerRatio = 13.6  # average of all the cars
      ret.tireStiffnessFactor = 0.385
      if candidate == CAR.KIA_NIRO_PHEV:
        ret.minSteerSpeed = 32 * CV.MPH_TO_MS
    elif candidate == CAR.KIA_SELTOS:
      ret.mass = 1337.
      ret.wheelbase = 2.63
      ret.steerRatio = 14.56
    elif candidate == CAR.KIA_SPORTAGE_5TH_GEN:
      ret.mass = 1700.  # weight from SX and above trims, average of FWD and AWD versions
      ret.wheelbase = 2.756
      ret.steerRatio = 13.6  # steering ratio according to Kia News https://www.kiamedia.com/us/en/models/sportage/2023/specifications
    elif candidate in (CAR.KIA_OPTIMA_G4, CAR.KIA_OPTIMA_G4_FL, CAR.KIA_OPTIMA_H):
      ret.mass = 3558. * CV.LB_TO_KG
      ret.wheelbase = 2.80
      ret.steerRatio = 13.75
      ret.tireStiffnessFactor = 0.5
      if candidate == CAR.KIA_OPTIMA_G4:
        ret.minSteerSpeed = 32 * CV.MPH_TO_MS
    elif candidate in (CAR.KIA_STINGER, CAR.KIA_STINGER_2022):
      ret.mass = 1825.
      ret.wheelbase = 2.78
      ret.steerRatio = 14.4 * 1.15   # 15% higher at the center seems reasonable
    elif candidate == CAR.KIA_FORTE:
      ret.mass = 2878. * CV.LB_TO_KG
      ret.wheelbase = 2.80
      ret.steerRatio = 13.75
      ret.tireStiffnessFactor = 0.5
    elif candidate == CAR.KIA_CEED:
      ret.mass = 1450.
      ret.wheelbase = 2.65
      ret.steerRatio = 13.75
      ret.tireStiffnessFactor = 0.5
    elif candidate in (CAR.KIA_K5_2021, CAR.KIA_K5_HEV_2020):
      ret.mass = 3381. * CV.LB_TO_KG
      ret.wheelbase = 2.85
      ret.steerRatio = 13.27  # 2021 Kia K5 Steering Ratio (all trims)
      ret.tireStiffnessFactor = 0.5
    elif candidate == CAR.KIA_EV6:
      ret.mass = 2055
      ret.wheelbase = 2.9
      ret.steerRatio = 16.
      ret.tireStiffnessFactor = 0.65
    elif candidate in (CAR.IONIQ_5, CAR.IONIQ_6):
      ret.mass = 1948
      ret.wheelbase = 2.97
      ret.steerRatio = 14.26
      ret.tireStiffnessFactor = 0.65
    elif candidate == CAR.KIA_SPORTAGE_HYBRID_5TH_GEN:
      ret.mass = 1767.  # SX Prestige trim support only
      ret.wheelbase = 2.756
      ret.steerRatio = 13.6
    elif candidate in (CAR.KIA_SORENTO_4TH_GEN, CAR.KIA_SORENTO_HEV_4TH_GEN, CAR.KIA_SORENTO_PHEV_4TH_GEN):
      ret.wheelbase = 2.81
      ret.steerRatio = 13.5  # average of the platforms
      if candidate == CAR.KIA_SORENTO_4TH_GEN:
        ret.mass = 3957 * CV.LB_TO_KG
      elif candidate == CAR.KIA_SORENTO_HEV_4TH_GEN:
        ret.mass = 4255 * CV.LB_TO_KG
      else:
        ret.mass = 4537 * CV.LB_TO_KG
    elif candidate == CAR.KIA_CARNIVAL_4TH_GEN:
      ret.mass = 2087.
      ret.wheelbase = 3.09
      ret.steerRatio = 14.23

    # Genesis
    elif candidate == CAR.GENESIS_GV60_EV_1ST_GEN:
      ret.mass = 2205
      ret.wheelbase = 2.9
      # https://www.motor1.com/reviews/586376/2023-genesis-gv60-first-drive/#:~:text=Relative%20to%20the%20related%20Ioniq,5%2FEV6%27s%2014.3%3A1.
      ret.steerRatio = 12.6
    elif candidate == CAR.GENESIS_G70:
      ret.steerActuatorDelay = 0.1
      ret.mass = 1640.0
      ret.wheelbase = 2.84
      ret.steerRatio = 13.56
    elif candidate == CAR.GENESIS_G70_2020:
      ret.mass = 3673.0 * CV.LB_TO_KG
      ret.wheelbase = 2.83
      ret.steerRatio = 12.9
    elif candidate == CAR.GENESIS_GV70_1ST_GEN:
      ret.mass = 1950.
      ret.wheelbase = 2.87
      ret.steerRatio = 14.6
    elif candidate == CAR.GENESIS_G80:
      ret.mass = 2060.
      ret.wheelbase = 3.01
      ret.steerRatio = 16.5
    elif candidate == CAR.GENESIS_G90:
      ret.mass = 2200.
      ret.wheelbase = 3.15
      ret.steerRatio = 12.069
    elif candidate == CAR.GENESIS_GV80:
      ret.mass = 2258.
      ret.wheelbase = 2.95
      ret.steerRatio = 14.14

=======
>>>>>>> 6fc0a210
    # *** longitudinal control ***
    if candidate in CANFD_CAR:
      ret.longitudinalTuning.kpV = [0.1]
      ret.longitudinalTuning.kiV = [0.0]
      ret.experimentalLongitudinalAvailable = candidate not in (CANFD_UNSUPPORTED_LONGITUDINAL_CAR | CANFD_RADAR_SCC_CAR)
    else:
      ret.longitudinalTuning.kpV = [0.5]
      ret.longitudinalTuning.kiV = [0.0]
      ret.experimentalLongitudinalAvailable = candidate not in (UNSUPPORTED_LONGITUDINAL_CAR | CAMERA_SCC_CAR | CAN_CANFD_CAR)
    ret.openpilotLongitudinalControl = experimental_long and ret.experimentalLongitudinalAvailable
    ret.pcmCruise = not ret.openpilotLongitudinalControl

    ret.stoppingControl = True
    ret.startingState = True
    ret.vEgoStarting = 0.1
    ret.startAccel = 1.0
    ret.longitudinalActuatorDelayLowerBound = 0.5
    ret.longitudinalActuatorDelayUpperBound = 0.5

    # *** feature detection ***
    if candidate in CANFD_CAR:
      ret.enableBsm = 0x1e5 in fingerprint[CAN.ECAN]
    else:
      bus = CAN.ECAN if ret.flags & HyundaiFlags.CAN_CANFD else 0
      ret.enableBsm = 0x58b in fingerprint[bus]

    # *** panda safety config ***
    if candidate in CANFD_CAR:
      ret = set_safety_config_canfd(ret, CAN, can_fd=True)

      if hda2 and ret.flags & HyundaiFlags.CANFD_HDA2_ALT_STEERING:
        ret.safetyConfigs[-1].safetyParam |= Panda.FLAG_HYUNDAI_CANFD_HDA2_ALT_STEERING
      if ret.flags & HyundaiFlags.CANFD_ALT_BUTTONS:
        ret.safetyConfigs[-1].safetyParam |= Panda.FLAG_HYUNDAI_CANFD_ALT_BUTTONS
      if ret.flags & HyundaiFlags.CANFD_CAMERA_SCC:
        ret.safetyConfigs[-1].safetyParam |= Panda.FLAG_HYUNDAI_CAMERA_SCC
    else:
      if ret.flags & HyundaiFlags.CAN_CANFD:
        ret = set_safety_config_canfd(ret, CAN, can_fd=False)
        ret.safetyConfigs[-1].safetyParam |= Panda.FLAG_HYUNDAI_CAN_CANFD
      elif candidate in LEGACY_SAFETY_MODE_CAR:
        # these cars require a special panda safety mode due to missing counters and checksums in the messages
        ret.safetyConfigs = [get_safety_config(car.CarParams.SafetyModel.hyundaiLegacy)]
      else:
        ret.safetyConfigs = [get_safety_config(car.CarParams.SafetyModel.hyundai, 0)]

      if candidate in CAMERA_SCC_CAR:
        ret.safetyConfigs[0].safetyParam |= Panda.FLAG_HYUNDAI_CAMERA_SCC

    if ret.openpilotLongitudinalControl:
      ret.safetyConfigs[-1].safetyParam |= Panda.FLAG_HYUNDAI_LONG
    if ret.flags & HyundaiFlags.HYBRID:
      ret.safetyConfigs[-1].safetyParam |= Panda.FLAG_HYUNDAI_HYBRID_GAS
    elif ret.flags & HyundaiFlags.EV:
      ret.safetyConfigs[-1].safetyParam |= Panda.FLAG_HYUNDAI_EV_GAS

    if candidate in (CAR.KONA, CAR.KONA_EV, CAR.KONA_HEV, CAR.KONA_EV_2022, CAR.PALISADE_2023):
      ret.flags |= HyundaiFlags.ALT_LIMITS.value
      ret.safetyConfigs[-1].safetyParam |= Panda.FLAG_HYUNDAI_ALT_LIMITS

    ret.centerToFront = ret.wheelbase * 0.4

    return ret

  @staticmethod
  def init(CP, logcan, sendcan):
    if CP.openpilotLongitudinalControl and not (CP.flags & HyundaiFlags.CANFD_CAMERA_SCC.value):
      addr, bus = 0x7d0, 0
      if CP.flags & HyundaiFlags.CANFD_HDA2.value:
        addr, bus = 0x730, CanBus(CP).ECAN
      disable_ecu(logcan, sendcan, bus=bus, addr=addr, com_cont_req=b'\x28\x83\x01')

    # for blinkers
    if CP.flags & HyundaiFlags.ENABLE_BLINKERS:
      disable_ecu(logcan, sendcan, bus=CanBus(CP).ECAN, addr=0x7B1, com_cont_req=b'\x28\x83\x01')

  def _update(self, c):
    ret = self.CS.update(self.cp, self.cp_cam)

    if self.CS.CP.openpilotLongitudinalControl:
      ret.buttonEvents = create_button_events(self.CS.cruise_buttons[-1], self.CS.prev_cruise_buttons, BUTTONS_DICT)

    # On some newer model years, the CANCEL button acts as a pause/resume button based on the PCM state
    # To avoid re-engaging when openpilot cancels, check user engagement intention via buttons
    # Main button also can trigger an engagement on these cars
    allow_enable = any(btn in ENABLE_BUTTONS for btn in self.CS.cruise_buttons) or any(self.CS.main_buttons)
    events = self.create_common_events(ret, pcm_enable=self.CS.CP.pcmCruise, allow_enable=allow_enable)

    # low speed steer alert hysteresis logic (only for cars with steer cut off above 10 m/s)
    if ret.vEgo < (self.CP.minSteerSpeed + 2.) and self.CP.minSteerSpeed > 10.:
      self.low_speed_alert = True
    if ret.vEgo > (self.CP.minSteerSpeed + 4.):
      self.low_speed_alert = False
    if self.low_speed_alert:
      events.add(car.CarEvent.EventName.belowSteerSpeed)

    ret.events = events.to_msg()

    return ret

  def apply(self, c, now_nanos):
    return self.CC.update(c, self.CS, now_nanos)<|MERGE_RESOLUTION|>--- conflicted
+++ resolved
@@ -2,38 +2,19 @@
 from panda import Panda
 from openpilot.selfdrive.car.hyundai.hyundaicanfd import CanBus
 from openpilot.selfdrive.car.hyundai.values import HyundaiFlags, CAR, DBC, CANFD_CAR, CAMERA_SCC_CAR, CANFD_RADAR_SCC_CAR, \
-<<<<<<< HEAD
-                                         EV_CAR, HYBRID_CAR, LEGACY_SAFETY_MODE_CAR, UNSUPPORTED_LONGITUDINAL_CAR, \
-                                         Buttons, CAN_CANFD_CAR
-=======
                                          CANFD_UNSUPPORTED_LONGITUDINAL_CAR, EV_CAR, HYBRID_CAR, LEGACY_SAFETY_MODE_CAR, \
-                                         UNSUPPORTED_LONGITUDINAL_CAR, Buttons
->>>>>>> 6fc0a210
+                                         UNSUPPORTED_LONGITUDINAL_CAR, Buttons, CAN_CANFD_CAR
 from openpilot.selfdrive.car.hyundai.radar_interface import RADAR_START_ADDR
 from openpilot.selfdrive.car import create_button_events, get_safety_config
 from openpilot.selfdrive.car.interfaces import CarInterfaceBase
 from openpilot.selfdrive.car.disable_ecu import disable_ecu
 
 Ecu = car.CarParams.Ecu
-SafetyModel = car.CarParams.SafetyModel
 ButtonType = car.CarState.ButtonEvent.Type
 EventName = car.CarEvent.EventName
 ENABLE_BUTTONS = (Buttons.RES_ACCEL, Buttons.SET_DECEL, Buttons.CANCEL)
 BUTTONS_DICT = {Buttons.RES_ACCEL: ButtonType.accelCruise, Buttons.SET_DECEL: ButtonType.decelCruise,
                 Buttons.GAP_DIST: ButtonType.gapAdjustCruise, Buttons.CANCEL: ButtonType.cancel}
-
-
-def set_safety_config_canfd(ret, CAN, can_fd=True):
-  platform = SafetyModel.hyundaiCanfd if can_fd else SafetyModel.hyundai
-  cfgs = [get_safety_config(platform), ]
-  if CAN.ECAN >= 4:
-    cfgs.insert(0, get_safety_config(SafetyModel.noOutput))
-  ret.safetyConfigs = cfgs
-
-  if ret.flags & HyundaiFlags.CANFD_HDA2:
-    ret.safetyConfigs[-1].safetyParam |= Panda.FLAG_HYUNDAI_CANFD_HDA2
-
-  return ret
 
 
 class CarInterface(CarInterfaceBase):
@@ -56,8 +37,6 @@
       ret.flags |= HyundaiFlags.CANFD_HDA2.value
 
     if candidate in CANFD_CAR:
-<<<<<<< HEAD
-=======
       # detect if car is hybrid
       if 0x105 in fingerprint[CAN.ECAN]:
         ret.flags |= HyundaiFlags.HYBRID.value
@@ -65,7 +44,6 @@
         ret.flags |= HyundaiFlags.EV.value
 
       # detect HDA2 with ADAS Driving ECU
->>>>>>> 6fc0a210
       if hda2:
         if 0x110 in fingerprint[CAN.CAM]:
           ret.flags |= HyundaiFlags.CANFD_HDA2_ALT_STEERING.value
@@ -82,18 +60,16 @@
         if candidate not in CANFD_RADAR_SCC_CAR:
           ret.flags |= HyundaiFlags.CANFD_CAMERA_SCC.value
     else:
-<<<<<<< HEAD
-      # detect cars with hybrid definitions of CAN and CAN-FD
-      if candidate in CAN_CANFD_CAR:
-        ret.flags |= HyundaiFlags.CAN_CANFD.value
-=======
       # TODO: detect EV and hybrid
       if candidate in HYBRID_CAR:
         ret.flags |= HyundaiFlags.HYBRID.value
       elif candidate in EV_CAR:
         ret.flags |= HyundaiFlags.EV.value
 
->>>>>>> 6fc0a210
+      # detect cars with hybrid definitions of CAN and CAN-FD
+      if candidate in CAN_CANFD_CAR:
+        ret.flags |= HyundaiFlags.CAN_CANFD.value
+
       # Send LFA message on cars with HDA
       if 0x485 in fingerprint[2]:
         ret.flags |= HyundaiFlags.SEND_LFA.value
@@ -106,189 +82,6 @@
     ret.steerLimitTimer = 0.4
     CarInterfaceBase.configure_torque_tune(candidate, ret.lateralTuning)
 
-<<<<<<< HEAD
-    if candidate in (CAR.SANTA_FE, CAR.SANTA_FE_2022, CAR.SANTA_FE_HEV_2022, CAR.SANTA_FE_PHEV_2022):
-      ret.mass = 3982. * CV.LB_TO_KG
-      ret.wheelbase = 2.766
-      # Values from optimizer
-      ret.steerRatio = 16.55  # 13.8 is spec end-to-end
-      ret.tireStiffnessFactor = 0.82
-    elif candidate in (CAR.SONATA, CAR.SONATA_HYBRID):
-      ret.mass = 1513.
-      ret.wheelbase = 2.84
-      ret.steerRatio = 13.27 * 1.15   # 15% higher at the center seems reasonable
-      ret.tireStiffnessFactor = 0.65
-    elif candidate == CAR.SONATA_LF:
-      ret.mass = 1536.
-      ret.wheelbase = 2.804
-      ret.steerRatio = 13.27 * 1.15   # 15% higher at the center seems reasonable
-    elif candidate in (CAR.PALISADE, CAR.PALISADE_2023):
-      ret.mass = 1999.
-      ret.wheelbase = 2.90
-      ret.steerRatio = 15.6 * 1.15
-      ret.tireStiffnessFactor = 0.63
-    elif candidate == CAR.ELANTRA:
-      ret.mass = 1275.
-      ret.wheelbase = 2.7
-      ret.steerRatio = 15.4            # 14 is Stock | Settled Params Learner values are steerRatio: 15.401566348670535
-      ret.tireStiffnessFactor = 0.385    # stiffnessFactor settled on 1.0081302973865127
-      ret.minSteerSpeed = 32 * CV.MPH_TO_MS
-    elif candidate == CAR.ELANTRA_2021:
-      ret.mass = 2800. * CV.LB_TO_KG
-      ret.wheelbase = 2.72
-      ret.steerRatio = 12.9
-      ret.tireStiffnessFactor = 0.65
-    elif candidate == CAR.ELANTRA_HEV_2021:
-      ret.mass = 3017. * CV.LB_TO_KG
-      ret.wheelbase = 2.72
-      ret.steerRatio = 12.9
-      ret.tireStiffnessFactor = 0.65
-    elif candidate == CAR.HYUNDAI_GENESIS:
-      ret.mass = 2060.
-      ret.wheelbase = 3.01
-      ret.steerRatio = 16.5
-      ret.minSteerSpeed = 60 * CV.KPH_TO_MS
-    elif candidate in (CAR.KONA, CAR.KONA_EV, CAR.KONA_HEV, CAR.KONA_EV_2022, CAR.KONA_EV_2ND_GEN):
-      ret.mass = {CAR.KONA_EV: 1685., CAR.KONA_HEV: 1425., CAR.KONA_EV_2022: 1743., CAR.KONA_EV_2ND_GEN: 1740.}.get(candidate, 1275.)
-      ret.wheelbase = {CAR.KONA_EV_2ND_GEN: 2.66, }.get(candidate, 2.6)
-      ret.steerRatio = {CAR.KONA_EV_2ND_GEN: 13.6, }.get(candidate, 13.42)  # Spec
-      ret.tireStiffnessFactor = 0.385
-    elif candidate in (CAR.IONIQ, CAR.IONIQ_EV_LTD, CAR.IONIQ_PHEV_2019, CAR.IONIQ_HEV_2022, CAR.IONIQ_EV_2020, CAR.IONIQ_PHEV):
-      ret.mass = 1490.  # weight per hyundai site https://www.hyundaiusa.com/ioniq-electric/specifications.aspx
-      ret.wheelbase = 2.7
-      ret.steerRatio = 13.73  # Spec
-      ret.tireStiffnessFactor = 0.385
-      if candidate in (CAR.IONIQ, CAR.IONIQ_EV_LTD, CAR.IONIQ_PHEV_2019):
-        ret.minSteerSpeed = 32 * CV.MPH_TO_MS
-    elif candidate == CAR.VELOSTER:
-      ret.mass = 2917. * CV.LB_TO_KG
-      ret.wheelbase = 2.80
-      ret.steerRatio = 13.75 * 1.15
-      ret.tireStiffnessFactor = 0.5
-    elif candidate == CAR.TUCSON:
-      ret.mass = 3520. * CV.LB_TO_KG
-      ret.wheelbase = 2.67
-      ret.steerRatio = 14.00 * 1.15
-      ret.tireStiffnessFactor = 0.385
-    elif candidate in (CAR.TUCSON_4TH_GEN, CAR.TUCSON_HYBRID_4TH_GEN):
-      ret.mass = 1630.  # average
-      ret.wheelbase = 2.756
-      ret.steerRatio = 16.
-      ret.tireStiffnessFactor = 0.385
-    elif candidate == CAR.SANTA_CRUZ_1ST_GEN:
-      ret.mass = 1870.  # weight from Limited trim - the only supported trim
-      ret.wheelbase = 3.000
-      # steering ratio according to Hyundai News https://www.hyundainews.com/assets/documents/original/48035-2022SantaCruzProductGuideSpecsv2081521.pdf
-      ret.steerRatio = 14.2
-
-    # Kia
-    elif candidate == CAR.KIA_SORENTO:
-      ret.mass = 1985.
-      ret.wheelbase = 2.78
-      ret.steerRatio = 14.4 * 1.1   # 10% higher at the center seems reasonable
-    elif candidate in (CAR.KIA_NIRO_EV, CAR.KIA_NIRO_EV_2ND_GEN, CAR.KIA_NIRO_PHEV, CAR.KIA_NIRO_HEV_2021, CAR.KIA_NIRO_HEV_2ND_GEN):
-      ret.mass = 3543. * CV.LB_TO_KG  # average of all the cars
-      ret.wheelbase = 2.7
-      ret.steerRatio = 13.6  # average of all the cars
-      ret.tireStiffnessFactor = 0.385
-      if candidate == CAR.KIA_NIRO_PHEV:
-        ret.minSteerSpeed = 32 * CV.MPH_TO_MS
-    elif candidate == CAR.KIA_SELTOS:
-      ret.mass = 1337.
-      ret.wheelbase = 2.63
-      ret.steerRatio = 14.56
-    elif candidate == CAR.KIA_SPORTAGE_5TH_GEN:
-      ret.mass = 1700.  # weight from SX and above trims, average of FWD and AWD versions
-      ret.wheelbase = 2.756
-      ret.steerRatio = 13.6  # steering ratio according to Kia News https://www.kiamedia.com/us/en/models/sportage/2023/specifications
-    elif candidate in (CAR.KIA_OPTIMA_G4, CAR.KIA_OPTIMA_G4_FL, CAR.KIA_OPTIMA_H):
-      ret.mass = 3558. * CV.LB_TO_KG
-      ret.wheelbase = 2.80
-      ret.steerRatio = 13.75
-      ret.tireStiffnessFactor = 0.5
-      if candidate == CAR.KIA_OPTIMA_G4:
-        ret.minSteerSpeed = 32 * CV.MPH_TO_MS
-    elif candidate in (CAR.KIA_STINGER, CAR.KIA_STINGER_2022):
-      ret.mass = 1825.
-      ret.wheelbase = 2.78
-      ret.steerRatio = 14.4 * 1.15   # 15% higher at the center seems reasonable
-    elif candidate == CAR.KIA_FORTE:
-      ret.mass = 2878. * CV.LB_TO_KG
-      ret.wheelbase = 2.80
-      ret.steerRatio = 13.75
-      ret.tireStiffnessFactor = 0.5
-    elif candidate == CAR.KIA_CEED:
-      ret.mass = 1450.
-      ret.wheelbase = 2.65
-      ret.steerRatio = 13.75
-      ret.tireStiffnessFactor = 0.5
-    elif candidate in (CAR.KIA_K5_2021, CAR.KIA_K5_HEV_2020):
-      ret.mass = 3381. * CV.LB_TO_KG
-      ret.wheelbase = 2.85
-      ret.steerRatio = 13.27  # 2021 Kia K5 Steering Ratio (all trims)
-      ret.tireStiffnessFactor = 0.5
-    elif candidate == CAR.KIA_EV6:
-      ret.mass = 2055
-      ret.wheelbase = 2.9
-      ret.steerRatio = 16.
-      ret.tireStiffnessFactor = 0.65
-    elif candidate in (CAR.IONIQ_5, CAR.IONIQ_6):
-      ret.mass = 1948
-      ret.wheelbase = 2.97
-      ret.steerRatio = 14.26
-      ret.tireStiffnessFactor = 0.65
-    elif candidate == CAR.KIA_SPORTAGE_HYBRID_5TH_GEN:
-      ret.mass = 1767.  # SX Prestige trim support only
-      ret.wheelbase = 2.756
-      ret.steerRatio = 13.6
-    elif candidate in (CAR.KIA_SORENTO_4TH_GEN, CAR.KIA_SORENTO_HEV_4TH_GEN, CAR.KIA_SORENTO_PHEV_4TH_GEN):
-      ret.wheelbase = 2.81
-      ret.steerRatio = 13.5  # average of the platforms
-      if candidate == CAR.KIA_SORENTO_4TH_GEN:
-        ret.mass = 3957 * CV.LB_TO_KG
-      elif candidate == CAR.KIA_SORENTO_HEV_4TH_GEN:
-        ret.mass = 4255 * CV.LB_TO_KG
-      else:
-        ret.mass = 4537 * CV.LB_TO_KG
-    elif candidate == CAR.KIA_CARNIVAL_4TH_GEN:
-      ret.mass = 2087.
-      ret.wheelbase = 3.09
-      ret.steerRatio = 14.23
-
-    # Genesis
-    elif candidate == CAR.GENESIS_GV60_EV_1ST_GEN:
-      ret.mass = 2205
-      ret.wheelbase = 2.9
-      # https://www.motor1.com/reviews/586376/2023-genesis-gv60-first-drive/#:~:text=Relative%20to%20the%20related%20Ioniq,5%2FEV6%27s%2014.3%3A1.
-      ret.steerRatio = 12.6
-    elif candidate == CAR.GENESIS_G70:
-      ret.steerActuatorDelay = 0.1
-      ret.mass = 1640.0
-      ret.wheelbase = 2.84
-      ret.steerRatio = 13.56
-    elif candidate == CAR.GENESIS_G70_2020:
-      ret.mass = 3673.0 * CV.LB_TO_KG
-      ret.wheelbase = 2.83
-      ret.steerRatio = 12.9
-    elif candidate == CAR.GENESIS_GV70_1ST_GEN:
-      ret.mass = 1950.
-      ret.wheelbase = 2.87
-      ret.steerRatio = 14.6
-    elif candidate == CAR.GENESIS_G80:
-      ret.mass = 2060.
-      ret.wheelbase = 3.01
-      ret.steerRatio = 16.5
-    elif candidate == CAR.GENESIS_G90:
-      ret.mass = 2200.
-      ret.wheelbase = 3.15
-      ret.steerRatio = 12.069
-    elif candidate == CAR.GENESIS_GV80:
-      ret.mass = 2258.
-      ret.wheelbase = 2.95
-      ret.steerRatio = 14.14
-
-=======
->>>>>>> 6fc0a210
     # *** longitudinal control ***
     if candidate in CANFD_CAR:
       ret.longitudinalTuning.kpV = [0.1]
@@ -317,17 +110,27 @@
 
     # *** panda safety config ***
     if candidate in CANFD_CAR:
-      ret = set_safety_config_canfd(ret, CAN, can_fd=True)
+      cfgs = [get_safety_config(car.CarParams.SafetyModel.hyundaiCanfd), ]
+      if CAN.ECAN >= 4:
+        cfgs.insert(0, get_safety_config(car.CarParams.SafetyModel.noOutput))
+      ret.safetyConfigs = cfgs
 
-      if hda2 and ret.flags & HyundaiFlags.CANFD_HDA2_ALT_STEERING:
-        ret.safetyConfigs[-1].safetyParam |= Panda.FLAG_HYUNDAI_CANFD_HDA2_ALT_STEERING
+      if ret.flags & HyundaiFlags.CANFD_HDA2:
+        ret.safetyConfigs[-1].safetyParam |= Panda.FLAG_HYUNDAI_CANFD_HDA2
+        if ret.flags & HyundaiFlags.CANFD_HDA2_ALT_STEERING:
+          ret.safetyConfigs[-1].safetyParam |= Panda.FLAG_HYUNDAI_CANFD_HDA2_ALT_STEERING
       if ret.flags & HyundaiFlags.CANFD_ALT_BUTTONS:
         ret.safetyConfigs[-1].safetyParam |= Panda.FLAG_HYUNDAI_CANFD_ALT_BUTTONS
       if ret.flags & HyundaiFlags.CANFD_CAMERA_SCC:
         ret.safetyConfigs[-1].safetyParam |= Panda.FLAG_HYUNDAI_CAMERA_SCC
     else:
       if ret.flags & HyundaiFlags.CAN_CANFD:
-        ret = set_safety_config_canfd(ret, CAN, can_fd=False)
+        cfgs = [get_safety_config(car.CarParams.SafetyModel.hyundaiCanfd), ]
+        if CAN.ECAN >= 4:
+          cfgs.insert(0, get_safety_config(car.CarParams.SafetyModel.noOutput))
+        ret.safetyConfigs = cfgs
+        if ret.flags & HyundaiFlags.CANFD_HDA2:
+          ret.safetyConfigs[-1].safetyParam |= Panda.FLAG_HYUNDAI_CANFD_HDA2
         ret.safetyConfigs[-1].safetyParam |= Panda.FLAG_HYUNDAI_CAN_CANFD
       elif candidate in LEGACY_SAFETY_MODE_CAR:
         # these cars require a special panda safety mode due to missing counters and checksums in the messages
