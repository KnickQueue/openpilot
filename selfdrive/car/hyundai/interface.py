--- conflicted
+++ resolved
@@ -212,12 +212,7 @@
 
     self.CS.button_events = create_button_events(self.CS.cruise_buttons[-1], self.CS.prev_cruise_buttons, BUTTONS_DICT)
 
-<<<<<<< HEAD
     self.CS.mads_enabled = self.get_sp_cruise_main_state(ret, self.CS)
-=======
-    self.CS.accEnabled = self.get_sp_v_cruise_non_pcm_state(ret, self.CS.accEnabled,
-                                                            self.CS.button_events, c.vCruise)
->>>>>>> 1f69ad63
 
     self.CS.accEnabled = self.get_sp_v_cruise_non_pcm_state(ret, self.CS.accEnabled,
                                                             self.CS.button_events, c.vCruise)
@@ -254,24 +249,10 @@
 
     ret, self.CS = self.get_sp_common_state(ret, self.CS, gap_button=(self.CS.cruise_buttons[-1] == 3))
 
-<<<<<<< HEAD
-    # MADS BUTTON
-    if self.CS.out.madsEnabled != self.CS.madsEnabled:
-      if self.mads_event_lock:
-        self.CS.button_events.append(create_mads_event(self.mads_event_lock))
-        self.mads_event_lock = False
-    else:
-      if not self.mads_event_lock:
-        self.CS.button_events.append(create_mads_event(self.mads_event_lock))
-        self.mads_event_lock = True
-
-    ret.buttonEvents = self.CS.button_events
-=======
     ret.buttonEvents = [
       *self.CS.button_events,
       *self.button_events.create_mads_event(self.CS.madsEnabled, self.CS.out.madsEnabled)  # MADS BUTTON
     ]
->>>>>>> 1f69ad63
 
     # On some newer model years, the CANCEL button acts as a pause/resume button based on the PCM state
     # To avoid re-engaging when openpilot cancels, check user engagement intention via buttons
