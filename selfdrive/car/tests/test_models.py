import time
import copy
import os
import pytest
import random
import unittest # noqa: TID251
from collections import defaultdict, Counter
from functools import partial
import hypothesis.strategies as st
from hypothesis import Phase, given, settings
from parameterized import parameterized_class

from opendbc.car import DT_CTRL, gen_empty_fingerprint, structs
from opendbc.car.can_definitions import CanData
from opendbc.car.car_helpers import FRAME_FINGERPRINT, interfaces
from opendbc.car.fingerprints import MIGRATION
from opendbc.car.honda.values import CAR as HONDA, HondaFlags
from opendbc.car.structs import car
from opendbc.car.tests.routes import non_tested_cars, routes, CarTestRoute
from opendbc.car.values import Platform, PLATFORMS
from opendbc.safety.tests.libsafety import libsafety_py
from openpilot.common.basedir import BASEDIR
from openpilot.selfdrive.pandad import can_capnp_to_list
from openpilot.selfdrive.test.helpers import read_segment_list
from openpilot.system.hardware.hw import DEFAULT_DOWNLOAD_CACHE_ROOT
from openpilot.tools.lib.logreader import LogReader, LogsUnavailable, openpilotci_source_zst, openpilotci_source, internal_source, \
                                          internal_source_zst, comma_api_source, auto_source
from openpilot.tools.lib.route import SegmentName

SafetyModel = car.CarParams.SafetyModel
SteerControlType = structs.CarParams.SteerControlType

NUM_JOBS = int(os.environ.get("NUM_JOBS", "1"))
JOB_ID = int(os.environ.get("JOB_ID", "0"))
INTERNAL_SEG_LIST = os.environ.get("INTERNAL_SEG_LIST", "")
INTERNAL_SEG_CNT = int(os.environ.get("INTERNAL_SEG_CNT", "0"))
MAX_EXAMPLES = int(os.environ.get("MAX_EXAMPLES", "300"))
CI = os.environ.get("CI", None) is not None


def get_test_cases() -> list[tuple[str, CarTestRoute | None]]:
  # build list of test cases
  test_cases = []
  if not len(INTERNAL_SEG_LIST):
    routes_by_car = defaultdict(set)
    for r in routes:
      routes_by_car[str(r.car_model)].add(r)

    for i, c in enumerate(sorted(PLATFORMS)):
      if i % NUM_JOBS == JOB_ID:
        test_cases.extend(sorted((c, r) for r in routes_by_car.get(c, (None,))))

  else:
    segment_list = read_segment_list(os.path.join(BASEDIR, INTERNAL_SEG_LIST))
    segment_list = random.sample(segment_list, INTERNAL_SEG_CNT or len(segment_list))
    for platform, segment in segment_list:
      platform = MIGRATION.get(platform, platform)
      segment_name = SegmentName(segment)
      test_cases.append((platform, CarTestRoute(segment_name.route_name.canonical_name, platform,
                                                segment=segment_name.segment_num)))
  return test_cases


@pytest.mark.slow
@pytest.mark.shared_download_cache
class TestCarModelBase(unittest.TestCase):
  platform: Platform | None = None
  test_route: CarTestRoute | None = None

  can_msgs: list[tuple[int, list[CanData]]]
  fingerprint: dict[int, dict[int, int]]
  elm_frame: int | None
  car_safety_mode_frame: int | None

  @classmethod
  def get_testing_data_from_logreader(cls, lr):
    car_fw = []
    can_msgs = []
    cls.elm_frame = None
    cls.car_safety_mode_frame = None
    cls.fingerprint = gen_empty_fingerprint()
    alpha_long = False
    for msg in lr:
      if msg.which() == "can":
        can = can_capnp_to_list((msg.as_builder().to_bytes(),))[0]
        can_msgs.append((can[0], [CanData(*can) for can in can[1]]))
        if len(can_msgs) <= FRAME_FINGERPRINT:
          for m in msg.can:
            if m.src < 64:
              cls.fingerprint[m.src][m.address] = len(m.dat)

      elif msg.which() == "carParams":
        car_fw = msg.carParams.carFw
        if msg.carParams.openpilotLongitudinalControl:
          alpha_long = True
        if cls.platform is None:
          live_fingerprint = msg.carParams.carFingerprint
          cls.platform = MIGRATION.get(live_fingerprint, live_fingerprint)

      # Log which can frame the panda safety mode left ELM327, for CAN validity checks
      elif msg.which() == 'pandaStates':
        for ps in msg.pandaStates:
          if cls.elm_frame is None and ps.safetyModel != SafetyModel.elm327:
            cls.elm_frame = len(can_msgs)
          if cls.car_safety_mode_frame is None and ps.safetyModel not in \
            (SafetyModel.elm327, SafetyModel.noOutput):
            cls.car_safety_mode_frame = len(can_msgs)

      elif msg.which() == 'pandaStateDEPRECATED':
        if cls.elm_frame is None and msg.pandaStateDEPRECATED.safetyModel != SafetyModel.elm327:
          cls.elm_frame = len(can_msgs)
        if cls.car_safety_mode_frame is None and msg.pandaStateDEPRECATED.safetyModel not in \
          (SafetyModel.elm327, SafetyModel.noOutput):
          cls.car_safety_mode_frame = len(can_msgs)

    assert len(can_msgs) > int(50 / DT_CTRL), "no can data found"
    return car_fw, can_msgs, alpha_long

  @classmethod
  def get_testing_data(cls):
    test_segs = (2, 1, 0)
    if cls.test_route.segment is not None:
      test_segs = (cls.test_route.segment,)

    for seg in test_segs:
      segment_range = f"{cls.test_route.route}/{seg}"

      try:
        source = partial(auto_source, sources=[internal_source, internal_source_zst] if len(INTERNAL_SEG_LIST) else \
                                              [openpilotci_source_zst, openpilotci_source, comma_api_source])
        lr = LogReader(segment_range, source=source, sort_by_time=True)
        return cls.get_testing_data_from_logreader(lr)
      except (LogsUnavailable, AssertionError):
        pass

    raise Exception(f"Route: {repr(cls.test_route.route)} with segments: {test_segs} not found or no CAN msgs found. Is it uploaded and public?")


  @classmethod
  def setUpClass(cls):
    if cls.__name__ == 'TestCarModel' or cls.__name__.endswith('Base'):
      raise unittest.SkipTest

    if cls.test_route is None:
      if cls.platform in non_tested_cars:
        print(f"Skipping tests for {cls.platform}: missing route")
        raise unittest.SkipTest
      raise Exception(f"missing test route for {cls.platform}")

    car_fw, cls.can_msgs, alpha_long = cls.get_testing_data()

    # if relay is expected to be open in the route
    cls.openpilot_enabled = cls.car_safety_mode_frame is not None

    cls.CarInterface = interfaces[cls.platform]
<<<<<<< HEAD
    cls.CP = cls.CarInterface.get_params(cls.platform, cls.fingerprint, car_fw, experimental_long, docs=False)
    cls.CP_SP = cls.CarInterface.get_params_sp(cls.CP, cls.platform,  cls.fingerprint, car_fw, experimental_long, docs=False)
=======
    cls.CP = cls.CarInterface.get_params(cls.platform, cls.fingerprint, car_fw, alpha_long, docs=False)
>>>>>>> 651ff78c
    assert cls.CP
    assert cls.CP_SP
    assert cls.CP.carFingerprint == cls.platform

    os.environ["COMMA_CACHE"] = DEFAULT_DOWNLOAD_CACHE_ROOT

  @classmethod
  def tearDownClass(cls):
    del cls.can_msgs

  def setUp(self):
    self.CI = self.CarInterface(self.CP.copy(), copy.deepcopy(self.CP_SP))
    assert self.CI

    # TODO: check safetyModel is in release panda build
    self.safety = libsafety_py.libsafety

    safety_param_sp = self.CP_SP.safetyParam
    self.safety.set_current_safety_param_sp(safety_param_sp)

    cfg = self.CP.safetyConfigs[-1]
    set_status = self.safety.set_safety_hooks(cfg.safetyModel.raw, cfg.safetyParam)
    self.assertEqual(0, set_status, f"failed to set safetyModel {cfg}")
    self.safety.init_tests()

  def test_car_params(self):
    if self.CP.dashcamOnly:
      self.skipTest("no need to check carParams for dashcamOnly")

    # make sure car params are within a valid range
    self.assertGreater(self.CP.mass, 1)

    if self.CP.steerControlType != SteerControlType.angle:
      tuning = self.CP.lateralTuning.which()
      if tuning == 'pid':
        self.assertTrue(len(self.CP.lateralTuning.pid.kpV))
      elif tuning == 'torque':
        self.assertTrue(self.CP.lateralTuning.torque.kf > 0)
      else:
        raise Exception("unknown tuning")

  def test_car_interface(self):
    # TODO: also check for checksum violations from can parser
    can_invalid_cnt = 0
    can_valid = False
    CC = structs.CarControl().as_reader()
    CC_SP = structs.CarControlSP()

    for i, msg in enumerate(self.can_msgs):
      CS = self.CI.update(msg)
      self.CI.apply(CC, CC_SP, msg[0])

      if CS.canValid:
        can_valid = True

      # wait max of 2s for low frequency msgs to be seen
      if i > 200 or can_valid:
        can_invalid_cnt += not CS.canValid

    self.assertEqual(can_invalid_cnt, 0)

  def test_radar_interface(self):
    RI = self.CarInterface.RadarInterface(self.CP, self.CP_SP)
    assert RI

    # Since OBD port is multiplexed to bus 1 (commonly radar bus) while fingerprinting,
    # start parsing CAN messages after we've left ELM mode and can expect CAN traffic
    error_cnt = 0
    for i, msg in enumerate(self.can_msgs[self.elm_frame:]):
      rr: structs.RadarData | None = RI.update(msg)
      if rr is not None and i > 50:
        error_cnt += rr.errors.canError
    self.assertEqual(error_cnt, 0)

  def test_panda_safety_rx_checks(self):
    if self.CP.dashcamOnly:
      self.skipTest("no need to check panda safety for dashcamOnly")

    start_ts = self.can_msgs[0][0]

    failed_addrs = Counter()
    for can in self.can_msgs:
      # update panda timer
      t = (can[0] - start_ts) / 1e3
      self.safety.set_timer(int(t))

      # run all msgs through the safety RX hook
      for msg in can[1]:
        if msg.src >= 64:
          continue

        to_send = libsafety_py.make_CANPacket(msg.address, msg.src % 4, msg.dat)
        if self.safety.safety_rx_hook(to_send) != 1:
          failed_addrs[hex(msg.address)] += 1

      # ensure all msgs defined in the addr checks are valid
      self.safety.safety_tick_current_safety_config()
      if t > 1e6:
        self.assertTrue(self.safety.safety_config_valid())

      # Don't check relay malfunction on disabled routes (relay closed),
      # or before fingerprinting is done (elm327 and noOutput)
      if self.openpilot_enabled and t / 1e4 > self.car_safety_mode_frame:
        self.assertFalse(self.safety.get_relay_malfunction())
      else:
        self.safety.set_relay_malfunction(False)

    self.assertFalse(len(failed_addrs), f"panda safety RX check failed: {failed_addrs}")

    # ensure RX checks go invalid after small time with no traffic
    self.safety.set_timer(int(t + (2*1e6)))
    self.safety.safety_tick_current_safety_config()
    self.assertFalse(self.safety.safety_config_valid())

  def test_panda_safety_tx_cases(self, data=None):
    """Asserts we can tx common messages"""
    if self.CP.dashcamOnly:
      self.skipTest("no need to check panda safety for dashcamOnly")

    if self.CP.notCar:
      self.skipTest("Skipping test for notCar")

    def test_car_controller(car_control, car_control_sp):
      now_nanos = 0
      msgs_sent = 0
      CI = self.CarInterface(self.CP, self.CP_SP)
      for _ in range(round(10.0 / DT_CTRL)):  # make sure we hit the slowest messages
        CI.update([])
        _, sendcan = CI.apply(car_control, car_control_sp, now_nanos)

        now_nanos += DT_CTRL * 1e9
        msgs_sent += len(sendcan)
        for addr, dat, bus in sendcan:
          to_send = libsafety_py.make_CANPacket(addr, bus % 4, dat)
          self.assertTrue(self.safety.safety_tx_hook(to_send), (addr, dat, bus))

      # Make sure we attempted to send messages
      self.assertGreater(msgs_sent, 50)

    # Make sure we can send all messages while inactive
    CC = structs.CarControl()
    CC_SP = structs.CarControlSP()
    test_car_controller(CC.as_reader(), CC_SP)

    # Test cancel + general messages (controls_allowed=False & cruise_engaged=True)
    self.safety.set_cruise_engaged_prev(True)
    CC = structs.CarControl(cruiseControl=structs.CarControl.CruiseControl(cancel=True))
    test_car_controller(CC.as_reader(), CC_SP)

    # Test resume + general messages (controls_allowed=True & cruise_engaged=True)
    self.safety.set_controls_allowed(True)
    CC = structs.CarControl(cruiseControl=structs.CarControl.CruiseControl(resume=True))
    test_car_controller(CC.as_reader(), CC_SP)

  # Skip stdout/stderr capture with pytest, causes elevated memory usage
  @pytest.mark.nocapture
  @settings(max_examples=MAX_EXAMPLES, deadline=None,
            phases=(Phase.reuse, Phase.generate, Phase.shrink))
  @given(data=st.data())
  def test_panda_safety_carstate_fuzzy(self, data):
    """
      For each example, pick a random CAN message on the bus and fuzz its data,
      checking for panda state mismatches.
    """

    if self.CP.dashcamOnly:
      self.skipTest("no need to check panda safety for dashcamOnly")

    valid_addrs = [(addr, bus, size) for bus, addrs in self.fingerprint.items() for addr, size in addrs.items()]
    address, bus, size = data.draw(st.sampled_from(valid_addrs))

    msg_strategy = st.binary(min_size=size, max_size=size)
    msgs = data.draw(st.lists(msg_strategy, min_size=20))

    vehicle_speed_seen = self.CP.steerControlType == SteerControlType.angle and not self.CP.notCar

    for dat in msgs:
      # due to panda updating state selectively, only edges are expected to match
      # TODO: warm up CarState with real CAN messages to check edge of both sources
      #  (eg. toyota's gasPressed is the inverse of a signal being set)
      prev_panda_gas = self.safety.get_gas_pressed_prev()
      prev_panda_brake = self.safety.get_brake_pressed_prev()
      prev_panda_regen_braking = self.safety.get_regen_braking_prev()
      prev_panda_vehicle_moving = self.safety.get_vehicle_moving()
      prev_panda_vehicle_speed_min = self.safety.get_vehicle_speed_min()
      prev_panda_vehicle_speed_max = self.safety.get_vehicle_speed_max()
      prev_panda_cruise_engaged = self.safety.get_cruise_engaged_prev()
      prev_panda_acc_main_on = self.safety.get_acc_main_on()

      to_send = libsafety_py.make_CANPacket(address, bus, dat)
      self.safety.safety_rx_hook(to_send)

      can = [(int(time.monotonic() * 1e9), [CanData(address=address, dat=dat, src=bus)])]
      CS = self.CI.update(can)

      if self.safety.get_gas_pressed_prev() != prev_panda_gas:
        self.assertEqual(CS.gasPressed, self.safety.get_gas_pressed_prev())

      if self.safety.get_brake_pressed_prev() != prev_panda_brake:
        # TODO: remove this exception once this mismatch is resolved
        brake_pressed = CS.brakePressed
        if CS.brakePressed and not self.safety.get_brake_pressed_prev():
          if self.CP.carFingerprint in (HONDA.HONDA_PILOT, HONDA.HONDA_RIDGELINE) and CS.brake > 0.05:
            brake_pressed = False

        self.assertEqual(brake_pressed, self.safety.get_brake_pressed_prev())

      if self.safety.get_regen_braking_prev() != prev_panda_regen_braking:
        self.assertEqual(CS.regenBraking, self.safety.get_regen_braking_prev())

      if self.safety.get_vehicle_moving() != prev_panda_vehicle_moving:
        self.assertEqual(not CS.standstill, self.safety.get_vehicle_moving())

      # check vehicle speed if angle control car or available
      if self.safety.get_vehicle_speed_min() > 0 or self.safety.get_vehicle_speed_max() > 0:
        vehicle_speed_seen = True

      if vehicle_speed_seen and (self.safety.get_vehicle_speed_min() != prev_panda_vehicle_speed_min or
                                 self.safety.get_vehicle_speed_max() != prev_panda_vehicle_speed_max):
        v_ego_raw = CS.vEgoRaw / self.CP.wheelSpeedFactor
        self.assertFalse(v_ego_raw > (self.safety.get_vehicle_speed_max() + 1e-3) or
                         v_ego_raw < (self.safety.get_vehicle_speed_min() - 1e-3))

      if not (self.CP.brand == "honda" and not (self.CP.flags & HondaFlags.BOSCH)):
        if self.safety.get_cruise_engaged_prev() != prev_panda_cruise_engaged:
          self.assertEqual(CS.cruiseState.enabled, self.safety.get_cruise_engaged_prev())

      if self.CP.brand == "honda":
        if self.safety.get_acc_main_on() != prev_panda_acc_main_on:
          self.assertEqual(CS.cruiseState.available, self.safety.get_acc_main_on())

  def test_panda_safety_carstate(self):
    """
      Assert that panda safety matches openpilot's carState
    """
    if self.CP.dashcamOnly:
      self.skipTest("no need to check panda safety for dashcamOnly")

    # warm up pass, as initial states may be different
    for can in self.can_msgs[:300]:
      self.CI.update(can)
      for msg in filter(lambda m: m.src < 64, can[1]):
        to_send = libsafety_py.make_CANPacket(msg.address, msg.src % 4, msg.dat)
        self.safety.safety_rx_hook(to_send)

    controls_allowed_prev = False
    CS_prev = car.CarState.new_message()
    checks = defaultdict(int)
    vehicle_speed_seen = self.CP.steerControlType == SteerControlType.angle and not self.CP.notCar
    for idx, can in enumerate(self.can_msgs):
      CS = self.CI.update(can).as_reader()
      for msg in filter(lambda m: m.src < 64, can[1]):
        to_send = libsafety_py.make_CANPacket(msg.address, msg.src % 4, msg.dat)
        ret = self.safety.safety_rx_hook(to_send)
        self.assertEqual(1, ret, f"safety rx failed ({ret=}): {(msg.address, msg.src % 4)}")

      # Skip first frame so CS_prev is properly initialized
      if idx == 0:
        CS_prev = CS
        # Button may be left pressed in warm up period
        if not self.CP.pcmCruise:
          self.safety.set_controls_allowed(0)
        continue

      # TODO: check rest of panda's carstate (steering, ACC main on, etc.)

      checks['gasPressed'] += CS.gasPressed != self.safety.get_gas_pressed_prev()
      checks['standstill'] += CS.standstill == self.safety.get_vehicle_moving()

      # check vehicle speed if angle control car or available
      if self.safety.get_vehicle_speed_min() > 0 or self.safety.get_vehicle_speed_max() > 0:
        vehicle_speed_seen = True

      if vehicle_speed_seen:
        v_ego_raw = CS.vEgoRaw / self.CP.wheelSpeedFactor
        checks['vEgoRaw'] += (v_ego_raw > (self.safety.get_vehicle_speed_max() + 1e-3) or
                              v_ego_raw < (self.safety.get_vehicle_speed_min() - 1e-3))

      # TODO: remove this exception once this mismatch is resolved
      brake_pressed = CS.brakePressed
      if CS.brakePressed and not self.safety.get_brake_pressed_prev():
        if self.CP.carFingerprint in (HONDA.HONDA_PILOT, HONDA.HONDA_RIDGELINE) and CS.brake > 0.05:
          brake_pressed = False
      checks['brakePressed'] += brake_pressed != self.safety.get_brake_pressed_prev()
      checks['regenBraking'] += CS.regenBraking != self.safety.get_regen_braking_prev()

      if self.CP.pcmCruise:
        # On most pcmCruise cars, openpilot's state is always tied to the PCM's cruise state.
        # On Honda Nidec, we always engage on the rising edge of the PCM cruise state, but
        # openpilot brakes to zero even if the min ACC speed is non-zero (i.e. the PCM disengages).
        if self.CP.brand == "honda" and not (self.CP.flags & HondaFlags.BOSCH):
          # only the rising edges are expected to match
          if CS.cruiseState.enabled and not CS_prev.cruiseState.enabled:
            checks['controlsAllowed'] += not self.safety.get_controls_allowed()
        else:
          checks['controlsAllowed'] += not CS.cruiseState.enabled and self.safety.get_controls_allowed()

        # TODO: fix notCar mismatch
        if not self.CP.notCar:
          checks['cruiseState'] += CS.cruiseState.enabled != self.safety.get_cruise_engaged_prev()
      else:
        # Check for user button enable on rising edge of controls allowed
        button_enable = CS.buttonEnable and (not CS.brakePressed or CS.standstill)
        mismatch = button_enable != (self.safety.get_controls_allowed() and not controls_allowed_prev)
        checks['controlsAllowed'] += mismatch
        controls_allowed_prev = self.safety.get_controls_allowed()
        if button_enable and not mismatch:
          self.safety.set_controls_allowed(False)

      if self.CP.brand == "honda":
        checks['mainOn'] += CS.cruiseState.available != self.safety.get_acc_main_on()

      CS_prev = CS

    failed_checks = {k: v for k, v in checks.items() if v > 0}
    self.assertFalse(len(failed_checks), f"panda safety doesn't agree with openpilot: {failed_checks}")


@parameterized_class(('platform', 'test_route'), get_test_cases())
@pytest.mark.xdist_group_class_property('test_route')
class TestCarModel(TestCarModelBase):
  pass


if __name__ == "__main__":
  unittest.main()<|MERGE_RESOLUTION|>--- conflicted
+++ resolved
@@ -153,12 +153,8 @@
     cls.openpilot_enabled = cls.car_safety_mode_frame is not None
 
     cls.CarInterface = interfaces[cls.platform]
-<<<<<<< HEAD
-    cls.CP = cls.CarInterface.get_params(cls.platform, cls.fingerprint, car_fw, experimental_long, docs=False)
-    cls.CP_SP = cls.CarInterface.get_params_sp(cls.CP, cls.platform,  cls.fingerprint, car_fw, experimental_long, docs=False)
-=======
     cls.CP = cls.CarInterface.get_params(cls.platform, cls.fingerprint, car_fw, alpha_long, docs=False)
->>>>>>> 651ff78c
+    cls.CP_SP = cls.CarInterface.get_params_sp(cls.CP, cls.platform,  cls.fingerprint, car_fw, alpha_long, docs=False)
     assert cls.CP
     assert cls.CP_SP
     assert cls.CP.carFingerprint == cls.platform
