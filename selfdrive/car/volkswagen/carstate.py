--- conflicted
+++ resolved
@@ -258,59 +258,7 @@
     if CP.carFingerprint in PQ_CARS:
       return CarState.get_can_parser_pq(CP)
 
-<<<<<<< HEAD
-    signals = [
-      # sig_name, sig_address
-      ("LWI_Lenkradwinkel", "LWI_01"),           # Absolute steering angle
-      ("LWI_VZ_Lenkradwinkel", "LWI_01"),        # Steering angle sign
-      ("LWI_Lenkradw_Geschw", "LWI_01"),         # Absolute steering rate
-      ("LWI_VZ_Lenkradw_Geschw", "LWI_01"),      # Steering rate sign
-      ("ESP_VL_Radgeschw_02", "ESP_19"),         # ABS wheel speed, front left
-      ("ESP_VR_Radgeschw_02", "ESP_19"),         # ABS wheel speed, front right
-      ("ESP_HL_Radgeschw_02", "ESP_19"),         # ABS wheel speed, rear left
-      ("ESP_HR_Radgeschw_02", "ESP_19"),         # ABS wheel speed, rear right
-      ("ESP_Gierrate", "ESP_02"),                # Absolute yaw rate
-      ("ESP_VZ_Gierrate", "ESP_02"),             # Yaw rate sign
-      ("ZV_FT_offen", "Gateway_72"),             # Door open, driver
-      ("ZV_BT_offen", "Gateway_72"),             # Door open, passenger
-      ("ZV_HFS_offen", "Gateway_72"),            # Door open, rear left
-      ("ZV_HBFS_offen", "Gateway_72"),           # Door open, rear right
-      ("ZV_HD_offen", "Gateway_72"),             # Trunk or hatch open
-      ("Comfort_Signal_Left", "Blinkmodi_02"),   # Left turn signal including comfort blink interval
-      ("Comfort_Signal_Right", "Blinkmodi_02"),  # Right turn signal including comfort blink interval
-      ("AB_Gurtschloss_FA", "Airbag_02"),        # Seatbelt status, driver
-      ("AB_Gurtschloss_BF", "Airbag_02"),        # Seatbelt status, passenger
-      ("ESP_Fahrer_bremst", "ESP_05"),           # Driver applied brake pressure over threshold
-      ("MO_Fahrer_bremst", "Motor_14"),          # Brake pedal switch
-      ("ESP_Status_Bremsdruck", "ESP_05"),       # Brakes applied
-      ("ESP_Bremsdruck", "ESP_05"),              # Brake pressure
-      ("MO_Fahrpedalrohwert_01", "Motor_20"),    # Accelerator pedal value
-      ("EPS_Lenkmoment", "LH_EPS_03"),           # Absolute driver torque input
-      ("EPS_VZ_Lenkmoment", "LH_EPS_03"),        # Driver torque input sign
-      ("EPS_HCA_Status", "LH_EPS_03"),           # EPS HCA control status
-      ("ESP_Tastung_passiv", "ESP_21"),          # Stability control disabled
-      ("ESP_Haltebestaetigung", "ESP_21"),       # ESP hold confirmation
-      ("KBI_Handbremse", "Kombi_01"),            # Manual handbrake applied
-      ("KBI_Variante", "Kombi_03"),              # Digital/full-screen instrument cluster installed
-      ("TSK_Status", "TSK_06"),                  # ACC engagement status from drivetrain coordinator
-      ("GRA_Hauptschalter", "GRA_ACC_01"),       # ACC button, on/off
-      ("GRA_Abbrechen", "GRA_ACC_01"),           # ACC button, cancel
-      ("GRA_Tip_Setzen", "GRA_ACC_01"),          # ACC button, set
-      ("GRA_Tip_Hoch", "GRA_ACC_01"),            # ACC button, increase or accel
-      ("GRA_Tip_Runter", "GRA_ACC_01"),          # ACC button, decrease or decel
-      ("GRA_Tip_Wiederaufnahme", "GRA_ACC_01"),  # ACC button, resume
-      ("GRA_Verstellung_Zeitluecke", "GRA_ACC_01"),  # ACC button, time gap adj
-      ("GRA_Typ_Hauptschalter", "GRA_ACC_01"),   # ACC main button type
-      ("GRA_Codierung", "GRA_ACC_01"),           # ACC button configuration/coding
-      ("GRA_Tip_Stufe_2", "GRA_ACC_01"),         # unknown related to stalk type
-      ("GRA_ButtonTypeInfo", "GRA_ACC_01"),      # unknown related to stalk type
-      ("COUNTER", "GRA_ACC_01"),                 # GRA_ACC_01 CAN message counter
-    ]
-
-    checks = [
-=======
     messages = [
->>>>>>> ed7a0bf0
       # sig_address, frequency
       ("LWI_01", 100),      # From J500 Steering Assist with integrated sensors
       ("LH_EPS_03", 100),   # From J500 Steering Assist with integrated sensors
