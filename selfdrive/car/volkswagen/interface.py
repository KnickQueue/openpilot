from cereal import car
from panda import Panda
from openpilot.common.params import Params
from openpilot.selfdrive.car import get_safety_config
from openpilot.selfdrive.car.interfaces import CarInterfaceBase
from openpilot.selfdrive.car.volkswagen.values import CAR, CANBUS, CarControllerParams, NetworkLocation, TransmissionType, GearShifter, VolkswagenFlags, \
                                                      VolkswagenFlagsSP

ButtonType = car.CarState.ButtonEvent.Type
EventName = car.CarEvent.EventName


class CarInterface(CarInterfaceBase):
  def __init__(self, CP, CarController, CarState):
    super().__init__(CP, CarController, CarState)

    if CP.networkLocation == NetworkLocation.fwdCamera:
      self.ext_bus = CANBUS.pt
      self.cp_ext = self.cp
    else:
      self.ext_bus = CANBUS.cam
      self.cp_ext = self.cp_cam

  @staticmethod
  def _get_params(ret, candidate: CAR, fingerprint, car_fw, experimental_long, docs):
    ret.carName = "volkswagen"
    ret.radarUnavailable = True

    if ret.flags & VolkswagenFlags.PQ:
      # Set global PQ35/PQ46/NMS parameters
      ret.safetyConfigs = [get_safety_config(car.CarParams.SafetyModel.volkswagenPq)]
      ret.enableBsm = 0x3BA in fingerprint[0]  # SWA_1

      if 0x440 in fingerprint[0] or docs:  # Getriebe_1
        ret.transmissionType = TransmissionType.automatic
      else:
        ret.transmissionType = TransmissionType.manual

      if any(msg in fingerprint[1] for msg in (0x1A0, 0xC2)):  # Bremse_1, Lenkwinkel_1
        ret.networkLocation = NetworkLocation.gateway
      else:
        ret.networkLocation = NetworkLocation.fwdCamera

      # The PQ port is in dashcam-only mode due to a fixed six-minute maximum timer on HCA steering. An unsupported
      # EPS flash update to work around this timer, and enable steering down to zero, is available from:
      #   https://github.com/pd0wm/pq-flasher
      # It is documented in a four-part blog series:
      #   https://blog.willemmelching.nl/carhacking/2022/01/02/vw-part1/
      # Panda ALLOW_DEBUG firmware required.
      ret.dashcamOnly = True

    else:
      # Set global MQB parameters
      ret.safetyConfigs = [get_safety_config(car.CarParams.SafetyModel.volkswagen)]
      ret.enableBsm = 0x30F in fingerprint[0]  # SWA_01

      if 0xAD in fingerprint[0] or docs:  # Getriebe_11
        ret.transmissionType = TransmissionType.automatic
      elif 0x187 in fingerprint[0]:  # EV_Gearshift
        ret.transmissionType = TransmissionType.direct
      else:
        ret.transmissionType = TransmissionType.manual

      if any(msg in fingerprint[1] for msg in (0x40, 0x86, 0xB2, 0xFD)):  # Airbag_01, LWI_01, ESP_19, ESP_21
        ret.networkLocation = NetworkLocation.gateway
      else:
        ret.networkLocation = NetworkLocation.fwdCamera

      if 0x126 in fingerprint[2]:  # HCA_01
        ret.flags |= VolkswagenFlags.STOCK_HCA_PRESENT.value

    # Global lateral tuning defaults, can be overridden per-vehicle

    ret.steerLimitTimer = 0.4
    if ret.flags & VolkswagenFlags.PQ:
      ret.steerActuatorDelay = 0.2
      CarInterfaceBase.configure_torque_tune(candidate, ret.lateralTuning)
    else:
      ret.steerActuatorDelay = 0.1
      ret.lateralTuning.pid.kpBP = [0.]
      ret.lateralTuning.pid.kiBP = [0.]
      ret.lateralTuning.pid.kf = 0.00006
      ret.lateralTuning.pid.kpV = [0.6]
      ret.lateralTuning.pid.kiV = [0.2]

    # Global longitudinal tuning defaults, can be overridden per-vehicle

    ret.experimentalLongitudinalAvailable = ret.networkLocation == NetworkLocation.gateway or docs
    if experimental_long:
      # Proof-of-concept, prep for E2E only. No radar points available. Panda ALLOW_DEBUG firmware required.
      ret.openpilotLongitudinalControl = True
      ret.safetyConfigs[0].safetyParam |= Panda.FLAG_VOLKSWAGEN_LONG_CONTROL
      if ret.transmissionType == TransmissionType.manual:
        ret.minEnableSpeed = 4.5

    if Params().get_bool("VwCCOnly"):
      if car_fw is not None and not any(fw.ecu == "fwdRadar" for fw in car_fw):
        ret.spFlags |= VolkswagenFlagsSP.SP_CC_ONLY_NO_RADAR.value
      else:
        ret.spFlags |= VolkswagenFlagsSP.SP_CC_ONLY.value
      ret.openpilotLongitudinalControl = False

    ret.pcmCruise = not ret.openpilotLongitudinalControl
    ret.customStockLongAvailable = True
    ret.stoppingControl = True
    ret.stopAccel = -0.55
    ret.vEgoStarting = 0.1
    ret.vEgoStopping = 0.5
    ret.autoResumeSng = ret.minEnableSpeed == -1

    return ret

  # returns a car.CarState
  def _update(self, c):
    ret = self.CS.update(self.cp, self.cp_cam, self.cp_ext, self.CP.transmissionType)
<<<<<<< HEAD
    self.sp_update_params()
=======
>>>>>>> 19afa83c

    self.CS.mads_enabled = self.get_sp_cruise_main_state(ret, self.CS)

    self.CS.accEnabled = self.get_sp_v_cruise_non_pcm_state(ret, self.CS.accEnabled,
                                                            self.CS.button_events, c.vCruise,
                                                            enable_buttons=(ButtonType.setCruise, ButtonType.resumeCruise))

    if ret.cruiseState.available:
      if self.enable_mads:
        if not self.CS.prev_mads_enabled and self.CS.mads_enabled:
          self.CS.madsEnabled = True
        self.CS.madsEnabled = self.get_acc_mads(ret.cruiseState.enabled, self.CS.accEnabled, self.CS.madsEnabled)
    else:
      self.CS.madsEnabled = False
    self.CS.madsEnabled = self.get_sp_started_mads(ret, self.CS)

    if not self.CP.pcmCruise or (self.CP.pcmCruise and self.CP.minEnableSpeed > 0) or not self.CP.pcmCruiseSpeed:
      if any(b.type == ButtonType.cancel for b in self.CS.button_events):
        self.CS.madsEnabled, self.CS.accEnabled = self.get_sp_cancel_cruise_state(self.CS.madsEnabled)
    if self.get_sp_pedal_disengage(ret):
      self.CS.madsEnabled, self.CS.accEnabled = self.get_sp_cancel_cruise_state(self.CS.madsEnabled)
      ret.cruiseState.enabled = ret.cruiseState.enabled if not self.enable_mads else False if self.CP.pcmCruise else self.CS.accEnabled

    if self.CP.pcmCruise and self.CP.minEnableSpeed > 0 and self.CP.pcmCruiseSpeed:
      if ret.gasPressed and not ret.cruiseState.enabled:
        self.CS.accEnabled = False
      self.CS.accEnabled = ret.cruiseState.enabled or self.CS.accEnabled

    ret, self.CS = self.get_sp_common_state(ret, self.CS,
                                            gap_button=any(b.type == ButtonType.gapAdjustCruise and b.pressed for b in self.CS.button_events))

    ret.buttonEvents = [
      *self.CS.button_events,
      *self.button_events.create_mads_event(self.CS.madsEnabled, self.CS.out.madsEnabled)  # MADS BUTTON
    ]

    events = self.create_common_events(ret, c, extra_gears=[GearShifter.eco, GearShifter.sport, GearShifter.manumatic],
                                       pcm_enable=False,
                                       enable_buttons=(ButtonType.setCruise, ButtonType.resumeCruise))

    events, ret = self.create_sp_events(self.CS, ret, events,
                                        enable_buttons=(ButtonType.setCruise, ButtonType.resumeCruise))

    # Low speed steer alert hysteresis logic
    if (self.CP.minSteerSpeed - 1e-3) > CarControllerParams.DEFAULT_MIN_STEER_SPEED and ret.vEgo < (self.CP.minSteerSpeed + 1.):
      self.low_speed_alert = True
    elif ret.vEgo > (self.CP.minSteerSpeed + 2.):
      self.low_speed_alert = False
    if self.low_speed_alert and self.CS.madsEnabled:
      events.add(EventName.belowSteerSpeed)

    if self.CS.CP.openpilotLongitudinalControl:
      if ret.vEgo < self.CP.minEnableSpeed + 0.5:
        events.add(EventName.belowEngageSpeed)
      if c.enabled and ret.vEgo < self.CP.minEnableSpeed:
        events.add(EventName.speedTooLow)

    if self.CC.eps_timer_soft_disable_alert:
      events.add(EventName.steerTimeLimit)

    ret.customStockLong = self.CS.update_custom_stock_long(self.CC.cruise_button, self.CC.final_speed_kph,
                                                           self.CC.target_speed, self.CC.v_set_dis,
                                                           self.CC.speed_diff, self.CC.button_type)

    ret.events = events.to_msg()

    return ret<|MERGE_RESOLUTION|>--- conflicted
+++ resolved
@@ -113,10 +113,6 @@
   # returns a car.CarState
   def _update(self, c):
     ret = self.CS.update(self.cp, self.cp_cam, self.cp_ext, self.CP.transmissionType)
-<<<<<<< HEAD
-    self.sp_update_params()
-=======
->>>>>>> 19afa83c
 
     self.CS.mads_enabled = self.get_sp_cruise_main_state(ret, self.CS)
 
