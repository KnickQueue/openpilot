from cereal import car
from common.realtime import DT_CTRL
from opendbc.can.packer import CANPacker
from selfdrive.car import apply_std_steer_angle_limits
from selfdrive.car.nissan import nissancan
from selfdrive.car.nissan.values import CAR, CarControllerParams

VisualAlert = car.CarControl.HUDControl.VisualAlert


class CarController:
  def __init__(self, dbc_name, CP, VM):
    self.CP = CP
    self.car_fingerprint = CP.carFingerprint
    self.frame = 0

    self.lkas_max_torque = 0
    self.apply_angle_last = 0

    self.packer = CANPacker(dbc_name)

    self.disengage_blink = 0.
    self.lat_disengage_init = False
    self.lat_active_last = False

  def update(self, CC, CS, now_nanos):
    actuators = CC.actuators
    hud_control = CC.hudControl
    pcm_cancel_cmd = CC.cruiseControl.cancel

    lateral_paused = CS.madsEnabled and not CC.latActive
    if CC.latActive:
      self.lat_disengage_init = False
    elif self.lat_active_last:
      self.lat_disengage_init = True

    if not self.lat_disengage_init:
      self.disengage_blink = self.frame

    blinking_icon = (self.frame - self.disengage_blink) * DT_CTRL < 1.0 if self.lat_disengage_init else False

    self.lat_active_last = CC.latActive

    can_sends = []

    ### STEER ###
    steer_hud_alert = 1 if hud_control.visualAlert in (VisualAlert.steerRequired, VisualAlert.ldw) else 0

    if CC.latActive:
      # windup slower
      apply_angle = apply_std_steer_angle_limits(actuators.steeringAngleDeg, self.apply_angle_last, CS.out.vEgoRaw, CarControllerParams)

      # Max torque from driver before EPS will give up and not apply torque
      if not bool(CS.out.steeringPressed):
        self.lkas_max_torque = CarControllerParams.LKAS_MAX_TORQUE
      else:
        # Scale max torque based on how much torque the driver is applying to the wheel
        self.lkas_max_torque = max(
          # Scale max torque down to half LKAX_MAX_TORQUE as a minimum
          CarControllerParams.LKAS_MAX_TORQUE * 0.5,
          # Start scaling torque at STEER_THRESHOLD
          CarControllerParams.LKAS_MAX_TORQUE - 0.6 * max(0, abs(CS.out.steeringTorque) - CarControllerParams.STEER_THRESHOLD)
        )

    else:
      apply_angle = CS.out.steeringAngleDeg
      self.lkas_max_torque = 0

    self.apply_angle_last = apply_angle

    if self.CP.carFingerprint in (CAR.ROGUE, CAR.XTRAIL, CAR.ALTIMA) and pcm_cancel_cmd:
      can_sends.append(nissancan.create_acc_cancel_cmd(self.packer, self.car_fingerprint, CS.cruise_throttle_msg))

    # TODO: Find better way to cancel!
    # For some reason spamming the cancel button is unreliable on the Leaf
    # We now cancel by making propilot think the seatbelt is unlatched,
    # this generates a beep and a warning message every time you disengage
    if self.CP.carFingerprint in (CAR.LEAF, CAR.LEAF_IC) and self.frame % 2 == 0:
      can_sends.append(nissancan.create_cancel_msg(self.packer, CS.cancel_msg, pcm_cancel_cmd))

    can_sends.append(nissancan.create_steering_control(
      self.packer, apply_angle, self.frame, CC.latActive, self.lkas_max_torque))

    if self.CP.carFingerprint != CAR.ALTIMA:
      if self.frame % 2 == 0:
        can_sends.append(nissancan.create_lkas_hud_msg(
<<<<<<< HEAD
          self.packer, lkas_hud_msg, CC.latActive, blinking_icon, lateral_paused, hud_control.leftLaneVisible, hud_control.rightLaneVisible, hud_control.leftLaneDepart, hud_control.rightLaneDepart))
=======
          self.packer, CS.lkas_hud_msg, CC.enabled, hud_control.leftLaneVisible, hud_control.rightLaneVisible, hud_control.leftLaneDepart, hud_control.rightLaneDepart))
>>>>>>> 6c2a58f2

      if self.frame % 50 == 0:
        can_sends.append(nissancan.create_lkas_hud_info_msg(
          self.packer, CS.lkas_hud_info_msg, steer_hud_alert
        ))

    new_actuators = actuators.copy()
    new_actuators.steeringAngleDeg = apply_angle

    self.frame += 1
    return new_actuators, can_sends<|MERGE_RESOLUTION|>--- conflicted
+++ resolved
@@ -84,11 +84,7 @@
     if self.CP.carFingerprint != CAR.ALTIMA:
       if self.frame % 2 == 0:
         can_sends.append(nissancan.create_lkas_hud_msg(
-<<<<<<< HEAD
-          self.packer, lkas_hud_msg, CC.latActive, blinking_icon, lateral_paused, hud_control.leftLaneVisible, hud_control.rightLaneVisible, hud_control.leftLaneDepart, hud_control.rightLaneDepart))
-=======
-          self.packer, CS.lkas_hud_msg, CC.enabled, hud_control.leftLaneVisible, hud_control.rightLaneVisible, hud_control.leftLaneDepart, hud_control.rightLaneDepart))
->>>>>>> 6c2a58f2
+          self.packer, CS.lkas_hud_msg, CC.latActive, blinking_icon, lateral_paused, hud_control.leftLaneVisible, hud_control.rightLaneVisible, hud_control.leftLaneDepart, hud_control.rightLaneDepart))
 
       if self.frame % 50 == 0:
         can_sends.append(nissancan.create_lkas_hud_info_msg(
