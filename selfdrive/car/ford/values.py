--- conflicted
+++ resolved
@@ -1,14 +1,7 @@
-<<<<<<< HEAD
-from collections import defaultdict
-from dataclasses import dataclass
-from enum import Enum, StrEnum, IntFlag
-from typing import Dict, List, Union
-=======
 import copy
 import re
 from dataclasses import dataclass, field, replace
 from enum import Enum, IntFlag
->>>>>>> 2efdba4d
 
 import panda.python.uds as uds
 from cereal import car
@@ -47,15 +40,16 @@
   def __init__(self, CP):
     pass
 
-<<<<<<< HEAD
-=======
 
 class FordFlags(IntFlag):
   # Static flags
   CANFD = 1
 
 
->>>>>>> 2efdba4d
+class FordFlagsSP(IntFlag):
+  SP_ENHANCED_LAT_CONTROL = 1
+
+
 BUTTON_STATES = {
   "accelCruise": False,
   "decelCruise": False,
@@ -292,14 +286,8 @@
     (Ecu.shiftByWire, 0x732, None),   # Gear Shift Module
     (Ecu.debug, 0x7d0, None),         # Accessory Protocol Interface Module
   ],
-<<<<<<< HEAD
-)
-class FordFlagsSP(IntFlag):
-  SP_ENHANCED_LAT_CONTROL = 1
-=======
   # Custom fuzzy fingerprinting function using platform and model year hints
   match_fw_to_car_fuzzy=match_fw_to_car_fuzzy,
 )
 
-DBC = CAR.create_dbc_map()
->>>>>>> 2efdba4d
+DBC = CAR.create_dbc_map()