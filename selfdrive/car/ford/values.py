--- conflicted
+++ resolved
@@ -90,20 +90,11 @@
   package: str = "Co-Pilot360 Assist+"
 
   def init_make(self, CP: car.CarParams):
-<<<<<<< HEAD
-    if CP.carFingerprint in (CAR.BRONCO_SPORT_MK1, CAR.MAVERICK_MK1):
-      self.car_parts = CarParts([Device.threex_angled_mount, CarHarness.ford_q3])
-    if CP.carFingerprint in (CAR.F_150_LIGHTNING_MK1, CAR.F_150_MK14, CAR.MUSTANG_MACH_E_MK1):
-      self.car_parts = CarParts([CarHarness.ford_q4])
-    if CP.carFingerprint in (CAR.F_150_LIGHTNING_MK1, CAR.F_150_MK14):
-      self.car_parts = CarParts([Device.threex_angled_mount])
-=======
     harness = CarHarness.ford_q4 if CP.carFingerprint in CANFD_CAR else CarHarness.ford_q3
     if CP.carFingerprint in (CAR.BRONCO_SPORT_MK1, CAR.MAVERICK_MK1, CAR.F_150_MK14):
       self.car_parts = CarParts([Device.threex_angled_mount, harness])
     else:
       self.car_parts = CarParts([Device.threex, harness])
->>>>>>> 019257eb
 
 
 CAR_INFO: Dict[str, Union[CarInfo, List[CarInfo]]] = {
@@ -116,11 +107,7 @@
     FordCarInfo("Ford Explorer 2020-23"),
     FordCarInfo("Lincoln Aviator 2020-21", "Co-Pilot360 Plus"),
   ],
-<<<<<<< HEAD
   CAR.F_150_MK14: FordCarInfo("Ford F-150 2022-23", "Co-Pilot360 Active 2.0"),
-=======
-  CAR.F_150_MK14: FordCarInfo("Ford F-150 2023", "Co-Pilot360 Active 2.0"),
->>>>>>> 019257eb
   CAR.F_150_LIGHTNING_MK1: FordCarInfo("Ford F-150 Lightning 2021-23", "Co-Pilot360 Active 2.0"),
   CAR.MUSTANG_MACH_E_MK1: FordCarInfo("Ford Mustang Mach-E 2021-23", "Co-Pilot360 Active 2.0"),
   CAR.FOCUS_MK4: FordCarInfo("Ford Focus 2018", "Adaptive Cruise Control with Lane Centering", footnotes=[Footnote.FOCUS]),
@@ -145,203 +132,4 @@
     (Ecu.engine, 0x7e0, None),
     (Ecu.shiftByWire, 0x732, None),
   ],
-<<<<<<< HEAD
-)
-
-FW_VERSIONS = {
-  CAR.BRONCO_SPORT_MK1: {
-    (Ecu.eps, 0x730, None): [
-      b'LX6C-14D003-AH\x00\x00\x00\x00\x00\x00\x00\x00\x00\x00',
-      b'LX6C-14D003-AK\x00\x00\x00\x00\x00\x00\x00\x00\x00\x00',
-    ],
-    (Ecu.abs, 0x760, None): [
-      b'LX6C-2D053-RD\x00\x00\x00\x00\x00\x00\x00\x00\x00\x00\x00',
-      b'LX6C-2D053-RE\x00\x00\x00\x00\x00\x00\x00\x00\x00\x00\x00',
-    ],
-    (Ecu.fwdRadar, 0x764, None): [
-      b'LB5T-14D049-AB\x00\x00\x00\x00\x00\x00\x00\x00\x00\x00',
-    ],
-    (Ecu.fwdCamera, 0x706, None): [
-      b'M1PT-14F397-AC\x00\x00\x00\x00\x00\x00\x00\x00\x00\x00',
-    ],
-    (Ecu.engine, 0x7E0, None): [
-      b'M1PA-14C204-GF\x00\x00\x00\x00\x00\x00\x00\x00\x00\x00',
-      b'N1PA-14C204-AC\x00\x00\x00\x00\x00\x00\x00\x00\x00\x00',
-      b'N1PA-14C204-AD\x00\x00\x00\x00\x00\x00\x00\x00\x00\x00',
-    ],
-  },
-  CAR.ESCAPE_MK4: {
-    (Ecu.eps, 0x730, None): [
-      b'LX6C-14D003-AF\x00\x00\x00\x00\x00\x00\x00\x00\x00\x00',
-      b'LX6C-14D003-AH\x00\x00\x00\x00\x00\x00\x00\x00\x00\x00',
-      b'LX6C-14D003-AL\x00\x00\x00\x00\x00\x00\x00\x00\x00\x00',
-    ],
-    (Ecu.abs, 0x760, None): [
-      b'LX6C-2D053-NS\x00\x00\x00\x00\x00\x00\x00\x00\x00\x00\x00',
-      b'LX6C-2D053-NT\x00\x00\x00\x00\x00\x00\x00\x00\x00\x00\x00',
-      b'LX6C-2D053-NY\x00\x00\x00\x00\x00\x00\x00\x00\x00\x00\x00',
-      b'LX6C-2D053-SA\x00\x00\x00\x00\x00\x00\x00\x00\x00\x00\x00',
-      b'LX6C-2D053-SD\x00\x00\x00\x00\x00\x00\x00\x00\x00\x00\x00',
-    ],
-    (Ecu.fwdRadar, 0x764, None): [
-      b'LB5T-14D049-AB\x00\x00\x00\x00\x00\x00\x00\x00\x00\x00',
-    ],
-    (Ecu.fwdCamera, 0x706, None): [
-      b'LJ6T-14F397-AD\x00\x00\x00\x00\x00\x00\x00\x00\x00\x00',
-      b'LJ6T-14F397-AE\x00\x00\x00\x00\x00\x00\x00\x00\x00\x00',
-      b'LV4T-14F397-GG\x00\x00\x00\x00\x00\x00\x00\x00\x00\x00',
-    ],
-    (Ecu.engine, 0x7E0, None): [
-      b'LX6A-14C204-BJV\x00\x00\x00\x00\x00\x00\x00\x00\x00',
-      b'LX6A-14C204-BJX\x00\x00\x00\x00\x00\x00\x00\x00\x00',
-      b'LX6A-14C204-CNG\x00\x00\x00\x00\x00\x00\x00\x00\x00',
-      b'LX6A-14C204-DPK\x00\x00\x00\x00\x00\x00\x00\x00\x00',
-      b'LX6A-14C204-ESG\x00\x00\x00\x00\x00\x00\x00\x00\x00',
-      b'MX6A-14C204-BEF\x00\x00\x00\x00\x00\x00\x00\x00\x00',
-      b'MX6A-14C204-BEJ\x00\x00\x00\x00\x00\x00\x00\x00\x00',
-      b'MX6A-14C204-CAB\x00\x00\x00\x00\x00\x00\x00\x00\x00',
-      b'NX6A-14C204-BLE\x00\x00\x00\x00\x00\x00\x00\x00\x00',
-    ],
-  },
-  CAR.EXPLORER_MK6: {
-    (Ecu.eps, 0x730, None): [
-      b'L1MC-14D003-AJ\x00\x00\x00\x00\x00\x00\x00\x00\x00\x00',
-      b'L1MC-14D003-AK\x00\x00\x00\x00\x00\x00\x00\x00\x00\x00',
-      b'L1MC-14D003-AL\x00\x00\x00\x00\x00\x00\x00\x00\x00\x00',
-      b'M1MC-14D003-AB\x00\x00\x00\x00\x00\x00\x00\x00\x00\x00',
-      b'M1MC-14D003-AC\x00\x00\x00\x00\x00\x00\x00\x00\x00\x00',
-    ],
-    (Ecu.abs, 0x760, None): [
-      b'L1MC-2D053-AJ\x00\x00\x00\x00\x00\x00\x00\x00\x00\x00\x00',
-      b'L1MC-2D053-BA\x00\x00\x00\x00\x00\x00\x00\x00\x00\x00\x00',
-      b'L1MC-2D053-BB\x00\x00\x00\x00\x00\x00\x00\x00\x00\x00\x00',
-      b'L1MC-2D053-BF\x00\x00\x00\x00\x00\x00\x00\x00\x00\x00\x00',
-      b'L1MC-2D053-KB\x00\x00\x00\x00\x00\x00\x00\x00\x00\x00\x00',
-    ],
-    (Ecu.fwdRadar, 0x764, None): [
-      b'LB5T-14D049-AB\x00\x00\x00\x00\x00\x00\x00\x00\x00\x00',
-    ],
-    (Ecu.fwdCamera, 0x706, None): [
-      b'LB5T-14F397-AD\x00\x00\x00\x00\x00\x00\x00\x00\x00\x00',
-      b'LB5T-14F397-AE\x00\x00\x00\x00\x00\x00\x00\x00\x00\x00',
-      b'LB5T-14F397-AF\x00\x00\x00\x00\x00\x00\x00\x00\x00\x00',
-      b'LC5T-14F397-AH\x00\x00\x00\x00\x00\x00\x00\x00\x00\x00',
-    ],
-    (Ecu.engine, 0x7E0, None): [
-      b'LB5A-14C204-ATJ\x00\x00\x00\x00\x00\x00\x00\x00\x00',
-      b'LB5A-14C204-AUJ\x00\x00\x00\x00\x00\x00\x00\x00\x00',
-      b'LB5A-14C204-AZL\x00\x00\x00\x00\x00\x00\x00\x00\x00',
-      b'LB5A-14C204-BUJ\x00\x00\x00\x00\x00\x00\x00\x00\x00',
-      b'LB5A-14C204-EAC\x00\x00\x00\x00\x00\x00\x00\x00\x00',
-      b'MB5A-14C204-MD\x00\x00\x00\x00\x00\x00\x00\x00\x00\x00',
-      b'MB5A-14C204-RC\x00\x00\x00\x00\x00\x00\x00\x00\x00\x00',
-      b'NB5A-14C204-AZD\x00\x00\x00\x00\x00\x00\x00\x00\x00',
-      b'NB5A-14C204-HB\x00\x00\x00\x00\x00\x00\x00\x00\x00\x00',
-    ],
-  },
-  CAR.F_150_MK14: {
-    (Ecu.eps, 0x730, None): [
-      b'ML3V-14D003-BC\x00\x00\x00\x00\x00\x00\x00\x00\x00\x00',
-    ],
-    (Ecu.abs, 0x760, None): [
-      b'PL34-2D053-CA\x00\x00\x00\x00\x00\x00\x00\x00\x00\x00\x00',
-      b'NL34-2D053-CA\x00\x00\x00\x00\x00\x00\x00\x00\x00\x00\x00',
-    ],
-    (Ecu.fwdRadar, 0x764, None): [
-      b'ML3T-14D049-AL\x00\x00\x00\x00\x00\x00\x00\x00\x00\x00',
-    ],
-    (Ecu.fwdCamera, 0x706, None): [
-      b'PJ6T-14H102-ABJ\x00\x00\x00\x00\x00\x00\x00\x00\x00',
-    ],
-    (Ecu.engine, 0x7E0, None): [
-      b'PL3A-14C204-BRB\x00\x00\x00\x00\x00\x00\x00\x00\x00',
-      b'PL3A-14C204-BTB\x00\x00\x00\x00\x00\x00\x00\x00\x00',
-      b'ML3A-14C204-VHD\x00\x00\x00\x00\x00\x00\x00\x00\x00',
-    ],
-  },
-   CAR.F_150_LIGHTNING_MK1: {
-    (Ecu.abs, 0x760, None): [
-      b'PL38-2D053-AA\x00\x00\x00\x00\x00\x00\x00\x00\x00\x00\x00',
-    ],
-    (Ecu.fwdCamera, 0x706, None): [
-      b'ML3T-14H102-ABT\x00\x00\x00\x00\x00\x00\x00\x00\x00',
-    ],
-    (Ecu.fwdRadar, 0x764, None): [
-      b'ML3T-14D049-AL\x00\x00\x00\x00\x00\x00\x00\x00\x00\x00',
-    ],
-    (Ecu.engine, 0x7E0, None): [
-      b'NL3A-14C204-BAR\x00\x00\x00\x00\x00\x00\x00\x00\x00',
-    ],
-  },
-  CAR.MUSTANG_MACH_E_MK1: {
-    (Ecu.eps, 0x730, None): [
-      b'LJ9C-14D003-AK\x00\x00\x00\x00\x00\x00\x00\x00\x00\x00',
-      b'LJ9C-14D003-AM\x00\x00\x00\x00\x00\x00\x00\x00\x00\x00',
-      b'LJ9C-14D003-CC\x00\x00\x00\x00\x00\x00\x00\x00\x00\x00',
-      b'LJ9C-14D003-EA\x00\x00\x00\x00\x00\x00\x00\x00\x00\x00',
-    ],
-    (Ecu.abs, 0x760, None): [
-      b'LK9C-2D053-CC\x00\x00\x00\x00\x00\x00\x00\x00\x00\x00\x00',
-      b'LK9C-2D053-CD\x00\x00\x00\x00\x00\x00\x00\x00\x00\x00\x00',
-      b'LK9C-2D053-CK\x00\x00\x00\x00\x00\x00\x00\x00\x00\x00\x00',
-    ],
-    (Ecu.fwdRadar, 0x764, None): [
-      b'ML3T-14D049-AK\x00\x00\x00\x00\x00\x00\x00\x00\x00\x00',
-      b'ML3T-14D049-AL\x00\x00\x00\x00\x00\x00\x00\x00\x00\x00',
-    ],
-    (Ecu.fwdCamera, 0x706, None): [
-      b'ML3T-14H102-ABS\x00\x00\x00\x00\x00\x00\x00\x00\x00',
-      b'ML3T-14H102-ABP\x00\x00\x00\x00\x00\x00\x00\x00\x00',
-      b'PJ6T-14H102-ABK\x00\x00\x00\x00\x00\x00\x00\x00\x00',
-    ],
-    (Ecu.engine, 0x7E0, None): [
-      b'MJ98-14C204-BBP\x00\x00\x00\x00\x00\x00\x00\x00\x00',
-      b'MJ98-14C204-AXD\x00\x00\x00\x00\x00\x00\x00\x00\x00',
-      b'NJ98-14C204-VE\x00\x00\x00\x00\x00\x00\x00\x00\x00\x00',
-      b'PJ98-14C204-BE\x00\x00\x00\x00\x00\x00\x00\x00\x00\x00',
-    ],
-  },
-  CAR.FOCUS_MK4: {
-    (Ecu.eps, 0x730, None): [
-      b'JX6C-14D003-AH\x00\x00\x00\x00\x00\x00\x00\x00\x00\x00',
-    ],
-    (Ecu.abs, 0x760, None): [
-      b'JX61-2D053-CJ\x00\x00\x00\x00\x00\x00\x00\x00\x00\x00\x00',
-    ],
-    (Ecu.fwdRadar, 0x764, None): [
-      b'JX7T-14D049-AC\x00\x00\x00\x00\x00\x00\x00\x00\x00\x00',
-    ],
-    (Ecu.fwdCamera, 0x706, None): [
-      b'JX7T-14F397-AH\x00\x00\x00\x00\x00\x00\x00\x00\x00\x00',
-    ],
-    (Ecu.engine, 0x7E0, None): [
-      b'JX6A-14C204-BPL\x00\x00\x00\x00\x00\x00\x00\x00\x00',
-    ],
-  },
-  CAR.MAVERICK_MK1: {
-    (Ecu.eps, 0x730, None): [
-      b'NZ6C-14D003-AL\x00\x00\x00\x00\x00\x00\x00\x00\x00\x00',
-    ],
-    (Ecu.abs, 0x760, None): [
-      b'NZ6C-2D053-AG\x00\x00\x00\x00\x00\x00\x00\x00\x00\x00\x00',
-      b'PZ6C-2D053-ED\x00\x00\x00\x00\x00\x00\x00\x00\x00\x00\x00',
-    ],
-    (Ecu.fwdRadar, 0x764, None): [
-      b'NZ6T-14D049-AA\x00\x00\x00\x00\x00\x00\x00\x00\x00\x00',
-    ],
-    (Ecu.fwdCamera, 0x706, None): [
-      b'NZ6T-14F397-AC\x00\x00\x00\x00\x00\x00\x00\x00\x00\x00',
-    ],
-    (Ecu.engine, 0x7E0, None): [
-      b'NZ6A-14C204-AAA\x00\x00\x00\x00\x00\x00\x00\x00\x00',
-      b'NZ6A-14C204-PA\x00\x00\x00\x00\x00\x00\x00\x00\x00\x00',
-      b'NZ6A-14C204-ZA\x00\x00\x00\x00\x00\x00\x00\x00\x00\x00',
-      b'PZ6A-14C204-BE\x00\x00\x00\x00\x00\x00\x00\x00\x00\x00',
-      b'PZ6A-14C204-JC\x00\x00\x00\x00\x00\x00\x00\x00\x00\x00',
-      b'PZ6A-14C204-JE\x00\x00\x00\x00\x00\x00\x00\x00\x00\x00',
-    ],
-  },
-}
-=======
-)
->>>>>>> 019257eb
+)