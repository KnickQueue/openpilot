from cereal import car
from panda import Panda
from openpilot.common.conversions import Conversions as CV
from openpilot.selfdrive.car import create_button_events, get_safety_config, create_mads_event
from openpilot.selfdrive.car.ford.fordcan import CanBus
from openpilot.selfdrive.car.ford.values import Ecu, FordFlags, BUTTON_STATES
from openpilot.selfdrive.car.interfaces import CarInterfaceBase

ButtonType = car.CarState.ButtonEvent.Type
TransmissionType = car.CarParams.TransmissionType
GearShifter = car.CarState.GearShifter


class CarInterface(CarInterfaceBase):
  def __init__(self, CP, CarController, CarState):
    super().__init__(CP, CarController, CarState)

    self.buttonStatesPrev = BUTTON_STATES.copy()

  @staticmethod
  def _get_params(ret, candidate, fingerprint, car_fw, experimental_long, docs):
    ret.carName = "ford"
<<<<<<< HEAD
=======
    ret.dashcamOnly = bool(ret.flags & FordFlags.CANFD)
>>>>>>> 2efdba4d

    ret.radarUnavailable = True
    ret.steerControlType = car.CarParams.SteerControlType.angle
    ret.steerActuatorDelay = 0.2
    ret.steerLimitTimer = 1.0

    ret.longitudinalTuning.kpBP = [0.]
    ret.longitudinalTuning.kpV = [0.5]
    ret.longitudinalTuning.kiV = [0.]

    CAN = CanBus(fingerprint=fingerprint)
    cfgs = [get_safety_config(car.CarParams.SafetyModel.ford)]
    if CAN.main >= 4:
      cfgs.insert(0, get_safety_config(car.CarParams.SafetyModel.noOutput))
    ret.safetyConfigs = cfgs

    ret.experimentalLongitudinalAvailable = True
    if experimental_long:
      ret.safetyConfigs[-1].safetyParam |= Panda.FLAG_FORD_LONG_CONTROL
      ret.openpilotLongitudinalControl = True

    if ret.flags & FordFlags.CANFD:
      ret.safetyConfigs[-1].safetyParam |= Panda.FLAG_FORD_CANFD

<<<<<<< HEAD
    if candidate == CAR.BRONCO_SPORT_MK1:
      ret.wheelbase = 2.67
      ret.steerRatio = 17.7
      ret.mass = 1625

    elif candidate == CAR.ESCAPE_MK4:
      ret.wheelbase = 2.71
      ret.steerRatio = 16.7
      ret.mass = 1750

    elif candidate == CAR.EXPLORER_MK6:
      ret.wheelbase = 3.025
      ret.steerRatio = 16.8
      ret.mass = 2050

    elif candidate == CAR.F_150_MK14:
      # required trim only on SuperCrew
      ret.wheelbase = 3.69
      ret.steerRatio = 17.0
      ret.mass = 2000

    elif candidate == CAR.F_150_LIGHTNING_MK1:
      # required trim only on SuperCrew
      ret.wheelbase = 3.70
      ret.steerRatio = 16.9
      ret.mass = 2948

    elif candidate == CAR.MUSTANG_MACH_E_MK1:
      ret.wheelbase = 2.984
      ret.steerRatio = 17.0  # guess
      ret.mass = 2200

    elif candidate == CAR.FOCUS_MK4:
      ret.wheelbase = 2.7
      ret.steerRatio = 15.0
      ret.mass = 1350

    elif candidate == CAR.MAVERICK_MK1:
      ret.wheelbase = 3.076
      ret.steerRatio = 17.0
      ret.mass = 1650

    else:
      raise ValueError(f"Unsupported car: {candidate}")
    
    ret.longitudinalTuning.kpBP = [0.]
    ret.longitudinalTuning.kpV = [0.5]
    ret.longitudinalTuning.kiV = [0.]
    ret.longitudinalTuning.deadzoneBP = [0., 9.]
    ret.longitudinalTuning.deadzoneV = [.0, .20]

=======
>>>>>>> 2efdba4d
    # Auto Transmission: 0x732 ECU or Gear_Shift_by_Wire_FD1
    found_ecus = [fw.ecu for fw in car_fw]
    if Ecu.shiftByWire in found_ecus or 0x5A in fingerprint[CAN.main] or docs:
      ret.transmissionType = TransmissionType.automatic
    else:
      ret.transmissionType = TransmissionType.manual
      ret.minEnableSpeed = 20.0 * CV.MPH_TO_MS

    # BSM: Side_Detect_L_Stat, Side_Detect_R_Stat
    # TODO: detect bsm in car_fw?
    ret.enableBsm = 0x3A6 in fingerprint[CAN.main] and 0x3A7 in fingerprint[CAN.main]

    # LCA can steer down to zero
    ret.minSteerSpeed = 0.

    ret.autoResumeSng = ret.minEnableSpeed == -1.
    ret.centerToFront = ret.wheelbase * 0.44
    return ret

  def _update(self, c):
    ret = self.CS.update(self.cp, self.cp_cam)
    self.sp_update_params()

    buttonEvents = create_button_events(self.CS.distance_button, self.CS.prev_distance_button, {1: ButtonType.gapAdjustCruise})

    for button in self.CS.buttonStates:
      if self.CS.buttonStates[button] != self.buttonStatesPrev[button]:
        be = car.CarState.ButtonEvent.new_message()
        be.type = button
        be.pressed = self.CS.buttonStates[button]
        buttonEvents.append(be)

    self.CS.mads_enabled = self.get_sp_cruise_main_state(ret, self.CS)

    self.CS.accEnabled = self.get_sp_v_cruise_non_pcm_state(ret, self.CS.accEnabled,
                                                            buttonEvents, c.vCruise)

    if ret.cruiseState.available:
      if self.enable_mads:
        if not self.CS.prev_mads_enabled and self.CS.mads_enabled:
          self.CS.madsEnabled = True
        if not self.CS.prev_lkas_enabled and self.CS.lkas_enabled:
          self.CS.madsEnabled = not self.CS.madsEnabled
        self.CS.madsEnabled = self.get_acc_mads(ret.cruiseState.enabled, self.CS.accEnabled, self.CS.madsEnabled)
    else:
      self.CS.madsEnabled = False

    if not self.CP.pcmCruise or (self.CP.pcmCruise and self.CP.minEnableSpeed > 0):
      if any(b.type == ButtonType.cancel for b in buttonEvents):
        self.CS.madsEnabled, self.CS.accEnabled = self.get_sp_cancel_cruise_state(self.CS.madsEnabled)
    if self.get_sp_pedal_disengage(ret):
      self.CS.madsEnabled, self.CS.accEnabled = self.get_sp_cancel_cruise_state(self.CS.madsEnabled)
      ret.cruiseState.enabled = False if self.CP.pcmCruise else self.CS.accEnabled

    if self.CP.pcmCruise and self.CP.minEnableSpeed > 0 and self.CP.pcmCruiseSpeed:
      if ret.gasPressed and not ret.cruiseState.enabled:
        self.CS.accEnabled = False
      self.CS.accEnabled = ret.cruiseState.enabled or self.CS.accEnabled

    ret, self.CS = self.get_sp_common_state(ret, self.CS)

    if self.CS.out.madsEnabled != self.CS.madsEnabled:
      if self.mads_event_lock:
        buttonEvents.append(create_mads_event(self.mads_event_lock))
        self.mads_event_lock = False
    else:
      if not self.mads_event_lock:
        buttonEvents.append(create_mads_event(self.mads_event_lock))
        self.mads_event_lock = True

    ret.buttonEvents = buttonEvents

    events = self.create_common_events(ret, c, extra_gears=[GearShifter.manumatic], pcm_enable=False)

    events, ret = self.create_sp_events(self.CS, ret, events)

    if not self.CS.vehicle_sensors_valid:
      events.add(car.CarEvent.EventName.vehicleSensorsInvalid)

    ret.events = events.to_msg()

    # update previous car states
    self.buttonStatesPrev = self.CS.buttonStates.copy()

    return ret<|MERGE_RESOLUTION|>--- conflicted
+++ resolved
@@ -20,10 +20,6 @@
   @staticmethod
   def _get_params(ret, candidate, fingerprint, car_fw, experimental_long, docs):
     ret.carName = "ford"
-<<<<<<< HEAD
-=======
-    ret.dashcamOnly = bool(ret.flags & FordFlags.CANFD)
->>>>>>> 2efdba4d
 
     ret.radarUnavailable = True
     ret.steerControlType = car.CarParams.SteerControlType.angle
@@ -48,60 +44,12 @@
     if ret.flags & FordFlags.CANFD:
       ret.safetyConfigs[-1].safetyParam |= Panda.FLAG_FORD_CANFD
 
-<<<<<<< HEAD
-    if candidate == CAR.BRONCO_SPORT_MK1:
-      ret.wheelbase = 2.67
-      ret.steerRatio = 17.7
-      ret.mass = 1625
-
-    elif candidate == CAR.ESCAPE_MK4:
-      ret.wheelbase = 2.71
-      ret.steerRatio = 16.7
-      ret.mass = 1750
-
-    elif candidate == CAR.EXPLORER_MK6:
-      ret.wheelbase = 3.025
-      ret.steerRatio = 16.8
-      ret.mass = 2050
-
-    elif candidate == CAR.F_150_MK14:
-      # required trim only on SuperCrew
-      ret.wheelbase = 3.69
-      ret.steerRatio = 17.0
-      ret.mass = 2000
-
-    elif candidate == CAR.F_150_LIGHTNING_MK1:
-      # required trim only on SuperCrew
-      ret.wheelbase = 3.70
-      ret.steerRatio = 16.9
-      ret.mass = 2948
-
-    elif candidate == CAR.MUSTANG_MACH_E_MK1:
-      ret.wheelbase = 2.984
-      ret.steerRatio = 17.0  # guess
-      ret.mass = 2200
-
-    elif candidate == CAR.FOCUS_MK4:
-      ret.wheelbase = 2.7
-      ret.steerRatio = 15.0
-      ret.mass = 1350
-
-    elif candidate == CAR.MAVERICK_MK1:
-      ret.wheelbase = 3.076
-      ret.steerRatio = 17.0
-      ret.mass = 1650
-
-    else:
-      raise ValueError(f"Unsupported car: {candidate}")
-    
     ret.longitudinalTuning.kpBP = [0.]
     ret.longitudinalTuning.kpV = [0.5]
     ret.longitudinalTuning.kiV = [0.]
     ret.longitudinalTuning.deadzoneBP = [0., 9.]
     ret.longitudinalTuning.deadzoneV = [.0, .20]
 
-=======
->>>>>>> 2efdba4d
     # Auto Transmission: 0x732 ECU or Gear_Shift_by_Wire_FD1
     found_ecus = [fw.ecu for fw in car_fw]
     if Ecu.shiftByWire in found_ecus or 0x5A in fingerprint[CAN.main] or docs:
