from cereal import car
from opendbc.can.packer import CANPacker
from openpilot.common.numpy_fast import clip
from openpilot.selfdrive.car import apply_std_steer_angle_limits
from openpilot.selfdrive.car.ford import fordcan
<<<<<<< HEAD
from openpilot.selfdrive.car.ford.values import CANFD_CAR, CarControllerParams, FordFlagsSP
=======
from openpilot.selfdrive.car.ford.values import CarControllerParams, FordFlags
from openpilot.selfdrive.car.interfaces import CarControllerBase
>>>>>>> 2efdba4d
from openpilot.selfdrive.controls.lib.drive_helpers import V_CRUISE_MAX

LongCtrlState = car.CarControl.Actuators.LongControlState
VisualAlert = car.CarControl.HUDControl.VisualAlert


def apply_ford_curvature_limits(apply_curvature, apply_curvature_last, current_curvature, v_ego_raw):
  # No blending at low speed due to lack of torque wind-up and inaccurate current curvature
  if v_ego_raw > 9:
    apply_curvature = clip(apply_curvature, current_curvature - CarControllerParams.CURVATURE_ERROR,
                           current_curvature + CarControllerParams.CURVATURE_ERROR)

  # Curvature rate limit after driver torque limit
  apply_curvature = apply_std_steer_angle_limits(apply_curvature, apply_curvature_last, v_ego_raw, CarControllerParams)

  return clip(apply_curvature, -CarControllerParams.CURVATURE_MAX, CarControllerParams.CURVATURE_MAX)


class CarController(CarControllerBase):
  def __init__(self, dbc_name, CP, VM):
    self.CP = CP
    self.VM = VM
    self.packer = CANPacker(dbc_name)
    self.CAN = fordcan.CanBus(CP)
    self.frame = 0

    self.apply_curvature_last = 0
    self.main_on_last = False
    self.lkas_enabled_last = False
    self.steer_alert_last = False
<<<<<<< HEAD
    self.path_angle = 0.
    self.path_offset = 0.
    self.curvature_rate = 0.
=======
    self.lead_distance_bars_last = None
>>>>>>> 2efdba4d

  def update(self, CC, CS, now_nanos):
    can_sends = []

    actuators = CC.actuators
    hud_control = CC.hudControl

    main_on = CS.out.cruiseState.available
    steer_alert = hud_control.visualAlert in (VisualAlert.steerRequired, VisualAlert.ldw)
    fcw_alert = hud_control.visualAlert == VisualAlert.fcw

    ### acc buttons ###
    if CC.cruiseControl.cancel:
      can_sends.append(fordcan.create_button_msg(self.packer, self.CAN.camera, CS.buttons_stock_values, cancel=True))
      can_sends.append(fordcan.create_button_msg(self.packer, self.CAN.main, CS.buttons_stock_values, cancel=True))
    elif CC.cruiseControl.resume and (self.frame % CarControllerParams.BUTTONS_STEP) == 0:
      can_sends.append(fordcan.create_button_msg(self.packer, self.CAN.camera, CS.buttons_stock_values, resume=True))
      can_sends.append(fordcan.create_button_msg(self.packer, self.CAN.main, CS.buttons_stock_values, resume=True))
    # if stock lane centering isn't off, send a button press to toggle it off
    # the stock system checks for steering pressed, and eventually disengages cruise control
    elif CS.acc_tja_status_stock_values["Tja_D_Stat"] != 0 and (self.frame % CarControllerParams.ACC_UI_STEP) == 0:
      can_sends.append(fordcan.create_button_msg(self.packer, self.CAN.camera, CS.buttons_stock_values, tja_toggle=True))

    ### lateral control ###
    # send steer msg at 20Hz
    if (self.frame % CarControllerParams.STEER_STEP) == 0:
      if CC.latActive:
        # apply rate limits, curvature error limit, and clip to signal range
        current_curvature = -CS.out.yawRate / max(CS.out.vEgoRaw, 0.1)
        apply_curvature = apply_ford_curvature_limits(actuators.curvature, self.apply_curvature_last, current_curvature, CS.out.vEgoRaw)
      else:
        apply_curvature = 0.

      self.apply_curvature_last = apply_curvature

      if self.CP.flags & FordFlags.CANFD:
        # TODO: extended mode
        mode = 1 if CC.latActive else 0
<<<<<<< HEAD
        counter = (self.frame // CarControllerParams.STEER_STEP) % 0xF
        if self.CP.spFlags & FordFlagsSP.SP_ENHANCED_LAT_CONTROL.value:
          can_sends.append(fordcan.create_lat_ctl2_msg(self.packer, self.CAN, mode, self.path_offset, self.path_angle, -apply_curvature, self.curvature_rate, counter))
        else:
          can_sends.append(fordcan.create_lat_ctl2_msg(self.packer, self.CAN, mode, 0., 0., -apply_curvature, 0., counter))
=======
        counter = (self.frame // CarControllerParams.STEER_STEP) % 0x10
        can_sends.append(fordcan.create_lat_ctl2_msg(self.packer, self.CAN, mode, 0., 0., -apply_curvature, 0., counter))
>>>>>>> 2efdba4d
      else:
        can_sends.append(fordcan.create_lat_ctl_msg(self.packer, self.CAN, CC.latActive, 0., 0., -apply_curvature, 0.))

    # send lka msg at 33Hz
    if (self.frame % CarControllerParams.LKA_STEP) == 0:
      can_sends.append(fordcan.create_lka_msg(self.packer, self.CAN))

    ### longitudinal control ###
    # send acc msg at 50Hz
    if self.CP.openpilotLongitudinalControl and (self.frame % CarControllerParams.ACC_CONTROL_STEP) == 0:
      # Both gas and accel are in m/s^2, accel is used solely for braking
      accel = clip(actuators.accel, CarControllerParams.ACCEL_MIN, CarControllerParams.ACCEL_MAX)
      gas = accel
      if not CC.longActive or gas < CarControllerParams.MIN_GAS:
        gas = CarControllerParams.INACTIVE_GAS
      stopping = CC.actuators.longControlState == LongCtrlState.stopping
      can_sends.append(fordcan.create_acc_msg(self.packer, self.CAN, CC.longActive, gas, accel, stopping, v_ego_kph=V_CRUISE_MAX))

    ### ui ###
    send_ui = (self.main_on_last != main_on) or (self.lkas_enabled_last != CC.latActive) or (self.steer_alert_last != steer_alert)
    # send lkas ui msg at 1Hz or if ui state changes
    if (self.frame % CarControllerParams.LKAS_UI_STEP) == 0 or send_ui:
      can_sends.append(fordcan.create_lkas_ui_msg(self.packer, self.CAN, main_on, CC.latActive, steer_alert, hud_control, CS.lkas_status_stock_values))

    # send acc ui msg at 5Hz or if ui state changes
    if hud_control.leadDistanceBars != self.lead_distance_bars_last:
      send_ui = True
    if (self.frame % CarControllerParams.ACC_UI_STEP) == 0 or send_ui:
      can_sends.append(fordcan.create_acc_ui_msg(self.packer, self.CAN, self.CP, main_on, CC.latActive,
                                                 fcw_alert, CS.out.cruiseState.standstill, hud_control,
                                                 CS.acc_tja_status_stock_values))

    self.main_on_last = main_on
    self.lkas_enabled_last = CC.latActive
    self.steer_alert_last = steer_alert
    self.lead_distance_bars_last = hud_control.leadDistanceBars

    new_actuators = actuators.copy()
    new_actuators.curvature = self.apply_curvature_last

    self.frame += 1
    return new_actuators, can_sends<|MERGE_RESOLUTION|>--- conflicted
+++ resolved
@@ -3,12 +3,8 @@
 from openpilot.common.numpy_fast import clip
 from openpilot.selfdrive.car import apply_std_steer_angle_limits
 from openpilot.selfdrive.car.ford import fordcan
-<<<<<<< HEAD
-from openpilot.selfdrive.car.ford.values import CANFD_CAR, CarControllerParams, FordFlagsSP
-=======
-from openpilot.selfdrive.car.ford.values import CarControllerParams, FordFlags
+from openpilot.selfdrive.car.ford.values import CarControllerParams, FordFlags, FordFlagsSP
 from openpilot.selfdrive.car.interfaces import CarControllerBase
->>>>>>> 2efdba4d
 from openpilot.selfdrive.controls.lib.drive_helpers import V_CRUISE_MAX
 
 LongCtrlState = car.CarControl.Actuators.LongControlState
@@ -39,13 +35,10 @@
     self.main_on_last = False
     self.lkas_enabled_last = False
     self.steer_alert_last = False
-<<<<<<< HEAD
+    self.lead_distance_bars_last = None
     self.path_angle = 0.
     self.path_offset = 0.
     self.curvature_rate = 0.
-=======
-    self.lead_distance_bars_last = None
->>>>>>> 2efdba4d
 
   def update(self, CC, CS, now_nanos):
     can_sends = []
@@ -84,16 +77,11 @@
       if self.CP.flags & FordFlags.CANFD:
         # TODO: extended mode
         mode = 1 if CC.latActive else 0
-<<<<<<< HEAD
-        counter = (self.frame // CarControllerParams.STEER_STEP) % 0xF
+        counter = (self.frame // CarControllerParams.STEER_STEP) % 0x10
         if self.CP.spFlags & FordFlagsSP.SP_ENHANCED_LAT_CONTROL.value:
           can_sends.append(fordcan.create_lat_ctl2_msg(self.packer, self.CAN, mode, self.path_offset, self.path_angle, -apply_curvature, self.curvature_rate, counter))
         else:
           can_sends.append(fordcan.create_lat_ctl2_msg(self.packer, self.CAN, mode, 0., 0., -apply_curvature, 0., counter))
-=======
-        counter = (self.frame // CarControllerParams.STEER_STEP) % 0x10
-        can_sends.append(fordcan.create_lat_ctl2_msg(self.packer, self.CAN, mode, 0., 0., -apply_curvature, 0., counter))
->>>>>>> 2efdba4d
       else:
         can_sends.append(fordcan.create_lat_ctl_msg(self.packer, self.CAN, CC.latActive, 0., 0., -apply_curvature, 0.))
 
