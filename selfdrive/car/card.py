#!/usr/bin/env python3
import json
import os
import time
import threading

import cereal.messaging as messaging

from cereal import car, log, custom

from openpilot.common.params import Params
from openpilot.common.realtime import config_realtime_process, Priority, Ratekeeper
from openpilot.common.swaglog import cloudlog, ForwardingHandler

from opendbc.car import DT_CTRL, structs
from opendbc.car.can_definitions import CanData, CanRecvCallable, CanSendCallable
from opendbc.car.carlog import carlog
from opendbc.car.fw_versions import ObdCallback
from opendbc.car.car_helpers import get_car, interfaces
from opendbc.car.interfaces import CarInterfaceBase, RadarInterfaceBase
from openpilot.selfdrive.pandad import can_capnp_to_list, can_list_to_can_capnp
from openpilot.selfdrive.car.cruise import VCruiseHelper
from openpilot.selfdrive.car.car_specific import MockCarState
from openpilot.selfdrive.car.helpers import convert_carControlSP, convert_to_capnp

from openpilot.sunnypilot.mads.helpers import set_alternative_experience, set_car_specific_params
from openpilot.sunnypilot.selfdrive.car import interfaces as sunnypilot_interfaces

REPLAY = "REPLAY" in os.environ

EventName = log.OnroadEvent.EventName

# forward
carlog.addHandler(ForwardingHandler(cloudlog))


def obd_callback(params: Params) -> ObdCallback:
  def set_obd_multiplexing(obd_multiplexing: bool):
    if params.get_bool("ObdMultiplexingEnabled") != obd_multiplexing:
      cloudlog.warning(f"Setting OBD multiplexing to {obd_multiplexing}")
      params.remove("ObdMultiplexingChanged")
      params.put_bool("ObdMultiplexingEnabled", obd_multiplexing)
      params.get_bool("ObdMultiplexingChanged", block=True)
      cloudlog.warning("OBD multiplexing set successfully")
  return set_obd_multiplexing


def can_comm_callbacks(logcan: messaging.SubSocket, sendcan: messaging.PubSocket) -> tuple[CanRecvCallable, CanSendCallable]:
  def can_recv(wait_for_one: bool = False) -> list[list[CanData]]:
    """
    wait_for_one: wait the normal logcan socket timeout for a CAN packet, may return empty list if nothing comes

    Returns: CAN packets comprised of CanData objects for easy access
    """
    ret = []
    for can in messaging.drain_sock(logcan, wait_for_one=wait_for_one):
      ret.append([CanData(msg.address, msg.dat, msg.src) for msg in can.can])
    return ret

  def can_send(msgs: list[CanData]) -> None:
    sendcan.send(can_list_to_can_capnp(msgs, msgtype='sendcan'))

  return can_recv, can_send


class Car:
  CI: CarInterfaceBase
  RI: RadarInterfaceBase
  CP: car.CarParams
  CP_SP: structs.CarParamsSP
  CP_SP_capnp: custom.CarParamsSP

  def __init__(self, CI=None, RI=None) -> None:
    self.can_sock = messaging.sub_sock('can', timeout=20)
    self.sm = messaging.SubMaster(['pandaStates', 'carControl', 'onroadEvents'] + ['carControlSP'])
    self.pm = messaging.PubMaster(['sendcan', 'carState', 'carParams', 'carOutput', 'liveTracks'] + ['carParamsSP', 'carStateSP'])

    self.can_rcv_cum_timeout_counter = 0

    self.CC_prev = car.CarControl.new_message()
    self.CS_prev = car.CarState.new_message()
    self.CS_SP_prev = custom.CarStateSP.new_message()
    self.initialized_prev = False

    self.last_actuators_output = structs.CarControl.Actuators()

    self.params = Params()

    self.can_callbacks = can_comm_callbacks(self.can_sock, self.pm.sock['sendcan'])

    is_release = self.params.get_bool("IsReleaseBranch")

    init_params_list_sp = sunnypilot_interfaces.get_init_params(self.params)

    if CI is None:
      # wait for one pandaState and one CAN packet
      print("Waiting for CAN messages...")
      while True:
        can = messaging.recv_one_retry(self.can_sock)
        if len(can.can) > 0:
          break

      alpha_long_allowed = self.params.get_bool("AlphaLongitudinalEnabled")
      num_pandas = len(messaging.recv_one_retry(self.sm.sock['pandaStates']).pandaStates)

      cached_params = None
      cached_params_raw = self.params.get("CarParamsCache")
      if cached_params_raw is not None:
        with car.CarParams.from_bytes(cached_params_raw) as _cached_params:
          cached_params = _cached_params

      fixed_fingerprint = json.loads(self.params.get("CarPlatformBundle", encoding='utf-8') or "{}").get("platform", None)

      self.CI = get_car(*self.can_callbacks, obd_callback(self.params), alpha_long_allowed, is_release, num_pandas, cached_params,
                        fixed_fingerprint, init_params_list_sp)
      sunnypilot_interfaces.setup_interfaces(self.CI, self.params)
      self.RI = interfaces[self.CI.CP.carFingerprint].RadarInterface(self.CI.CP, self.CI.CP_SP)
      self.CP = self.CI.CP
      self.CP_SP = self.CI.CP_SP

      # continue onto next fingerprinting step in pandad
      self.params.put_bool("FirmwareQueryDone", True)
    else:
      self.CI, self.CP, self.CP_SP = CI, CI.CP, CI.CP_SP
      self.RI = RI

    self.CP.alternativeExperience = 0
    # mads
    set_alternative_experience(self.CP, self.params)
    set_car_specific_params(self.CP, self.CP_SP, self.params)

    # Dynamic Experimental Control
    self.dynamic_experimental_control = self.params.get_bool("DynamicExperimentalControl")

    openpilot_enabled_toggle = self.params.get_bool("OpenpilotEnabledToggle")
    controller_available = self.CI.CC is not None and openpilot_enabled_toggle and not self.CP.dashcamOnly
    self.CP.passive = not controller_available or self.CP.dashcamOnly
    if self.CP.passive:
      safety_config = structs.CarParams.SafetyConfig()
      safety_config.safetyModel = structs.CarParams.SafetyModel.noOutput
      self.CP.safetyConfigs = [safety_config]

    if self.CP.secOcRequired and not is_release:
      # Copy user key if available
      try:
        with open("/cache/params/SecOCKey") as f:
          user_key = f.readline().strip()
          if len(user_key) == 32:
            self.params.put("SecOCKey", user_key)
      except Exception:
        pass

      secoc_key = self.params.get("SecOCKey", encoding='utf8')
      if secoc_key is not None:
        saved_secoc_key = bytes.fromhex(secoc_key.strip())
        if len(saved_secoc_key) == 16:
          self.CP.secOcKeyAvailable = True
          self.CI.CS.secoc_key = saved_secoc_key
          if controller_available:
            self.CI.CC.secoc_key = saved_secoc_key
        else:
          cloudlog.warning("Saved SecOC key is invalid")

    # Write previous route's CarParams
    prev_cp = self.params.get("CarParamsPersistent")
    if prev_cp is not None:
      self.params.put("CarParamsPrevRoute", prev_cp)

    # Write CarParams for controls and radard
    cp_bytes = self.CP.to_bytes()
    self.params.put("CarParams", cp_bytes)
    self.params.put_nonblocking("CarParamsCache", cp_bytes)
    self.params.put_nonblocking("CarParamsPersistent", cp_bytes)

    # Write CarParamsSP for controls
    # convert to pycapnp representation for caching and logging
    self.CP_SP_capnp = convert_to_capnp(self.CP_SP)
    cp_sp_bytes = self.CP_SP_capnp.to_bytes()
    self.params.put("CarParamsSP", cp_sp_bytes)
    self.params.put_nonblocking("CarParamsSPCache", cp_sp_bytes)
    self.params.put_nonblocking("CarParamsSPPersistent", cp_sp_bytes)

    self.mock_carstate = MockCarState()
    self.v_cruise_helper = VCruiseHelper(self.CP, self.CP_SP)

    self.is_metric = self.params.get_bool("IsMetric")
    self.experimental_mode = self.params.get_bool("ExperimentalMode")

    # card is driven by can recv, expected at 100Hz
    self.rk = Ratekeeper(100, print_delay_threshold=None)

    # log fingerprint in sentry
    sunnypilot_interfaces.log_fingerprint(self.CP)

  def state_update(self) -> tuple[car.CarState, custom.CarStateSP, structs.RadarDataT | None]:
    """carState update loop, driven by can"""

    can_strs = messaging.drain_sock_raw(self.can_sock, wait_for_one=True)
    can_list = can_capnp_to_list(can_strs)

    # Update carState from CAN
    CS, CS_SP = self.CI.update(can_list)
    CS_SP = convert_to_capnp(CS_SP)
    if self.CP.brand == 'mock':
      CS, CS_SP = self.mock_carstate.update(CS, CS_SP)

    # Update radar tracks from CAN
    RD: structs.RadarDataT | None = self.RI.update(can_list)

    self.sm.update(0)

    can_rcv_valid = len(can_strs) > 0

    # Check for CAN timeout
    if not can_rcv_valid:
      self.can_rcv_cum_timeout_counter += 1

    if can_rcv_valid and REPLAY:
      self.can_log_mono_time = messaging.log_from_bytes(can_strs[0]).logMonoTime

    self.v_cruise_helper.update_v_cruise(CS, self.sm['carControl'].enabled, self.is_metric)
    if self.sm['carControl'].enabled and not self.CC_prev.enabled:
      # Use CarState w/ buttons from the step selfdrived enables on
      self.v_cruise_helper.initialize_v_cruise(self.CS_prev, self.experimental_mode, self.dynamic_experimental_control)

    # TODO: mirror the carState.cruiseState struct?
    CS.vCruise = float(self.v_cruise_helper.v_cruise_kph)
    CS.vCruiseCluster = float(self.v_cruise_helper.v_cruise_cluster_kph)

    return CS, CS_SP, RD

  def state_publish(self, CS: car.CarState, CS_SP: custom.CarStateSP, RD: structs.RadarDataT | None):
    """carState and carParams publish loop"""

    # carParams - logged every 50 seconds (> 1 per segment)
    if self.sm.frame % int(50. / DT_CTRL) == 0:
      cp_send = messaging.new_message('carParams')
      cp_send.valid = True
      cp_send.carParams = self.CP
      self.pm.send('carParams', cp_send)

    # publish new carOutput
    co_send = messaging.new_message('carOutput')
    co_send.valid = self.sm.all_checks(['carControl'])
    co_send.carOutput.actuatorsOutput = self.last_actuators_output
    self.pm.send('carOutput', co_send)

    # kick off controlsd step while we actuate the latest carControl packet
    cs_send = messaging.new_message('carState')
    cs_send.valid = CS.canValid
    cs_send.carState = CS
    cs_send.carState.canErrorCounter = self.can_rcv_cum_timeout_counter
    cs_send.carState.cumLagMs = -self.rk.remaining * 1000.
    self.pm.send('carState', cs_send)

    if RD is not None:
      tracks_msg = messaging.new_message('liveTracks')
      tracks_msg.valid = not any(RD.errors.to_dict().values())
      tracks_msg.liveTracks = RD
      self.pm.send('liveTracks', tracks_msg)

    # carParamsSP - logged every 50 seconds (> 1 per segment)
    if self.sm.frame % int(50. / DT_CTRL) == 0:
      cp_sp_send = messaging.new_message('carParamsSP')
      cp_sp_send.valid = True
      cp_sp_send.carParamsSP = self.CP_SP_capnp
      self.pm.send('carParamsSP', cp_sp_send)

    cs_sp_send = messaging.new_message('carStateSP')
    cs_sp_send.valid = CS.canValid
    cs_sp_send.carStateSP = CS_SP
    self.pm.send('carStateSP', cs_sp_send)

  def controls_update(self, CS: car.CarState, CC: car.CarControl, CC_SP: custom.CarControlSP):
    """control update loop, driven by carControl"""

    if not self.initialized_prev:
      # Initialize CarInterface, once controls are ready
      # TODO: this can make us miss at least a few cycles when doing an ECU knockout
      self.CI.init(self.CP, self.CP_SP, *self.can_callbacks)
      # signal pandad to switch to car safety mode
      self.params.put_bool_nonblocking("ControlsReady", True)

    if self.sm.all_alive(['carControl']):
      # send car controls over can
      now_nanos = self.can_log_mono_time if REPLAY else int(time.monotonic() * 1e9)
      self.last_actuators_output, can_sends = self.CI.apply(CC, convert_carControlSP(CC_SP), now_nanos)
      self.pm.send('sendcan', can_list_to_can_capnp(can_sends, msgtype='sendcan', valid=CS.canValid))

      self.CC_prev = CC

  def step(self):
    CS, CS_SP, RD = self.state_update()

    self.state_publish(CS, CS_SP, RD)

    initialized = (not any(e.name == EventName.selfdriveInitializing for e in self.sm['onroadEvents']) and
                   self.sm.seen['onroadEvents'])
    if not self.CP.passive and initialized:
      self.controls_update(CS, self.sm['carControl'], self.sm['carControlSP'])

    self.initialized_prev = initialized
    self.CS_prev = CS
    self.CS_SP_prev = CS_SP

  def params_thread(self, evt):
    while not evt.is_set():
      self.is_metric = self.params.get_bool("IsMetric")
      self.experimental_mode = self.params.get_bool("ExperimentalMode") and self.CP.openpilotLongitudinalControl

      # sunnypilot
      self.dynamic_experimental_control = self.params.get_bool("DynamicExperimentalControl")
<<<<<<< HEAD
      sunnypilot_interfaces._custom_acc_controls(self.CP_SP, self.params)
=======
      self.v_cruise_helper.read_custom_set_speed_params()
>>>>>>> 6b9c63ac

      time.sleep(0.1)

  def card_thread(self):
    e = threading.Event()
    t = threading.Thread(target=self.params_thread, args=(e, ))
    try:
      t.start()
      while True:
        self.step()
        self.rk.monitor_time()
    finally:
      e.set()
      t.join()


def main():
  config_realtime_process(4, Priority.CTRL_HIGH)
  car = Car()
  car.card_thread()


if __name__ == "__main__":
  main()<|MERGE_RESOLUTION|>--- conflicted
+++ resolved
@@ -181,7 +181,7 @@
     self.params.put_nonblocking("CarParamsSPPersistent", cp_sp_bytes)
 
     self.mock_carstate = MockCarState()
-    self.v_cruise_helper = VCruiseHelper(self.CP, self.CP_SP)
+    self.v_cruise_helper = VCruiseHelper(self.CP)
 
     self.is_metric = self.params.get_bool("IsMetric")
     self.experimental_mode = self.params.get_bool("ExperimentalMode")
@@ -310,11 +310,7 @@
 
       # sunnypilot
       self.dynamic_experimental_control = self.params.get_bool("DynamicExperimentalControl")
-<<<<<<< HEAD
-      sunnypilot_interfaces._custom_acc_controls(self.CP_SP, self.params)
-=======
       self.v_cruise_helper.read_custom_set_speed_params()
->>>>>>> 6b9c63ac
 
       time.sleep(0.1)
 
