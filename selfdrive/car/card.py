#!/usr/bin/env python3
import json
import os
import time
import threading

import cereal.messaging as messaging

from cereal import car, log, custom

from openpilot.common.params import Params
from openpilot.common.realtime import config_realtime_process, Priority, Ratekeeper
from openpilot.common.swaglog import cloudlog, ForwardingHandler

from opendbc.car import DT_CTRL, structs
from opendbc.car.can_definitions import CanData, CanRecvCallable, CanSendCallable
from opendbc.car.carlog import carlog
from opendbc.car.fw_versions import ObdCallback
from opendbc.car.car_helpers import get_car, interfaces
from opendbc.car.interfaces import CarInterfaceBase, RadarInterfaceBase
from openpilot.selfdrive.pandad import can_capnp_to_list, can_list_to_can_capnp
from openpilot.selfdrive.car.cruise import VCruiseHelper
from openpilot.selfdrive.car.car_specific import MockCarState
from openpilot.selfdrive.car.helpers import convert_carControlSP, convert_to_capnp

from openpilot.sunnypilot.mads.helpers import set_alternative_experience, set_car_specific_params
from openpilot.sunnypilot.selfdrive.car import interfaces as sunnypilot_interfaces

REPLAY = "REPLAY" in os.environ

EventName = log.OnroadEvent.EventName

# forward
carlog.addHandler(ForwardingHandler(cloudlog))


def obd_callback(params: Params) -> ObdCallback:
  def set_obd_multiplexing(obd_multiplexing: bool):
    if params.get_bool("ObdMultiplexingEnabled") != obd_multiplexing:
      cloudlog.warning(f"Setting OBD multiplexing to {obd_multiplexing}")
      params.remove("ObdMultiplexingChanged")
      params.put_bool("ObdMultiplexingEnabled", obd_multiplexing)
      params.get_bool("ObdMultiplexingChanged", block=True)
      cloudlog.warning("OBD multiplexing set successfully")
  return set_obd_multiplexing


def can_comm_callbacks(logcan: messaging.SubSocket, sendcan: messaging.PubSocket) -> tuple[CanRecvCallable, CanSendCallable]:
  def can_recv(wait_for_one: bool = False) -> list[list[CanData]]:
    """
    wait_for_one: wait the normal logcan socket timeout for a CAN packet, may return empty list if nothing comes

    Returns: CAN packets comprised of CanData objects for easy access
    """
    ret = []
    for can in messaging.drain_sock(logcan, wait_for_one=wait_for_one):
      ret.append([CanData(msg.address, msg.dat, msg.src) for msg in can.can])
    return ret

  def can_send(msgs: list[CanData]) -> None:
    sendcan.send(can_list_to_can_capnp(msgs, msgtype='sendcan'))

  return can_recv, can_send


class Car:
  CI: CarInterfaceBase
  RI: RadarInterfaceBase
  CP: car.CarParams
  CP_SP: structs.CarParamsSP
  CP_SP_capnp: custom.CarParamsSP

  def __init__(self, CI=None, RI=None) -> None:
    self.can_sock = messaging.sub_sock('can', timeout=20)
    self.sm = messaging.SubMaster(['pandaStates', 'carControl', 'onroadEvents'] + ['carControlSP'])
    self.pm = messaging.PubMaster(['sendcan', 'carState', 'carParams', 'carOutput', 'liveTracks'] + ['carParamsSP'])

    self.can_rcv_cum_timeout_counter = 0

    self.CC_prev = car.CarControl.new_message()
    self.CS_prev = car.CarState.new_message()
    self.initialized_prev = False

    self.last_actuators_output = structs.CarControl.Actuators()

    self.params = Params()

    self.can_callbacks = can_comm_callbacks(self.can_sock, self.pm.sock['sendcan'])

    if CI is None:
      # wait for one pandaState and one CAN packet
      print("Waiting for CAN messages...")
      while True:
        can = messaging.recv_one_retry(self.can_sock)
        if len(can.can) > 0:
          break

      alpha_long_allowed = self.params.get_bool("AlphaLongitudinalEnabled")
      num_pandas = len(messaging.recv_one_retry(self.sm.sock['pandaStates']).pandaStates)

      cached_params = None
      cached_params_raw = self.params.get("CarParamsCache")
      if cached_params_raw is not None:
        with car.CarParams.from_bytes(cached_params_raw) as _cached_params:
          cached_params = _cached_params

      fixed_fingerprint = json.loads(self.params.get("CarPlatformBundle", encoding='utf-8') or "{}").get("platform", None)

      self.CI = get_car(*self.can_callbacks, obd_callback(self.params), alpha_long_allowed, num_pandas, cached_params, fixed_fingerprint)
      sunnypilot_interfaces.setup_interfaces(self.CI, self.params)
      self.RI = interfaces[self.CI.CP.carFingerprint].RadarInterface(self.CI.CP, self.CI.CP_SP)
      self.CP = self.CI.CP
      self.CP_SP = self.CI.CP_SP

      # continue onto next fingerprinting step in pandad
      self.params.put_bool("FirmwareQueryDone", True)
    else:
      self.CI, self.CP, self.CP_SP = CI, CI.CP, CI.CP_SP
      self.RI = RI

    self.CP.alternativeExperience = 0
<<<<<<< HEAD
    if not disengage_on_accelerator:
      self.CP.alternativeExperience |= ALTERNATIVE_EXPERIENCE.DISABLE_DISENGAGE_ON_GAS

    # mads
    set_alternative_experience(self.CP, self.params)
    set_car_specific_params(self.CP, self.CP_SP, self.params)

    # Dynamic Experimental Control
    self.dynamic_experimental_control = self.params.get_bool("DynamicExperimentalControl")

=======
>>>>>>> 993b1b4d
    openpilot_enabled_toggle = self.params.get_bool("OpenpilotEnabledToggle")
    controller_available = self.CI.CC is not None and openpilot_enabled_toggle and not self.CP.dashcamOnly
    self.CP.passive = not controller_available or self.CP.dashcamOnly
    if self.CP.passive:
      safety_config = structs.CarParams.SafetyConfig()
      safety_config.safetyModel = structs.CarParams.SafetyModel.noOutput
      self.CP.safetyConfigs = [safety_config]

    if self.CP.secOcRequired and not self.params.get_bool("IsReleaseBranch"):
      # Copy user key if available
      try:
        with open("/cache/params/SecOCKey") as f:
          user_key = f.readline().strip()
          if len(user_key) == 32:
            self.params.put("SecOCKey", user_key)
      except Exception:
        pass

      secoc_key = self.params.get("SecOCKey", encoding='utf8')
      if secoc_key is not None:
        saved_secoc_key = bytes.fromhex(secoc_key.strip())
        if len(saved_secoc_key) == 16:
          self.CP.secOcKeyAvailable = True
          self.CI.CS.secoc_key = saved_secoc_key
          if controller_available:
            self.CI.CC.secoc_key = saved_secoc_key
        else:
          cloudlog.warning("Saved SecOC key is invalid")

    # Write previous route's CarParams
    prev_cp = self.params.get("CarParamsPersistent")
    if prev_cp is not None:
      self.params.put("CarParamsPrevRoute", prev_cp)

    # Write CarParams for controls and radard
    cp_bytes = self.CP.to_bytes()
    self.params.put("CarParams", cp_bytes)
    self.params.put_nonblocking("CarParamsCache", cp_bytes)
    self.params.put_nonblocking("CarParamsPersistent", cp_bytes)

    # Write CarParamsSP for controls
    # convert to pycapnp representation for caching and logging
    self.CP_SP_capnp = convert_to_capnp(self.CP_SP)
    cp_sp_bytes = self.CP_SP_capnp.to_bytes()
    self.params.put("CarParamsSP", cp_sp_bytes)
    self.params.put_nonblocking("CarParamsSPCache", cp_sp_bytes)
    self.params.put_nonblocking("CarParamsSPPersistent", cp_sp_bytes)

    self.mock_carstate = MockCarState()
    self.v_cruise_helper = VCruiseHelper(self.CP)

    self.is_metric = self.params.get_bool("IsMetric")
    self.experimental_mode = self.params.get_bool("ExperimentalMode")

    # card is driven by can recv, expected at 100Hz
    self.rk = Ratekeeper(100, print_delay_threshold=None)

    # log fingerprint in sentry
    sunnypilot_interfaces.log_fingerprint(self.CP)

  def state_update(self) -> tuple[car.CarState, structs.RadarDataT | None]:
    """carState update loop, driven by can"""

    can_strs = messaging.drain_sock_raw(self.can_sock, wait_for_one=True)
    can_list = can_capnp_to_list(can_strs)

    # Update carState from CAN
    CS = self.CI.update(can_list)
    if self.CP.brand == 'mock':
      CS = self.mock_carstate.update(CS)

    # Update radar tracks from CAN
    RD: structs.RadarDataT | None = self.RI.update(can_list)

    self.sm.update(0)

    can_rcv_valid = len(can_strs) > 0

    # Check for CAN timeout
    if not can_rcv_valid:
      self.can_rcv_cum_timeout_counter += 1

    if can_rcv_valid and REPLAY:
      self.can_log_mono_time = messaging.log_from_bytes(can_strs[0]).logMonoTime

    self.v_cruise_helper.update_v_cruise(CS, self.sm['carControl'].enabled, self.is_metric)
    if self.sm['carControl'].enabled and not self.CC_prev.enabled:
      # Use CarState w/ buttons from the step selfdrived enables on
      self.v_cruise_helper.initialize_v_cruise(self.CS_prev, self.experimental_mode, self.dynamic_experimental_control)

    # TODO: mirror the carState.cruiseState struct?
    CS.vCruise = float(self.v_cruise_helper.v_cruise_kph)
    CS.vCruiseCluster = float(self.v_cruise_helper.v_cruise_cluster_kph)

    return CS, RD

  def state_publish(self, CS: car.CarState, RD: structs.RadarDataT | None):
    """carState and carParams publish loop"""

    # carParams - logged every 50 seconds (> 1 per segment)
    if self.sm.frame % int(50. / DT_CTRL) == 0:
      cp_send = messaging.new_message('carParams')
      cp_send.valid = True
      cp_send.carParams = self.CP
      self.pm.send('carParams', cp_send)

    # publish new carOutput
    co_send = messaging.new_message('carOutput')
    co_send.valid = self.sm.all_checks(['carControl'])
    co_send.carOutput.actuatorsOutput = self.last_actuators_output
    self.pm.send('carOutput', co_send)

    # kick off controlsd step while we actuate the latest carControl packet
    cs_send = messaging.new_message('carState')
    cs_send.valid = CS.canValid
    cs_send.carState = CS
    cs_send.carState.canErrorCounter = self.can_rcv_cum_timeout_counter
    cs_send.carState.cumLagMs = -self.rk.remaining * 1000.
    self.pm.send('carState', cs_send)

    if RD is not None:
      tracks_msg = messaging.new_message('liveTracks')
      tracks_msg.valid = not any(RD.errors.to_dict().values())
      tracks_msg.liveTracks = RD
      self.pm.send('liveTracks', tracks_msg)

    # carParamsSP - logged every 50 seconds (> 1 per segment)
    if self.sm.frame % int(50. / DT_CTRL) == 0:
      cp_sp_send = messaging.new_message('carParamsSP')
      cp_sp_send.valid = True
      cp_sp_send.carParamsSP = self.CP_SP_capnp
      self.pm.send('carParamsSP', cp_sp_send)

  def controls_update(self, CS: car.CarState, CC: car.CarControl, CC_SP: custom.CarControlSP):
    """control update loop, driven by carControl"""

    if not self.initialized_prev:
      # Initialize CarInterface, once controls are ready
      # TODO: this can make us miss at least a few cycles when doing an ECU knockout
      self.CI.init(self.CP, self.CP_SP, *self.can_callbacks)
      # signal pandad to switch to car safety mode
      self.params.put_bool_nonblocking("ControlsReady", True)

    if self.sm.all_alive(['carControl']):
      # send car controls over can
      now_nanos = self.can_log_mono_time if REPLAY else int(time.monotonic() * 1e9)
      self.last_actuators_output, can_sends = self.CI.apply(CC, convert_carControlSP(CC_SP), now_nanos)
      self.pm.send('sendcan', can_list_to_can_capnp(can_sends, msgtype='sendcan', valid=CS.canValid))

      self.CC_prev = CC

  def step(self):
    CS, RD = self.state_update()

    self.state_publish(CS, RD)

    initialized = (not any(e.name == EventName.selfdriveInitializing for e in self.sm['onroadEvents']) and
                   self.sm.seen['onroadEvents'])
    if not self.CP.passive and initialized:
      self.controls_update(CS, self.sm['carControl'], self.sm['carControlSP'])

    self.initialized_prev = initialized
    self.CS_prev = CS

  def params_thread(self, evt):
    while not evt.is_set():
      self.is_metric = self.params.get_bool("IsMetric")
      self.experimental_mode = self.params.get_bool("ExperimentalMode") and self.CP.openpilotLongitudinalControl

      # sunnypilot
      self.dynamic_experimental_control = self.params.get_bool("DynamicExperimentalControl")

      time.sleep(0.1)

  def card_thread(self):
    e = threading.Event()
    t = threading.Thread(target=self.params_thread, args=(e, ))
    try:
      t.start()
      while True:
        self.step()
        self.rk.monitor_time()
    finally:
      e.set()
      t.join()


def main():
  config_realtime_process(4, Priority.CTRL_HIGH)
  car = Car()
  car.card_thread()


if __name__ == "__main__":
  main()<|MERGE_RESOLUTION|>--- conflicted
+++ resolved
@@ -119,10 +119,6 @@
       self.RI = RI
 
     self.CP.alternativeExperience = 0
-<<<<<<< HEAD
-    if not disengage_on_accelerator:
-      self.CP.alternativeExperience |= ALTERNATIVE_EXPERIENCE.DISABLE_DISENGAGE_ON_GAS
-
     # mads
     set_alternative_experience(self.CP, self.params)
     set_car_specific_params(self.CP, self.CP_SP, self.params)
@@ -130,8 +126,6 @@
     # Dynamic Experimental Control
     self.dynamic_experimental_control = self.params.get_bool("DynamicExperimentalControl")
 
-=======
->>>>>>> 993b1b4d
     openpilot_enabled_toggle = self.params.get_bool("OpenpilotEnabledToggle")
     controller_available = self.CI.CC is not None and openpilot_enabled_toggle and not self.CP.dashcamOnly
     self.CP.passive = not controller_available or self.CP.dashcamOnly
