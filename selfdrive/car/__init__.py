--- conflicted
+++ resolved
@@ -43,12 +43,6 @@
   return events
 
 
-<<<<<<< HEAD
-def create_mads_event(mads_event_lock: bool) -> capnp.lib.capnp._DynamicStructBuilder:
-  be = car.CarState.ButtonEvent(pressed=mads_event_lock)
-  be.type = ButtonType.altButton1
-  return be
-=======
 class ButtonEvents:
   def __init__(self) -> None:
     self.is_mads: bool = False
@@ -71,7 +65,6 @@
       self.is_mads = not self.is_mads
 
     return events
->>>>>>> 1f69ad63
 
 
 def gen_empty_fingerprint():
