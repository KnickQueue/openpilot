#pragma once

#include <string>
#include <unordered_map>

inline static std::unordered_map<std::string, uint32_t> keys = {
    {"AccessToken", CLEAR_ON_MANAGER_START | DONT_LOG},
    {"AdbEnabled", PERSISTENT},
    {"AlwaysOnDM", PERSISTENT},
    {"ApiCache_Device", PERSISTENT},
    {"ApiCache_FirehoseStats", PERSISTENT},
    {"AssistNowToken", PERSISTENT},
    {"AthenadPid", PERSISTENT},
    {"AthenadUploadQueue", PERSISTENT},
    {"AthenadRecentlyViewedRoutes", PERSISTENT},
    {"BootCount", PERSISTENT},
    {"CalibrationParams", PERSISTENT},
    {"CameraDebugExpGain", CLEAR_ON_MANAGER_START},
    {"CameraDebugExpTime", CLEAR_ON_MANAGER_START},
    {"CarBatteryCapacity", PERSISTENT},
    {"CarParams", CLEAR_ON_MANAGER_START | CLEAR_ON_ONROAD_TRANSITION},
    {"CarParamsCache", CLEAR_ON_MANAGER_START},
    {"CarParamsPersistent", PERSISTENT},
    {"CarParamsPrevRoute", PERSISTENT},
    {"CompletedTrainingVersion", PERSISTENT},
    {"ControlsReady", CLEAR_ON_MANAGER_START | CLEAR_ON_ONROAD_TRANSITION},
    {"CurrentBootlog", PERSISTENT},
    {"CurrentRoute", CLEAR_ON_MANAGER_START | CLEAR_ON_ONROAD_TRANSITION},
    {"DisableLogging", CLEAR_ON_MANAGER_START | CLEAR_ON_ONROAD_TRANSITION},
    {"DisablePowerDown", PERSISTENT | BACKUP},
    {"DisableUpdates", PERSISTENT | BACKUP},
    {"DisengageOnAccelerator", PERSISTENT | BACKUP},
    {"DongleId", PERSISTENT},
    {"DoReboot", CLEAR_ON_MANAGER_START},
    {"DoShutdown", CLEAR_ON_MANAGER_START},
    {"DoUninstall", CLEAR_ON_MANAGER_START},
    {"AlphaLongitudinalEnabled", PERSISTENT | DEVELOPMENT_ONLY | BACKUP},
    {"ExperimentalMode", PERSISTENT | BACKUP},
    {"ExperimentalModeConfirmed", PERSISTENT | BACKUP},
    {"FirmwareQueryDone", CLEAR_ON_MANAGER_START | CLEAR_ON_ONROAD_TRANSITION},
    {"ForcePowerDown", PERSISTENT},
    {"GitBranch", PERSISTENT},
    {"GitCommit", PERSISTENT},
    {"GitCommitDate", PERSISTENT},
    {"GitDiff", PERSISTENT},
    {"GithubSshKeys", PERSISTENT | BACKUP},
    {"GithubUsername", PERSISTENT | BACKUP},
    {"GitRemote", PERSISTENT},
    {"GsmApn", PERSISTENT | BACKUP},
    {"GsmMetered", PERSISTENT | BACKUP},
    {"GsmRoaming", PERSISTENT | BACKUP},
    {"HardwareSerial", PERSISTENT},
    {"HasAcceptedTerms", PERSISTENT},
    {"InstallDate", PERSISTENT},
    {"IsDriverViewEnabled", CLEAR_ON_MANAGER_START},
    {"IsEngaged", PERSISTENT},
    {"IsLdwEnabled", PERSISTENT | BACKUP},
    {"IsMetric", PERSISTENT | BACKUP},
    {"IsOffroad", CLEAR_ON_MANAGER_START},
    {"IsOnroad", PERSISTENT},
    {"IsRhdDetected", PERSISTENT},
    {"IsReleaseBranch", CLEAR_ON_MANAGER_START},
    {"IsTakingSnapshot", CLEAR_ON_MANAGER_START},
    {"IsTestedBranch", CLEAR_ON_MANAGER_START},
    {"JoystickDebugMode", CLEAR_ON_MANAGER_START | CLEAR_ON_OFFROAD_TRANSITION},
    {"LanguageSetting", PERSISTENT | BACKUP},
    {"LastAthenaPingTime", CLEAR_ON_MANAGER_START},
    {"LastGPSPosition", PERSISTENT},
    {"LastManagerExitReason", CLEAR_ON_MANAGER_START},
    {"LastOffroadStatusPacket", CLEAR_ON_MANAGER_START | CLEAR_ON_OFFROAD_TRANSITION},
    {"LastPowerDropDetected", CLEAR_ON_MANAGER_START},
    {"LastUpdateException", CLEAR_ON_MANAGER_START},
    {"LastUpdateTime", PERSISTENT},
    {"LiveDelay", PERSISTENT | BACKUP},
    {"LiveParameters", PERSISTENT},
    {"LiveParametersV2", PERSISTENT},
    {"LiveTorqueParameters", PERSISTENT | DONT_LOG},
    {"LocationFilterInitialState", PERSISTENT},
    {"LongitudinalManeuverMode", CLEAR_ON_MANAGER_START | CLEAR_ON_OFFROAD_TRANSITION},
    {"LongitudinalPersonality", PERSISTENT | BACKUP},
    {"NetworkMetered", PERSISTENT},
    {"ObdMultiplexingChanged", CLEAR_ON_MANAGER_START | CLEAR_ON_ONROAD_TRANSITION},
    {"ObdMultiplexingEnabled", CLEAR_ON_MANAGER_START | CLEAR_ON_ONROAD_TRANSITION},
    {"Offroad_BadNvme", CLEAR_ON_MANAGER_START},
    {"Offroad_CarUnrecognized", CLEAR_ON_MANAGER_START | CLEAR_ON_ONROAD_TRANSITION},
    {"Offroad_ConnectivityNeeded", CLEAR_ON_MANAGER_START},
    {"Offroad_ConnectivityNeededPrompt", CLEAR_ON_MANAGER_START},
    {"Offroad_IsTakingSnapshot", CLEAR_ON_MANAGER_START},
    {"Offroad_NeosUpdate", CLEAR_ON_MANAGER_START},
    {"Offroad_NoFirmware", CLEAR_ON_MANAGER_START | CLEAR_ON_ONROAD_TRANSITION},
    {"Offroad_Recalibration", CLEAR_ON_MANAGER_START | CLEAR_ON_ONROAD_TRANSITION},
    {"Offroad_StorageMissing", CLEAR_ON_MANAGER_START},
    {"Offroad_TemperatureTooHigh", CLEAR_ON_MANAGER_START},
    {"Offroad_UnofficialHardware", CLEAR_ON_MANAGER_START},
    {"Offroad_UpdateFailed", CLEAR_ON_MANAGER_START},
    {"OnroadCycleRequested", CLEAR_ON_MANAGER_START},
    {"OpenpilotEnabledToggle", PERSISTENT | BACKUP},
    {"PandaHeartbeatLost", CLEAR_ON_MANAGER_START | CLEAR_ON_OFFROAD_TRANSITION},
    {"PandaSomResetTriggered", CLEAR_ON_MANAGER_START | CLEAR_ON_OFFROAD_TRANSITION},
    {"PandaSignatures", CLEAR_ON_MANAGER_START},
    {"PrimeType", PERSISTENT},
    {"RecordFront", PERSISTENT | BACKUP},
    {"RecordFrontLock", PERSISTENT},  // for the internal fleet
    {"SecOCKey", PERSISTENT | DONT_LOG},  // Candidate for | BACKUP
    {"RouteCount", PERSISTENT},
    {"SnoozeUpdate", CLEAR_ON_MANAGER_START | CLEAR_ON_OFFROAD_TRANSITION},
    {"SshEnabled", PERSISTENT | BACKUP},
    {"TermsVersion", PERSISTENT},
    {"TrainingVersion", PERSISTENT},
    {"UbloxAvailable", PERSISTENT},
    {"UpdateAvailable", CLEAR_ON_MANAGER_START | CLEAR_ON_ONROAD_TRANSITION},
    {"UpdateFailedCount", CLEAR_ON_MANAGER_START},
    {"UpdaterAvailableBranches", PERSISTENT},
    {"UpdaterCurrentDescription", CLEAR_ON_MANAGER_START},
    {"UpdaterCurrentReleaseNotes", CLEAR_ON_MANAGER_START},
    {"UpdaterFetchAvailable", CLEAR_ON_MANAGER_START},
    {"UpdaterNewDescription", CLEAR_ON_MANAGER_START},
    {"UpdaterNewReleaseNotes", CLEAR_ON_MANAGER_START},
    {"UpdaterState", CLEAR_ON_MANAGER_START},
    {"UpdaterTargetBranch", CLEAR_ON_MANAGER_START},
    {"UpdaterLastFetchTime", PERSISTENT},
    {"Version", PERSISTENT},

    // --- sunnypilot params --- //
    {"ApiCache_DriveStats", PERSISTENT},
    {"AutoLaneChangeBsmDelay", PERSISTENT},
    {"AutoLaneChangeTimer", PERSISTENT},
    {"BlinkerMinLateralControlSpeed", PERSISTENT | BACKUP},
    {"BlinkerPauseLateralControl", PERSISTENT | BACKUP},
    {"CarParamsSP", CLEAR_ON_MANAGER_START | CLEAR_ON_ONROAD_TRANSITION},
    {"CarParamsSPCache", CLEAR_ON_MANAGER_START},
    {"CarParamsSPPersistent", PERSISTENT},
    {"CarPlatformBundle", PERSISTENT},
    {"CustomAccIncrementsEnabled", PERSISTENT | BACKUP},
    {"CustomAccLongPressIncrement", PERSISTENT | BACKUP},
    {"CustomAccShortPressIncrement", PERSISTENT | BACKUP},
    {"DeviceBootMode", PERSISTENT | BACKUP},
    {"EnableGithubRunner", PERSISTENT | BACKUP},
    {"MaxTimeOffroad", PERSISTENT | BACKUP},
    {"Brightness", PERSISTENT | BACKUP},
    {"ModelRunnerTypeCache", CLEAR_ON_ONROAD_TRANSITION},
    {"OffroadMode", CLEAR_ON_MANAGER_START},
    {"QuietMode", PERSISTENT | BACKUP},

    // MADS params
    {"Mads", PERSISTENT | BACKUP},
    {"MadsMainCruiseAllowed", PERSISTENT | BACKUP},
    {"MadsSteeringMode", PERSISTENT | BACKUP},
    {"MadsUnifiedEngagementMode", PERSISTENT | BACKUP},

    // Model Manager params
    {"ModelManager_ActiveBundle", PERSISTENT},
    {"ModelManager_DownloadIndex", CLEAR_ON_MANAGER_START | CLEAR_ON_ONROAD_TRANSITION},
    {"ModelManager_LastSyncTime", CLEAR_ON_MANAGER_START | CLEAR_ON_OFFROAD_TRANSITION},
    {"ModelManager_ModelsCache", PERSISTENT | BACKUP},

    // Neural Network Lateral Control
    {"NeuralNetworkLateralControl", PERSISTENT | BACKUP},

    // sunnylink params
    {"EnableSunnylinkUploader", PERSISTENT | BACKUP},
    {"LastSunnylinkPingTime", CLEAR_ON_MANAGER_START},
    {"SunnylinkCache_Roles", PERSISTENT},
    {"SunnylinkCache_Users", PERSISTENT},
    {"SunnylinkDongleId", PERSISTENT},
    {"SunnylinkdPid", PERSISTENT},
    {"SunnylinkEnabled", PERSISTENT},

    // Backup Manager params
    {"BackupManager_CreateBackup", PERSISTENT},
    {"BackupManager_RestoreVersion", PERSISTENT},

    // sunnypilot car specific params
    {"HyundaiLongitudinalTuning", PERSISTENT},

    {"DynamicExperimentalControl", PERSISTENT},
<<<<<<< HEAD
    {"BlindSpot", PERSISTENT | BACKUP},

    // model panel params
    {"LagdToggle", PERSISTENT | BACKUP},

    // mapd
    {"MapAdvisorySpeedLimit", CLEAR_ON_ONROAD_TRANSITION},
    {"MapdVersion", PERSISTENT},
    {"MapSpeedLimit", CLEAR_ON_ONROAD_TRANSITION},
    {"NextMapSpeedLimit", CLEAR_ON_ONROAD_TRANSITION},
    {"Offroad_OSMUpdateRequired", CLEAR_ON_MANAGER_START},
    {"OsmDbUpdatesCheck", CLEAR_ON_MANAGER_START},  // mapd database update happens with device ON, reset on boot
    {"OSMDownloadBounds", PERSISTENT},
    {"OsmDownloadedDate", PERSISTENT},
    {"OSMDownloadLocations", PERSISTENT},
    {"OSMDownloadProgress", CLEAR_ON_MANAGER_START},
    {"OsmLocal", PERSISTENT},
    {"OsmLocationName", PERSISTENT},
    {"OsmLocationTitle", PERSISTENT},
    {"OsmLocationUrl", PERSISTENT},
    {"OsmStateName", PERSISTENT},
    {"OsmStateTitle", PERSISTENT},
    {"OsmWayTest", PERSISTENT},
    {"RoadName", CLEAR_ON_ONROAD_TRANSITION},

    // Speed Limit Control
    {"SpeedLimitControl", PERSISTENT | BACKUP},
    {"SpeedLimitControlPolicy", PERSISTENT | BACKUP},
    {"SpeedLimitEngageType", PERSISTENT | BACKUP},
    {"SpeedLimitOffsetType", PERSISTENT | BACKUP},
    {"SpeedLimitValueOffset", PERSISTENT | BACKUP},
    {"SpeedLimitWarningType", PERSISTENT | BACKUP},
    {"SpeedLimitWarningOffsetType", PERSISTENT | BACKUP},
    {"SpeedLimitWarningValueOffset", PERSISTENT | BACKUP},
=======
    {"AccelPersonality", PERSISTENT},
>>>>>>> c10956b5
};<|MERGE_RESOLUTION|>--- conflicted
+++ resolved
@@ -174,7 +174,7 @@
     {"HyundaiLongitudinalTuning", PERSISTENT},
 
     {"DynamicExperimentalControl", PERSISTENT},
-<<<<<<< HEAD
+    {"AccelPersonality", PERSISTENT},
     {"BlindSpot", PERSISTENT | BACKUP},
 
     // model panel params
@@ -209,7 +209,4 @@
     {"SpeedLimitWarningType", PERSISTENT | BACKUP},
     {"SpeedLimitWarningOffsetType", PERSISTENT | BACKUP},
     {"SpeedLimitWarningValueOffset", PERSISTENT | BACKUP},
-=======
-    {"AccelPersonality", PERSISTENT},
->>>>>>> c10956b5
 };