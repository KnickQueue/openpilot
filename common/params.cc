#include "common/params.h"

#include <dirent.h>
#include <sys/file.h>

#include <algorithm>
#include <csignal>
#include <unordered_map>

#include "common/swaglog.h"
#include "common/util.h"
#include "system/hardware/hw.h"

namespace {

volatile sig_atomic_t params_do_exit = 0;
void params_sig_handler(int signal) {
  params_do_exit = 1;
}

int fsync_dir(const std::string &path) {
  int result = -1;
  int fd = HANDLE_EINTR(open(path.c_str(), O_RDONLY, 0755));
  if (fd >= 0) {
    result = fsync(fd);
    close(fd);
  }
  return result;
}

bool create_params_path(const std::string &param_path, const std::string &key_path) {
  // Make sure params path exists
  if (!util::file_exists(param_path) && !util::create_directories(param_path, 0775)) {
    return false;
  }

  // See if the symlink exists, otherwise create it
  if (!util::file_exists(key_path)) {
    // 1) Create temp folder
    // 2) Symlink it to temp link
    // 3) Move symlink to <params>/d

    std::string tmp_path = param_path + "/.tmp_XXXXXX";
    // this should be OK since mkdtemp just replaces characters in place
    char *tmp_dir = mkdtemp((char *)tmp_path.c_str());
    if (tmp_dir == NULL) {
      return false;
    }

    std::string link_path = std::string(tmp_dir) + ".link";
    if (symlink(tmp_dir, link_path.c_str()) != 0) {
      return false;
    }

    // don't return false if it has been created by other
    if (rename(link_path.c_str(), key_path.c_str()) != 0 && errno != EEXIST) {
      return false;
    }
  }

  return true;
}

std::string ensure_params_path(const std::string &prefix, const std::string &path = {}) {
  std::string params_path = path.empty() ? Path::params() : path;
  if (!create_params_path(params_path, params_path + prefix)) {
    throw std::runtime_error(util::string_format("Failed to ensure params path, errno=%d", errno));
  }
  return params_path;
}

class FileLock {
public:
  FileLock(const std::string &fn) {
    fd_ = HANDLE_EINTR(open(fn.c_str(), O_CREAT, 0775));
    if (fd_ < 0 || HANDLE_EINTR(flock(fd_, LOCK_EX)) < 0) {
      LOGE("Failed to lock file %s, errno=%d", fn.c_str(), errno);
    }
  }
  ~FileLock() { close(fd_); }

private:
  int fd_ = -1;
};

std::unordered_map<std::string, uint32_t> keys = {
    {"AccessToken", CLEAR_ON_MANAGER_START | DONT_LOG},
    {"AssistNowToken", PERSISTENT},
    {"AthenadPid", PERSISTENT},
    {"AthenadUploadQueue", PERSISTENT},
    {"CalibrationParams", PERSISTENT},
    {"CameraDebugExpGain", CLEAR_ON_MANAGER_START},
    {"CameraDebugExpTime", CLEAR_ON_MANAGER_START},
    {"CarBatteryCapacity", PERSISTENT},
    {"CarParams", CLEAR_ON_MANAGER_START | CLEAR_ON_ONROAD_TRANSITION},
    {"CarParamsCache", CLEAR_ON_MANAGER_START},
    {"CarParamsPersistent", PERSISTENT},
    {"CarVin", CLEAR_ON_MANAGER_START | CLEAR_ON_ONROAD_TRANSITION},
    {"CompletedTrainingVersion", PERSISTENT},
    {"ControlsReady", CLEAR_ON_MANAGER_START | CLEAR_ON_ONROAD_TRANSITION},
    {"CurrentBootlog", PERSISTENT},
    {"CurrentRoute", CLEAR_ON_MANAGER_START | CLEAR_ON_ONROAD_TRANSITION},
    {"DisableLogging", CLEAR_ON_MANAGER_START | CLEAR_ON_ONROAD_TRANSITION},
    {"DisablePowerDown", PERSISTENT},
    {"ExperimentalMode", PERSISTENT},
    {"ExperimentalModeConfirmed", PERSISTENT},
    {"ExperimentalLongitudinalEnabled", PERSISTENT},
    {"DisableUpdates", PERSISTENT},
    {"DisengageOnAccelerator", PERSISTENT},
    {"DongleId", PERSISTENT},
    {"DoReboot", CLEAR_ON_MANAGER_START},
    {"DoShutdown", CLEAR_ON_MANAGER_START},
    {"DoUninstall", CLEAR_ON_MANAGER_START},
    {"FirmwareQueryDone", CLEAR_ON_MANAGER_START | CLEAR_ON_ONROAD_TRANSITION},
    {"ForcePowerDown", CLEAR_ON_MANAGER_START},
    {"GitBranch", PERSISTENT},
    {"GitCommit", PERSISTENT},
    {"GitDiff", PERSISTENT},
    {"GithubSshKeys", PERSISTENT},
    {"GithubUsername", PERSISTENT},
    {"GitRemote", PERSISTENT},
    {"GsmApn", PERSISTENT},
    {"GsmMetered", PERSISTENT},
    {"GsmRoaming", PERSISTENT},
    {"HardwareSerial", PERSISTENT},
    {"HasAcceptedTerms", PERSISTENT},
    {"IMEI", PERSISTENT},
    {"InstallDate", PERSISTENT},
    {"IsDriverViewEnabled", CLEAR_ON_MANAGER_START},
    {"IsEngaged", PERSISTENT},
    {"IsLdwEnabled", PERSISTENT},
    {"IsMetric", PERSISTENT},
    {"IsOffroad", CLEAR_ON_MANAGER_START},
    {"IsOnroad", PERSISTENT},
    {"IsRhdDetected", PERSISTENT},
    {"IsTakingSnapshot", CLEAR_ON_MANAGER_START},
    {"IsTestedBranch", CLEAR_ON_MANAGER_START},
    {"IsReleaseBranch", CLEAR_ON_MANAGER_START},
    {"IsUpdateAvailable", CLEAR_ON_MANAGER_START},
    {"JoystickDebugMode", CLEAR_ON_MANAGER_START | CLEAR_ON_OFFROAD_TRANSITION},
    {"LaikadEphemerisV3", PERSISTENT | DONT_LOG},
    {"LanguageSetting", PERSISTENT},
    {"LastAthenaPingTime", CLEAR_ON_MANAGER_START},
    {"LastGPSPosition", PERSISTENT},
    {"LastManagerExitReason", CLEAR_ON_MANAGER_START},
    {"LastPowerDropDetected", CLEAR_ON_MANAGER_START},
    {"LastSystemShutdown", CLEAR_ON_MANAGER_START},
    {"LastUpdateException", CLEAR_ON_MANAGER_START},
    {"LastUpdateTime", PERSISTENT},
    {"LiveParameters", PERSISTENT},
    {"LiveTorqueCarParams", PERSISTENT},
    {"LiveTorqueParameters", PERSISTENT | DONT_LOG},
    {"NavDestination", CLEAR_ON_MANAGER_START | CLEAR_ON_OFFROAD_TRANSITION},
    {"NavDestinationWaypoints", CLEAR_ON_MANAGER_START | CLEAR_ON_OFFROAD_TRANSITION},
    {"NavSettingTime24h", PERSISTENT},
    {"NavSettingLeftSide", PERSISTENT},
    {"NavdRender", PERSISTENT},
    {"ObdMultiplexingChanged", CLEAR_ON_MANAGER_START | CLEAR_ON_ONROAD_TRANSITION},
    {"ObdMultiplexingEnabled", CLEAR_ON_MANAGER_START | CLEAR_ON_ONROAD_TRANSITION},
    {"OpenpilotEnabledToggle", PERSISTENT},
    {"PandaHeartbeatLost", CLEAR_ON_MANAGER_START | CLEAR_ON_OFFROAD_TRANSITION},
    {"PandaSignatures", CLEAR_ON_MANAGER_START},
    {"Passive", PERSISTENT},
    {"PrimeType", PERSISTENT},
    {"RecordFront", PERSISTENT},
    {"RecordFrontLock", PERSISTENT},  // for the internal fleet
    {"ReplayControlsState", CLEAR_ON_MANAGER_START | CLEAR_ON_ONROAD_TRANSITION},
    {"ShouldDoUpdate", CLEAR_ON_MANAGER_START},
    {"SnoozeUpdate", CLEAR_ON_MANAGER_START | CLEAR_ON_OFFROAD_TRANSITION},
    {"SshEnabled", PERSISTENT},
    {"SubscriberInfo", PERSISTENT},
    {"TermsVersion", PERSISTENT},
    {"Timezone", PERSISTENT},
    {"TrainingVersion", PERSISTENT},
    {"UbloxAvailable", PERSISTENT},
    {"UpdateAvailable", CLEAR_ON_MANAGER_START | CLEAR_ON_ONROAD_TRANSITION},
    {"UpdateFailedCount", CLEAR_ON_MANAGER_START},
    {"UpdaterState", CLEAR_ON_MANAGER_START},
    {"UpdaterFetchAvailable", CLEAR_ON_MANAGER_START},
    {"UpdaterTargetBranch", CLEAR_ON_MANAGER_START},
    {"UpdaterAvailableBranches", CLEAR_ON_MANAGER_START},
    {"UpdaterCurrentDescription", CLEAR_ON_MANAGER_START},
    {"UpdaterCurrentReleaseNotes", CLEAR_ON_MANAGER_START},
    {"UpdaterNewDescription", CLEAR_ON_MANAGER_START},
    {"UpdaterNewReleaseNotes", CLEAR_ON_MANAGER_START},
    {"Version", PERSISTENT},
    {"VisionRadarToggle", PERSISTENT},
    {"WideCameraOnly", PERSISTENT},
    {"ApiCache_Device", PERSISTENT},
    {"ApiCache_DriveStats", PERSISTENT},
    {"ApiCache_NavDestinations", PERSISTENT},
    {"ApiCache_Owner", PERSISTENT},
    {"Offroad_BadNvme", CLEAR_ON_MANAGER_START},
    {"Offroad_CarUnrecognized", CLEAR_ON_MANAGER_START | CLEAR_ON_ONROAD_TRANSITION},
    {"Offroad_ConnectivityNeeded", CLEAR_ON_MANAGER_START},
    {"Offroad_ConnectivityNeededPrompt", CLEAR_ON_MANAGER_START},
    {"Offroad_InvalidTime", CLEAR_ON_MANAGER_START},
    {"Offroad_IsTakingSnapshot", CLEAR_ON_MANAGER_START},
    {"Offroad_NeosUpdate", CLEAR_ON_MANAGER_START},
    {"Offroad_NoFirmware", CLEAR_ON_MANAGER_START | CLEAR_ON_ONROAD_TRANSITION},
    {"Offroad_StorageMissing", CLEAR_ON_MANAGER_START},
    {"Offroad_TemperatureTooHigh", CLEAR_ON_MANAGER_START},
    {"Offroad_UnofficialHardware", CLEAR_ON_MANAGER_START},
    {"Offroad_UpdateFailed", CLEAR_ON_MANAGER_START},
<<<<<<< HEAD

    {"AccMadsCombo", PERSISTENT},
    {"AmapKey1", PERSISTENT},
    {"AmapKey2", PERSISTENT},
    {"AutoLaneChangeTimer", PERSISTENT},
    {"BelowSpeedPause", PERSISTENT},
    {"BrakeLights", PERSISTENT},
    {"BrightnessControl", PERSISTENT},
    {"ButtonAutoHide", PERSISTENT},
    {"CameraControl", PERSISTENT},
    {"CameraControlToggle", PERSISTENT},
    {"CameraOffset", PERSISTENT},
    {"CarModel", PERSISTENT},
    {"CarModelText", PERSISTENT},
    {"ChevronInfo", PERSISTENT},
    {"CustomBootScreen", PERSISTENT},
    {"CustomMapbox", PERSISTENT},
    {"CustomMapboxTokenPk", PERSISTENT},
    {"CustomMapboxTokenSk", PERSISTENT},
    {"CustomOffsets", PERSISTENT},
    {"CustomStockLong", PERSISTENT},
    {"CustomTorqueLateral", PERSISTENT},
    {"DevUI", PERSISTENT},
    {"DevUIRow", PERSISTENT},
    {"DisableOnroadUploads", PERSISTENT},
    {"DisengageLateralOnBrake", PERSISTENT},
    {"DynamicLaneProfile", PERSISTENT},
    {"DynamicLaneProfileToggle", PERSISTENT},
    {"EnableAmap", PERSISTENT},
    {"EnableDebugSnapshot", PERSISTENT},
    {"EnableGmap", PERSISTENT},
    {"EnableMads", PERSISTENT},
    {"EndToEndLongAlert", PERSISTENT},
    {"EndToEndLongAlertUI", PERSISTENT},
    {"EndToEndLongToggle", PERSISTENT},
    {"EnforceTorqueLateral", PERSISTENT},
    {"EnhancedScc", PERSISTENT},
    {"GapAdjustCruise", PERSISTENT},
    {"GapAdjustCruiseMax", PERSISTENT},
    {"GapAdjustCruiseMin", PERSISTENT},
    {"GapAdjustCruiseMode", PERSISTENT},
    {"GapAdjustCruiseTr", PERSISTENT},
    {"GmapKey", PERSISTENT},
    {"GpxDeleteAfterUpload", PERSISTENT},
    {"GpxDeleteIfUploaded", PERSISTENT},
    {"HandsOnWheelMonitoring", PERSISTENT},
    {"HideVEgoUi", PERSISTENT},
    {"LastCarModel", PERSISTENT},
    {"LastSpeedLimitSignTap", PERSISTENT},
    {"LiveTorque", PERSISTENT},
    {"MadsIconToggle", PERSISTENT},
    {"MapboxFullScreen", PERSISTENT},
    {"MaxTimeOffroad", PERSISTENT},
    {"OnroadScreenOff", PERSISTENT},
    {"OnroadScreenOffBrightness", PERSISTENT},
    {"OsmDbUpdatesCheck", PERSISTENT},
    {"OsmLocal", PERSISTENT},
    {"OsmLocalDb", PERSISTENT},
    {"OsmLocationName", PERSISTENT},
    {"OsmLocationTitle", PERSISTENT},
    {"OsmLocationUrl", PERSISTENT},
    {"OsmWayTest", PERSISTENT},
    {"PathOffset", PERSISTENT},
    {"QuietDrive", PERSISTENT},
    {"ReverseAccChange", PERSISTENT},
    {"ReverseDmCam", PERSISTENT},
    {"ShowDebugUI", PERSISTENT},
    {"SpeedLimitControl", PERSISTENT},
    {"SpeedLimitPercOffset", PERSISTENT},
    {"SpeedLimitStyle", PERSISTENT},
    {"SpeedLimitValueOffset", PERSISTENT},
    {"SpeedLimitOffsetType", PERSISTENT},
    {"StandStillTimer", PERSISTENT},
    {"StockLongToyota", PERSISTENT},
    {"TorqueDeadzoneDeg", PERSISTENT},
    {"TorqueFriction", PERSISTENT},
    {"TorqueMaxLatAccel", PERSISTENT},
    {"TrueVEgoUi", PERSISTENT},
    {"TurnSpeedControl", PERSISTENT},
    {"TurnVisionControl", PERSISTENT},
    {"VisionCurveLaneless", PERSISTENT},
    {"VwAccType", PERSISTENT},
=======
    {"Offroad_Recalibration", CLEAR_ON_MANAGER_START | CLEAR_ON_ONROAD_TRANSITION},
>>>>>>> c7d3b28b
};

} // namespace


Params::Params(const std::string &path) {
  prefix = "/" + util::getenv("OPENPILOT_PREFIX", "d");
  params_path = ensure_params_path(prefix, path);
}

std::vector<std::string> Params::allKeys() const {
  std::vector<std::string> ret;
  for (auto &p : keys) {
    ret.push_back(p.first);
  }
  return ret;
}

bool Params::checkKey(const std::string &key) {
  return keys.find(key) != keys.end();
}

ParamKeyType Params::getKeyType(const std::string &key) {
  return static_cast<ParamKeyType>(keys[key]);
}

int Params::put(const char* key, const char* value, size_t value_size) {
  // Information about safely and atomically writing a file: https://lwn.net/Articles/457667/
  // 1) Create temp file
  // 2) Write data to temp file
  // 3) fsync() the temp file
  // 4) rename the temp file to the real name
  // 5) fsync() the containing directory
  std::string tmp_path = params_path + "/.tmp_value_XXXXXX";
  int tmp_fd = mkstemp((char*)tmp_path.c_str());
  if (tmp_fd < 0) return -1;

  int result = -1;
  do {
    // Write value to temp.
    ssize_t bytes_written = HANDLE_EINTR(write(tmp_fd, value, value_size));
    if (bytes_written < 0 || (size_t)bytes_written != value_size) {
      result = -20;
      break;
    }

    // fsync to force persist the changes.
    if ((result = fsync(tmp_fd)) < 0) break;

    FileLock file_lock(params_path + "/.lock");

    // Move temp into place.
    if ((result = rename(tmp_path.c_str(), getParamPath(key).c_str())) < 0) break;

    // fsync parent directory
    result = fsync_dir(getParamPath());
  } while (false);

  close(tmp_fd);
  ::unlink(tmp_path.c_str());
  return result;
}

int Params::remove(const std::string &key) {
  FileLock file_lock(params_path + "/.lock");
  int result = unlink(getParamPath(key).c_str());
  if (result != 0) {
    return result;
  }
  return fsync_dir(getParamPath());
}

std::string Params::get(const std::string &key, bool block) {
  if (!block) {
    return util::read_file(getParamPath(key));
  } else {
    // blocking read until successful
    params_do_exit = 0;
    void (*prev_handler_sigint)(int) = std::signal(SIGINT, params_sig_handler);
    void (*prev_handler_sigterm)(int) = std::signal(SIGTERM, params_sig_handler);

    std::string value;
    while (!params_do_exit) {
      if (value = util::read_file(getParamPath(key)); !value.empty()) {
        break;
      }
      util::sleep_for(100);  // 0.1 s
    }

    std::signal(SIGINT, prev_handler_sigint);
    std::signal(SIGTERM, prev_handler_sigterm);
    return value;
  }
}

std::map<std::string, std::string> Params::readAll() {
  FileLock file_lock(params_path + "/.lock");
  return util::read_files_in_dir(getParamPath());
}

void Params::clearAll(ParamKeyType key_type) {
  FileLock file_lock(params_path + "/.lock");

  // 1) delete params of key_type
  // 2) delete files that are not defined in the keys.
  if (DIR *d = opendir(getParamPath().c_str())) {
    struct dirent *de = NULL;
    while ((de = readdir(d))) {
      if (de->d_type != DT_DIR) {
        auto it = keys.find(de->d_name);
        if (it == keys.end() || (it->second & key_type)) {
          unlink(getParamPath(de->d_name).c_str());
        }
      }
    }
    closedir(d);
  }

  fsync_dir(getParamPath());
}<|MERGE_RESOLUTION|>--- conflicted
+++ resolved
@@ -202,7 +202,7 @@
     {"Offroad_TemperatureTooHigh", CLEAR_ON_MANAGER_START},
     {"Offroad_UnofficialHardware", CLEAR_ON_MANAGER_START},
     {"Offroad_UpdateFailed", CLEAR_ON_MANAGER_START},
-<<<<<<< HEAD
+    {"Offroad_Recalibration", CLEAR_ON_MANAGER_START | CLEAR_ON_ONROAD_TRANSITION},
 
     {"AccMadsCombo", PERSISTENT},
     {"AmapKey1", PERSISTENT},
@@ -285,9 +285,6 @@
     {"TurnVisionControl", PERSISTENT},
     {"VisionCurveLaneless", PERSISTENT},
     {"VwAccType", PERSISTENT},
-=======
-    {"Offroad_Recalibration", CLEAR_ON_MANAGER_START | CLEAR_ON_ONROAD_TRANSITION},
->>>>>>> c7d3b28b
 };
 
 } // namespace
