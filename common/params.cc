#include "common/params.h"

#include <dirent.h>
#include <sys/file.h>

#include <algorithm>
#include <cassert>
#include <csignal>
#include <unordered_map>

#include "common/queue.h"
#include "common/swaglog.h"
#include "common/util.h"
#include "system/hardware/hw.h"

namespace {

volatile sig_atomic_t params_do_exit = 0;
void params_sig_handler(int signal) {
  params_do_exit = 1;
}

int fsync_dir(const std::string &path) {
  int result = -1;
  int fd = HANDLE_EINTR(open(path.c_str(), O_RDONLY, 0755));
  if (fd >= 0) {
    result = HANDLE_EINTR(fsync(fd));
    HANDLE_EINTR(close(fd));
  }
  return result;
}

bool create_params_path(const std::string &param_path, const std::string &key_path) {
  // Make sure params path exists
  if (!util::file_exists(param_path) && !util::create_directories(param_path, 0775)) {
    return false;
  }

  // See if the symlink exists, otherwise create it
  if (!util::file_exists(key_path)) {
    // 1) Create temp folder
    // 2) Symlink it to temp link
    // 3) Move symlink to <params>/d

    std::string tmp_path = param_path + "/.tmp_XXXXXX";
    // this should be OK since mkdtemp just replaces characters in place
    char *tmp_dir = mkdtemp((char *)tmp_path.c_str());
    if (tmp_dir == NULL) {
      return false;
    }

    std::string link_path = std::string(tmp_dir) + ".link";
    if (symlink(tmp_dir, link_path.c_str()) != 0) {
      return false;
    }

    // don't return false if it has been created by other
    if (rename(link_path.c_str(), key_path.c_str()) != 0 && errno != EEXIST) {
      return false;
    }
  }

  return true;
}

std::string ensure_params_path(const std::string &prefix, const std::string &path = {}) {
  std::string params_path = path.empty() ? Path::params() : path;
  if (!create_params_path(params_path, params_path + prefix)) {
    throw std::runtime_error(util::string_format(
        "Failed to ensure params path, errno=%d, path=%s, param_prefix=%s",
        errno, params_path.c_str(), prefix.c_str()));
  }
  return params_path;
}

class FileLock {
public:
  FileLock(const std::string &fn) {
    fd_ = HANDLE_EINTR(open(fn.c_str(), O_CREAT, 0775));
    if (fd_ < 0 || HANDLE_EINTR(flock(fd_, LOCK_EX)) < 0) {
      LOGE("Failed to lock file %s, errno=%d", fn.c_str(), errno);
    }
  }
  ~FileLock() { close(fd_); }

private:
  int fd_ = -1;
};

std::unordered_map<std::string, uint32_t> keys = {
    {"AccessToken", CLEAR_ON_MANAGER_START | DONT_LOG},
    {"AlwaysOnDM", PERSISTENT},
    {"ApiCache_Device", PERSISTENT},
    {"AssistNowToken", PERSISTENT},
    {"AthenadPid", PERSISTENT},
    {"AthenadUploadQueue", PERSISTENT},
    {"AthenadRecentlyViewedRoutes", PERSISTENT},
    {"BootCount", PERSISTENT},
    {"CalibrationParams", PERSISTENT},
    {"CameraDebugExpGain", CLEAR_ON_MANAGER_START},
    {"CameraDebugExpTime", CLEAR_ON_MANAGER_START},
    {"CarBatteryCapacity", PERSISTENT},
    {"CarParams", CLEAR_ON_MANAGER_START | CLEAR_ON_ONROAD_TRANSITION},
    {"CarParamsCache", CLEAR_ON_MANAGER_START},
    {"CarParamsPersistent", PERSISTENT},
    {"CarParamsPrevRoute", PERSISTENT},
    {"CompletedTrainingVersion", PERSISTENT},
    {"ControlsReady", CLEAR_ON_MANAGER_START | CLEAR_ON_ONROAD_TRANSITION},
    {"CurrentBootlog", PERSISTENT},
    {"CurrentRoute", CLEAR_ON_MANAGER_START | CLEAR_ON_ONROAD_TRANSITION},
    {"DisableLogging", CLEAR_ON_MANAGER_START | CLEAR_ON_ONROAD_TRANSITION},
    {"DisablePowerDown", PERSISTENT},
    {"DisableUpdates", PERSISTENT},
    {"DisengageOnAccelerator", PERSISTENT},
    {"DongleId", PERSISTENT},
    {"DoReboot", CLEAR_ON_MANAGER_START},
    {"DoShutdown", CLEAR_ON_MANAGER_START},
    {"DoUninstall", CLEAR_ON_MANAGER_START},
    {"ExperimentalLongitudinalEnabled", PERSISTENT | DEVELOPMENT_ONLY},
    {"ExperimentalMode", PERSISTENT},
    {"ExperimentalModeConfirmed", PERSISTENT},
    {"FirmwareQueryDone", CLEAR_ON_MANAGER_START | CLEAR_ON_ONROAD_TRANSITION},
    {"ForcePowerDown", PERSISTENT},
    {"GitBranch", PERSISTENT},
    {"GitCommit", PERSISTENT},
    {"GitCommitDate", PERSISTENT},
    {"GitDiff", PERSISTENT},
    {"GithubSshKeys", PERSISTENT},
    {"GithubUsername", PERSISTENT},
    {"GitRemote", PERSISTENT},
    {"GsmApn", PERSISTENT},
    {"GsmMetered", PERSISTENT},
    {"GsmRoaming", PERSISTENT},
    {"HardwareSerial", PERSISTENT},
    {"HasAcceptedTerms", PERSISTENT},
    {"IMEI", PERSISTENT},
    {"InstallDate", PERSISTENT},
    {"IsDriverViewEnabled", CLEAR_ON_MANAGER_START},
    {"IsEngaged", PERSISTENT},
    {"IsLdwEnabled", PERSISTENT},
    {"IsMetric", PERSISTENT},
    {"IsOffroad", CLEAR_ON_MANAGER_START},
    {"IsOnroad", PERSISTENT},
    {"IsRhdDetected", PERSISTENT},
    {"IsReleaseBranch", CLEAR_ON_MANAGER_START},
    {"IsTakingSnapshot", CLEAR_ON_MANAGER_START},
    {"IsTestedBranch", CLEAR_ON_MANAGER_START},
    {"JoystickDebugMode", CLEAR_ON_MANAGER_START | CLEAR_ON_OFFROAD_TRANSITION},
    {"LanguageSetting", PERSISTENT},
    {"LastAthenaPingTime", CLEAR_ON_MANAGER_START},
    {"LastGPSPosition", PERSISTENT},
    {"LastManagerExitReason", CLEAR_ON_MANAGER_START},
    {"LastOffroadStatusPacket", CLEAR_ON_MANAGER_START | CLEAR_ON_OFFROAD_TRANSITION},
    {"LastPowerDropDetected", CLEAR_ON_MANAGER_START},
    {"LastUpdateException", CLEAR_ON_MANAGER_START},
    {"LastUpdateTime", PERSISTENT},
    {"LiveParameters", PERSISTENT},
    {"LiveTorqueParameters", PERSISTENT | DONT_LOG},
    {"LocationFilterInitialState", PERSISTENT},
    {"LongitudinalManeuverMode", CLEAR_ON_MANAGER_START | CLEAR_ON_OFFROAD_TRANSITION},
    {"LongitudinalPersonality", PERSISTENT},
    {"NetworkMetered", PERSISTENT},
    {"ObdMultiplexingChanged", CLEAR_ON_MANAGER_START | CLEAR_ON_ONROAD_TRANSITION},
    {"ObdMultiplexingEnabled", CLEAR_ON_MANAGER_START | CLEAR_ON_ONROAD_TRANSITION},
    {"Offroad_BadNvme", CLEAR_ON_MANAGER_START},
    {"Offroad_CarUnrecognized", CLEAR_ON_MANAGER_START | CLEAR_ON_ONROAD_TRANSITION},
    {"Offroad_ConnectivityNeeded", CLEAR_ON_MANAGER_START},
    {"Offroad_ConnectivityNeededPrompt", CLEAR_ON_MANAGER_START},
    {"Offroad_IsTakingSnapshot", CLEAR_ON_MANAGER_START},
    {"Offroad_NeosUpdate", CLEAR_ON_MANAGER_START},
    {"Offroad_NoFirmware", CLEAR_ON_MANAGER_START | CLEAR_ON_ONROAD_TRANSITION},
    {"Offroad_Recalibration", CLEAR_ON_MANAGER_START | CLEAR_ON_ONROAD_TRANSITION},
    {"Offroad_StorageMissing", CLEAR_ON_MANAGER_START},
    {"Offroad_TemperatureTooHigh", CLEAR_ON_MANAGER_START},
    {"Offroad_UnofficialHardware", CLEAR_ON_MANAGER_START},
    {"Offroad_UpdateFailed", CLEAR_ON_MANAGER_START},
    {"OpenpilotEnabledToggle", PERSISTENT},
    {"PandaHeartbeatLost", CLEAR_ON_MANAGER_START | CLEAR_ON_OFFROAD_TRANSITION},
    {"PandaSomResetTriggered", CLEAR_ON_MANAGER_START | CLEAR_ON_OFFROAD_TRANSITION},
    {"PandaSignatures", CLEAR_ON_MANAGER_START},
    {"PrimeType", PERSISTENT},
    {"RecordFront", PERSISTENT},
    {"RecordFrontLock", PERSISTENT},  // for the internal fleet
    {"SecOCKey", PERSISTENT | DONT_LOG},
    {"RouteCount", PERSISTENT},
    {"SnoozeUpdate", CLEAR_ON_MANAGER_START | CLEAR_ON_OFFROAD_TRANSITION},
    {"SshEnabled", PERSISTENT},
    {"TermsVersion", PERSISTENT},
    {"TrainingVersion", PERSISTENT},
    {"UbloxAvailable", PERSISTENT},
    {"UpdateAvailable", CLEAR_ON_MANAGER_START | CLEAR_ON_ONROAD_TRANSITION},
    {"UpdateFailedCount", CLEAR_ON_MANAGER_START},
    {"UpdaterAvailableBranches", PERSISTENT},
    {"UpdaterCurrentDescription", CLEAR_ON_MANAGER_START},
    {"UpdaterCurrentReleaseNotes", CLEAR_ON_MANAGER_START},
    {"UpdaterFetchAvailable", CLEAR_ON_MANAGER_START},
    {"UpdaterNewDescription", CLEAR_ON_MANAGER_START},
    {"UpdaterNewReleaseNotes", CLEAR_ON_MANAGER_START},
    {"UpdaterState", CLEAR_ON_MANAGER_START},
    {"UpdaterTargetBranch", CLEAR_ON_MANAGER_START},
    {"UpdaterLastFetchTime", PERSISTENT},
    {"Version", PERSISTENT},

    // sunnypilot params
    {"EnableGithubRunner", PERSISTENT},
<<<<<<< HEAD

    {"DynamicExperimentalControl", PERSISTENT},
=======
    {"ModelManager_ActiveBundle", PERSISTENT},
    {"ModelManager_DownloadIndex", CLEAR_ON_MANAGER_START | CLEAR_ON_OFFROAD_TRANSITION | CLEAR_ON_ONROAD_TRANSITION},
    {"ModelManager_LastSyncTime", CLEAR_ON_MANAGER_START | CLEAR_ON_OFFROAD_TRANSITION},
    {"ModelManager_ModelsCache", PERSISTENT},
>>>>>>> 993c4a0d
};

} // namespace


Params::Params(const std::string &path) {
  params_prefix = "/" + util::getenv("OPENPILOT_PREFIX", "d");
  params_path = ensure_params_path(params_prefix, path);
}

Params::~Params() {
  if (future.valid()) {
    future.wait();
  }
  assert(queue.empty());
}

std::vector<std::string> Params::allKeys() const {
  std::vector<std::string> ret;
  for (auto &p : keys) {
    ret.push_back(p.first);
  }
  return ret;
}

bool Params::checkKey(const std::string &key) {
  return keys.find(key) != keys.end();
}

ParamKeyType Params::getKeyType(const std::string &key) {
  return static_cast<ParamKeyType>(keys[key]);
}

int Params::put(const char* key, const char* value, size_t value_size) {
  // Information about safely and atomically writing a file: https://lwn.net/Articles/457667/
  // 1) Create temp file
  // 2) Write data to temp file
  // 3) fsync() the temp file
  // 4) rename the temp file to the real name
  // 5) fsync() the containing directory
  std::string tmp_path = params_path + "/.tmp_value_XXXXXX";
  int tmp_fd = mkstemp((char*)tmp_path.c_str());
  if (tmp_fd < 0) return -1;

  int result = -1;
  do {
    // Write value to temp.
    ssize_t bytes_written = HANDLE_EINTR(write(tmp_fd, value, value_size));
    if (bytes_written < 0 || (size_t)bytes_written != value_size) {
      result = -20;
      break;
    }

    // fsync to force persist the changes.
    if ((result = fsync(tmp_fd)) < 0) break;

    FileLock file_lock(params_path + "/.lock");

    // Move temp into place.
    if ((result = rename(tmp_path.c_str(), getParamPath(key).c_str())) < 0) break;

    // fsync parent directory
    result = fsync_dir(getParamPath());
  } while (false);

  close(tmp_fd);
  if (result != 0) {
    ::unlink(tmp_path.c_str());
  }
  return result;
}

int Params::remove(const std::string &key) {
  FileLock file_lock(params_path + "/.lock");
  int result = unlink(getParamPath(key).c_str());
  if (result != 0) {
    return result;
  }
  return fsync_dir(getParamPath());
}

std::string Params::get(const std::string &key, bool block) {
  if (!block) {
    return util::read_file(getParamPath(key));
  } else {
    // blocking read until successful
    params_do_exit = 0;
    void (*prev_handler_sigint)(int) = std::signal(SIGINT, params_sig_handler);
    void (*prev_handler_sigterm)(int) = std::signal(SIGTERM, params_sig_handler);

    std::string value;
    while (!params_do_exit) {
      if (value = util::read_file(getParamPath(key)); !value.empty()) {
        break;
      }
      util::sleep_for(100);  // 0.1 s
    }

    std::signal(SIGINT, prev_handler_sigint);
    std::signal(SIGTERM, prev_handler_sigterm);
    return value;
  }
}

std::map<std::string, std::string> Params::readAll() {
  FileLock file_lock(params_path + "/.lock");
  return util::read_files_in_dir(getParamPath());
}

void Params::clearAll(ParamKeyType key_type) {
  FileLock file_lock(params_path + "/.lock");

  // 1) delete params of key_type
  // 2) delete files that are not defined in the keys.
  if (DIR *d = opendir(getParamPath().c_str())) {
    struct dirent *de = NULL;
    while ((de = readdir(d))) {
      if (de->d_type != DT_DIR) {
        auto it = keys.find(de->d_name);
        if (it == keys.end() || (it->second & key_type)) {
          unlink(getParamPath(de->d_name).c_str());
        }
      }
    }
    closedir(d);
  }

  fsync_dir(getParamPath());
}

void Params::putNonBlocking(const std::string &key, const std::string &val) {
   queue.push(std::make_pair(key, val));
  // start thread on demand
  if (!future.valid() || future.wait_for(std::chrono::milliseconds(0)) == std::future_status::ready) {
    future = std::async(std::launch::async, &Params::asyncWriteThread, this);
  }
}

void Params::asyncWriteThread() {
  // TODO: write the latest one if a key has multiple values in the queue.
  std::pair<std::string, std::string> p;
  while (queue.try_pop(p, 0)) {
    // Params::put is Thread-Safe
    put(p.first, p.second);
  }
}<|MERGE_RESOLUTION|>--- conflicted
+++ resolved
@@ -203,15 +203,11 @@
 
     // sunnypilot params
     {"EnableGithubRunner", PERSISTENT},
-<<<<<<< HEAD
-
-    {"DynamicExperimentalControl", PERSISTENT},
-=======
     {"ModelManager_ActiveBundle", PERSISTENT},
     {"ModelManager_DownloadIndex", CLEAR_ON_MANAGER_START | CLEAR_ON_OFFROAD_TRANSITION | CLEAR_ON_ONROAD_TRANSITION},
     {"ModelManager_LastSyncTime", CLEAR_ON_MANAGER_START | CLEAR_ON_OFFROAD_TRANSITION},
     {"ModelManager_ModelsCache", PERSISTENT},
->>>>>>> 993c4a0d
+    {"DynamicExperimentalControl", PERSISTENT},
 };
 
 } // namespace
