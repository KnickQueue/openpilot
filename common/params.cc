--- conflicted
+++ resolved
@@ -319,15 +319,12 @@
     {"TorqueFriction", PERSISTENT | BACKUP},
     {"TorqueMaxLatAccel", PERSISTENT | BACKUP},
     {"TorquedOverride", PERSISTENT | BACKUP},
-<<<<<<< HEAD
-    {"ToyotaCruiseOverride", PERSISTENT | BACKUP},
-    {"ToyotaCruiseOverrideSpeed", PERSISTENT | BACKUP},
-=======
     {"ToyotaAutoHold", PERSISTENT | BACKUP},
     {"ToyotaAutoLockBySpeed", PERSISTENT | BACKUP},
     {"ToyotaAutoUnlockByShifter", PERSISTENT | BACKUP},
+    {"ToyotaCruiseOverride", PERSISTENT | BACKUP},
+    {"ToyotaCruiseOverrideSpeed", PERSISTENT | BACKUP},
     {"ToyotaEnhancedBsm", PERSISTENT | BACKUP},
->>>>>>> f3a54613
     {"ToyotaSnG", PERSISTENT | BACKUP},
     {"ToyotaTSS2Long", PERSISTENT | BACKUP},
     {"TrueVEgoUi", PERSISTENT | BACKUP},
