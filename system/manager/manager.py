#!/usr/bin/env python3
import datetime
import os
import signal
import sys
import traceback

from cereal import log, custom
import cereal.messaging as messaging
import openpilot.system.sentry as sentry
from openpilot.common.params import Params, ParamKeyType
from openpilot.system.hardware import HARDWARE
from openpilot.system.manager.helpers import unblock_stdout, write_onroad_params, save_bootlog
from openpilot.system.manager.process import ensure_running
from openpilot.system.manager.process_config import managed_processes
from openpilot.system.athena.registration import register, UNREGISTERED_DONGLE_ID
from openpilot.common.swaglog import cloudlog, add_file_handler
from openpilot.system.version import get_build_metadata, terms_version, training_version
from openpilot.system.hardware.hw import Paths


def manager_init() -> None:
  save_bootlog()

  build_metadata = get_build_metadata()

  params = Params()
  params.clear_all(ParamKeyType.CLEAR_ON_MANAGER_START)
  params.clear_all(ParamKeyType.CLEAR_ON_ONROAD_TRANSITION)
  params.clear_all(ParamKeyType.CLEAR_ON_OFFROAD_TRANSITION)
  if build_metadata.release_channel:
    params.clear_all(ParamKeyType.DEVELOPMENT_ONLY)

  default_params: list[tuple[str, str | bytes]] = [
    ("CompletedTrainingVersion", "0"),
    ("DisengageOnAccelerator", "0"),
    ("GsmMetered", "1"),
    ("HasAcceptedTerms", "0"),
    ("LanguageSetting", "main_en"),
    ("OpenpilotEnabledToggle", "1"),
    ("LongitudinalPersonality", str(log.LongitudinalPersonality.standard)),
  ]

  sunnypilot_default_params: list[tuple[str, str | bytes]] = [
    ("AccelPersonality", str(custom.LongitudinalPlanSP.AccelerationPersonality.stock)),
    ("AutoLaneChangeTimer", "0"),
    ("AutoLaneChangeBsmDelay", "0"),
    ("DynamicExperimentalControl", "0"),
    ("GasGating", "1"),
    ("HyundaiLongitudinalTuning", "0"),
<<<<<<< HEAD
    ("DynamicPersonality", "0"),
=======
    ("LagdToggle", "1"),
>>>>>>> cc655073
    ("Mads", "1"),
    ("MadsMainCruiseAllowed", "1"),
    ("MadsSteeringMode", "0"),
    ("MadsUnifiedEngagementMode", "1"),
    ("MaxTimeOffroad", "1800"),
    ("ModelManager_LastSyncTime", "0"),
    ("ModelManager_ModelsCache", ""),
    ("NeuralNetworkLateralControl", "0"),
    ("QuietMode", "0"),
    ("CustomAccIncrementsEnabled", "0"),
    ("CustomAccLongPressIncrement", "5"),
    ("CustomAccShortPressIncrement", "1"),
  ]

  if params.get_bool("RecordFrontLock"):
    params.put_bool("RecordFront", True)

  # set unset params
  for k, v in (default_params + sunnypilot_default_params):
    if params.get(k) is None:
      params.put(k, v)

  # Create folders needed for msgq
  try:
    os.mkdir(Paths.shm_path())
  except FileExistsError:
    pass
  except PermissionError:
    print(f"WARNING: failed to make {Paths.shm_path()}")

  # set params
  serial = HARDWARE.get_serial()
  params.put("Version", build_metadata.openpilot.version)
  params.put("TermsVersion", terms_version)
  params.put("TrainingVersion", training_version)
  params.put("GitCommit", build_metadata.openpilot.git_commit)
  params.put("GitCommitDate", build_metadata.openpilot.git_commit_date)
  params.put("GitBranch", build_metadata.channel)
  params.put("GitRemote", build_metadata.openpilot.git_origin)
  params.put_bool("IsTestedBranch", build_metadata.tested_channel)
  params.put_bool("IsReleaseBranch", build_metadata.release_channel)
  params.put("HardwareSerial", serial)

  # set dongle id
  reg_res = register(show_spinner=True)
  if reg_res:
    dongle_id = reg_res
  else:
    raise Exception(f"Registration failed for device {serial}")
  os.environ['DONGLE_ID'] = dongle_id  # Needed for swaglog
  os.environ['GIT_ORIGIN'] = build_metadata.openpilot.git_normalized_origin # Needed for swaglog
  os.environ['GIT_BRANCH'] = build_metadata.channel # Needed for swaglog
  os.environ['GIT_COMMIT'] = build_metadata.openpilot.git_commit # Needed for swaglog

  if not build_metadata.openpilot.is_dirty:
    os.environ['CLEAN'] = '1'

  # init logging
  sentry.init(sentry.SentryProject.SELFDRIVE)
  cloudlog.bind_global(dongle_id=dongle_id,
                       version=build_metadata.openpilot.version,
                       origin=build_metadata.openpilot.git_normalized_origin,
                       branch=build_metadata.channel,
                       commit=build_metadata.openpilot.git_commit,
                       dirty=build_metadata.openpilot.is_dirty,
                       device=HARDWARE.get_device_type())

  # preimport all processes
  for p in managed_processes.values():
    p.prepare()


def manager_cleanup() -> None:
  # send signals to kill all procs
  for p in managed_processes.values():
    p.stop(block=False)

  # ensure all are killed
  for p in managed_processes.values():
    p.stop(block=True)

  cloudlog.info("everything is dead")


def manager_thread() -> None:
  cloudlog.bind(daemon="manager")
  cloudlog.info("manager start")
  cloudlog.info({"environ": os.environ})

  params = Params()

  ignore: list[str] = []
  if params.get("DongleId", encoding='utf8') in (None, UNREGISTERED_DONGLE_ID):
    ignore += ["manage_athenad", "uploader"]
  if os.getenv("NOBOARD") is not None:
    ignore.append("pandad")
  ignore += [x for x in os.getenv("BLOCK", "").split(",") if len(x) > 0]

  sm = messaging.SubMaster(['deviceState', 'carParams'], poll='deviceState')
  pm = messaging.PubMaster(['managerState'])

  write_onroad_params(False, params)
  ensure_running(managed_processes.values(), False, params=params, CP=sm['carParams'], not_run=ignore)

  started_prev = False

  while True:
    sm.update(1000)

    started = sm['deviceState'].started

    if started and not started_prev:
      params.clear_all(ParamKeyType.CLEAR_ON_ONROAD_TRANSITION)
    elif not started and started_prev:
      params.clear_all(ParamKeyType.CLEAR_ON_OFFROAD_TRANSITION)

    # update onroad params, which drives pandad's safety setter thread
    if started != started_prev:
      write_onroad_params(started, params)

    started_prev = started

    ensure_running(managed_processes.values(), started, params=params, CP=sm['carParams'], not_run=ignore)

    running = ' '.join("{}{}\u001b[0m".format("\u001b[32m" if p.proc.is_alive() else "\u001b[31m", p.name)
                       for p in managed_processes.values() if p.proc)
    print(running)
    cloudlog.debug(running)

    # send managerState
    msg = messaging.new_message('managerState', valid=True)
    msg.managerState.processes = [p.get_process_state_msg() for p in managed_processes.values()]
    pm.send('managerState', msg)

    # Exit main loop when uninstall/shutdown/reboot is needed
    shutdown = False
    for param in ("DoUninstall", "DoShutdown", "DoReboot"):
      if params.get_bool(param):
        shutdown = True
        params.put("LastManagerExitReason", f"{param} {datetime.datetime.now()}")
        cloudlog.warning(f"Shutting down manager - {param} set")

    if shutdown:
      break


def main() -> None:
  manager_init()
  if os.getenv("PREPAREONLY") is not None:
    return

  # SystemExit on sigterm
  signal.signal(signal.SIGTERM, lambda signum, frame: sys.exit(1))

  try:
    manager_thread()
  except Exception:
    traceback.print_exc()
    sentry.capture_exception()
  finally:
    manager_cleanup()

  params = Params()
  if params.get_bool("DoUninstall"):
    cloudlog.warning("uninstalling")
    HARDWARE.uninstall()
  elif params.get_bool("DoReboot"):
    cloudlog.warning("reboot")
    HARDWARE.reboot()
  elif params.get_bool("DoShutdown"):
    cloudlog.warning("shutdown")
    HARDWARE.shutdown()


if __name__ == "__main__":
  from openpilot.system.ui.text import TextWindow

  unblock_stdout()

  try:
    main()
  except KeyboardInterrupt:
    print("got CTRL-C, exiting")
  except Exception:
    add_file_handler(cloudlog)
    cloudlog.exception("Manager failed to start")

    try:
      managed_processes['ui'].stop()
    except Exception:
      pass

    # Show last 3 lines of traceback
    error = traceback.format_exc(-3)
    error = "Manager failed to start\n\n" + error
    with TextWindow(error) as t:
      t.wait_for_exit()

    raise

  # manual exit because we are forked
  sys.exit(0)<|MERGE_RESOLUTION|>--- conflicted
+++ resolved
@@ -48,11 +48,8 @@
     ("DynamicExperimentalControl", "0"),
     ("GasGating", "1"),
     ("HyundaiLongitudinalTuning", "0"),
-<<<<<<< HEAD
+    ("LagdToggle", "1"),
     ("DynamicPersonality", "0"),
-=======
-    ("LagdToggle", "1"),
->>>>>>> cc655073
     ("Mads", "1"),
     ("MadsMainCruiseAllowed", "1"),
     ("MadsSteeringMode", "0"),
