#!/usr/bin/env python3
import datetime
import os
import signal
import sys
import traceback

from cereal import log, custom
import cereal.messaging as messaging
import openpilot.system.sentry as sentry
from openpilot.common.params import Params, ParamKeyType
from openpilot.system.hardware import HARDWARE
from openpilot.system.manager.helpers import unblock_stdout, write_onroad_params, save_bootlog
from openpilot.system.manager.process import ensure_running
from openpilot.system.manager.process_config import managed_processes
from openpilot.system.athena.registration import register, UNREGISTERED_DONGLE_ID
from openpilot.common.swaglog import cloudlog, add_file_handler
from openpilot.system.version import get_build_metadata, terms_version, training_version
from openpilot.system.hardware.hw import Paths

from openpilot.sunnypilot.mapd.mapd_installer import VERSION


def manager_init() -> None:
  save_bootlog()

  build_metadata = get_build_metadata()

  params = Params()
  params.clear_all(ParamKeyType.CLEAR_ON_MANAGER_START)
  params.clear_all(ParamKeyType.CLEAR_ON_ONROAD_TRANSITION)
  params.clear_all(ParamKeyType.CLEAR_ON_OFFROAD_TRANSITION)
  if build_metadata.release_channel:
    params.clear_all(ParamKeyType.DEVELOPMENT_ONLY)

  default_params: list[tuple[str, str | bytes]] = [
    ("CompletedTrainingVersion", "0"),
    ("DisengageOnAccelerator", "0"),
    ("GsmMetered", "1"),
    ("HasAcceptedTerms", "0"),
    ("LanguageSetting", "main_en"),
    ("OpenpilotEnabledToggle", "1"),
    ("LongitudinalPersonality", str(log.LongitudinalPersonality.standard)),
  ]

  sunnypilot_default_params: list[tuple[str, str | bytes]] = [
    ("AccelPersonality", str(custom.LongitudinalPlanSP.AccelerationPersonality.stock)),
    ("AutoLaneChangeTimer", "0"),
    ("AutoLaneChangeBsmDelay", "0"),
    ("BlindSpot", "0"),
    ("BlinkerMinLateralControlSpeed", "20"),  # MPH or km/h
    ("BlinkerPauseLateralControl", "0"),
    ("DeviceBootMode", "0"),
    ("DynamicExperimentalControl", "0"),
    ("GasGating", "1"),
    ("HyundaiLongitudinalTuning", "0"),
    ("LagdToggle", "1"),
    ("DynamicPersonality", "0"),
    ("Mads", "1"),
    ("MadsMainCruiseAllowed", "1"),
    ("MadsSteeringMode", "0"),
    ("MadsUnifiedEngagementMode", "1"),
    ("MapdVersion", f"{VERSION}"),
    ("MaxTimeOffroad", "1800"),
    ("Brightness", "0"),
    ("ModelManager_LastSyncTime", "0"),
    ("ModelManager_ModelsCache", ""),
    ("NeuralNetworkLateralControl", "0"),
    ("QuietMode", "0"),
<<<<<<< HEAD
    ("CustomAccIncrementsEnabled", "0"),
    ("CustomAccLongPressIncrement", "5"),
    ("CustomAccShortPressIncrement", "1"),

    ("SpeedLimitControl", "0"),
    ("SpeedLimitControlPolicy", "3"),
    ("SpeedLimitEngageType", "0"),
    ("SpeedLimitOffsetType", "0"),
    ("SpeedLimitValueOffset", "0"),
    ("SpeedLimitWarningType", "0"),
    ("SpeedLimitWarningOffsetType", "0"),
    ("SpeedLimitWarningValueOffset", "0"),
=======
    ("VisionTurnSpeedControl", "1"),
>>>>>>> 9197f56c
  ]

  # device boot mode
  if params.get("DeviceBootMode") == b"1": # start in always offroad mode
    params.put_bool("OffroadMode", True)

  if params.get_bool("RecordFrontLock"):
    params.put_bool("RecordFront", True)

  # set unset params
  for k, v in (default_params + sunnypilot_default_params):
    if params.get(k) is None:
      params.put(k, v)

  # Create folders needed for msgq
  try:
    os.mkdir(Paths.shm_path())
  except FileExistsError:
    pass
  except PermissionError:
    print(f"WARNING: failed to make {Paths.shm_path()}")

  # set params
  serial = HARDWARE.get_serial()
  params.put("Version", build_metadata.openpilot.version)
  params.put("TermsVersion", terms_version)
  params.put("TrainingVersion", training_version)
  params.put("GitCommit", build_metadata.openpilot.git_commit)
  params.put("GitCommitDate", build_metadata.openpilot.git_commit_date)
  params.put("GitBranch", build_metadata.channel)
  params.put("GitRemote", build_metadata.openpilot.git_origin)
  params.put_bool("IsTestedBranch", build_metadata.tested_channel)
  params.put_bool("IsReleaseBranch", build_metadata.release_channel)
  params.put("HardwareSerial", serial)

  # set dongle id
  reg_res = register(show_spinner=True)
  if reg_res:
    dongle_id = reg_res
  else:
    raise Exception(f"Registration failed for device {serial}")
  os.environ['DONGLE_ID'] = dongle_id  # Needed for swaglog
  os.environ['GIT_ORIGIN'] = build_metadata.openpilot.git_normalized_origin # Needed for swaglog
  os.environ['GIT_BRANCH'] = build_metadata.channel # Needed for swaglog
  os.environ['GIT_COMMIT'] = build_metadata.openpilot.git_commit # Needed for swaglog

  if not build_metadata.openpilot.is_dirty:
    os.environ['CLEAN'] = '1'

  # init logging
  sentry.init(sentry.SentryProject.SELFDRIVE)
  cloudlog.bind_global(dongle_id=dongle_id,
                       version=build_metadata.openpilot.version,
                       origin=build_metadata.openpilot.git_normalized_origin,
                       branch=build_metadata.channel,
                       commit=build_metadata.openpilot.git_commit,
                       dirty=build_metadata.openpilot.is_dirty,
                       device=HARDWARE.get_device_type())

  # preimport all processes
  for p in managed_processes.values():
    p.prepare()


def manager_cleanup() -> None:
  # send signals to kill all procs
  for p in managed_processes.values():
    p.stop(block=False)

  # ensure all are killed
  for p in managed_processes.values():
    p.stop(block=True)

  cloudlog.info("everything is dead")


def manager_thread() -> None:
  cloudlog.bind(daemon="manager")
  cloudlog.info("manager start")
  cloudlog.info({"environ": os.environ})

  params = Params()

  ignore: list[str] = []
  if params.get("DongleId", encoding='utf8') in (None, UNREGISTERED_DONGLE_ID):
    ignore += ["manage_athenad", "uploader"]
  if os.getenv("NOBOARD") is not None:
    ignore.append("pandad")
  ignore += [x for x in os.getenv("BLOCK", "").split(",") if len(x) > 0]

  sm = messaging.SubMaster(['deviceState', 'carParams'], poll='deviceState')
  pm = messaging.PubMaster(['managerState'])

  write_onroad_params(False, params)
  ensure_running(managed_processes.values(), False, params=params, CP=sm['carParams'], not_run=ignore)

  started_prev = False

  while True:
    sm.update(1000)

    started = sm['deviceState'].started

    if started and not started_prev:
      params.clear_all(ParamKeyType.CLEAR_ON_ONROAD_TRANSITION)
    elif not started and started_prev:
      params.clear_all(ParamKeyType.CLEAR_ON_OFFROAD_TRANSITION)

    # update onroad params, which drives pandad's safety setter thread
    if started != started_prev:
      write_onroad_params(started, params)

    started_prev = started

    ensure_running(managed_processes.values(), started, params=params, CP=sm['carParams'], not_run=ignore)

    running = ' '.join("{}{}\u001b[0m".format("\u001b[32m" if p.proc.is_alive() else "\u001b[31m", p.name)
                       for p in managed_processes.values() if p.proc)
    print(running)
    cloudlog.debug(running)

    # send managerState
    msg = messaging.new_message('managerState', valid=True)
    msg.managerState.processes = [p.get_process_state_msg() for p in managed_processes.values()]
    pm.send('managerState', msg)

    # Exit main loop when uninstall/shutdown/reboot is needed
    shutdown = False
    for param in ("DoUninstall", "DoShutdown", "DoReboot"):
      if params.get_bool(param):
        shutdown = True
        params.put("LastManagerExitReason", f"{param} {datetime.datetime.now()}")
        cloudlog.warning(f"Shutting down manager - {param} set")

    if shutdown:
      break


def main() -> None:
  manager_init()
  if os.getenv("PREPAREONLY") is not None:
    return

  # SystemExit on sigterm
  signal.signal(signal.SIGTERM, lambda signum, frame: sys.exit(1))

  try:
    manager_thread()
  except Exception:
    traceback.print_exc()
    sentry.capture_exception()
  finally:
    manager_cleanup()

  params = Params()
  if params.get_bool("DoUninstall"):
    cloudlog.warning("uninstalling")
    HARDWARE.uninstall()
  elif params.get_bool("DoReboot"):
    cloudlog.warning("reboot")
    HARDWARE.reboot()
  elif params.get_bool("DoShutdown"):
    cloudlog.warning("shutdown")
    HARDWARE.shutdown()


if __name__ == "__main__":
  from openpilot.system.ui.text import TextWindow

  unblock_stdout()

  try:
    main()
  except KeyboardInterrupt:
    print("got CTRL-C, exiting")
  except Exception:
    add_file_handler(cloudlog)
    cloudlog.exception("Manager failed to start")

    try:
      managed_processes['ui'].stop()
    except Exception:
      pass

    # Show last 3 lines of traceback
    error = traceback.format_exc(-3)
    error = "Manager failed to start\n\n" + error
    with TextWindow(error) as t:
      t.wait_for_exit()

    raise

  # manual exit because we are forked
  sys.exit(0)<|MERGE_RESOLUTION|>--- conflicted
+++ resolved
@@ -67,7 +67,6 @@
     ("ModelManager_ModelsCache", ""),
     ("NeuralNetworkLateralControl", "0"),
     ("QuietMode", "0"),
-<<<<<<< HEAD
     ("CustomAccIncrementsEnabled", "0"),
     ("CustomAccLongPressIncrement", "5"),
     ("CustomAccShortPressIncrement", "1"),
@@ -80,9 +79,7 @@
     ("SpeedLimitWarningType", "0"),
     ("SpeedLimitWarningOffsetType", "0"),
     ("SpeedLimitWarningValueOffset", "0"),
-=======
     ("VisionTurnSpeedControl", "1"),
->>>>>>> 9197f56c
   ]
 
   # device boot mode
