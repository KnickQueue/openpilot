#!/usr/bin/env python3
import datetime
import os
import signal
import sys
import traceback

from cereal import log
import cereal.messaging as messaging
import openpilot.system.sentry as sentry
from openpilot.common.params import Params, ParamKeyType
from openpilot.system.hardware import HARDWARE
from openpilot.system.manager.helpers import unblock_stdout, write_onroad_params, save_bootlog
from openpilot.system.manager.process import ensure_running
from openpilot.system.manager.process_config import managed_processes
from openpilot.system.athena.registration import register, UNREGISTERED_DONGLE_ID
from openpilot.common.swaglog import cloudlog, add_file_handler
from openpilot.system.version import get_build_metadata, terms_version, training_version
from openpilot.system.hardware.hw import Paths


def manager_init() -> None:
  save_bootlog()

  build_metadata = get_build_metadata()

  params = Params()
  params.clear_all(ParamKeyType.CLEAR_ON_MANAGER_START)
  params.clear_all(ParamKeyType.CLEAR_ON_ONROAD_TRANSITION)
  params.clear_all(ParamKeyType.CLEAR_ON_OFFROAD_TRANSITION)
  if build_metadata.release_channel:
    params.clear_all(ParamKeyType.DEVELOPMENT_ONLY)

  default_params: list[tuple[str, str | bytes]] = [
    ("CompletedTrainingVersion", "0"),
    ("DisengageOnAccelerator", "0"),
    ("GsmMetered", "1"),
    ("HasAcceptedTerms", "0"),
    ("LanguageSetting", "main_en"),
    ("OpenpilotEnabledToggle", "1"),
    ("LongitudinalPersonality", str(log.LongitudinalPersonality.standard)),
  ]

  sunnypilot_default_params: list[tuple[str, str | bytes]] = [
    ("AutoLaneChangeTimer", "0"),
    ("AutoLaneChangeBsmDelay", "0"),
    ("DynamicExperimentalControl", "0"),
<<<<<<< HEAD
    ("HyundaiLongitudinalTuning", "0"),
=======
    ("DynamicPersonality", "0"),
>>>>>>> 535cc7ee
    ("Mads", "1"),
    ("MadsMainCruiseAllowed", "1"),
    ("MadsPauseLateralOnBrake", "0"),
    ("MadsUnifiedEngagementMode", "1"),
    ("MaxTimeOffroad", "1800"),
    ("ModelManager_LastSyncTime", "0"),
    ("ModelManager_ModelsCache", ""),
    ("NeuralNetworkLateralControl", "0"),
    ("QuietMode", "0"),
  ]

  if params.get_bool("RecordFrontLock"):
    params.put_bool("RecordFront", True)

  # set unset params
  for k, v in (default_params + sunnypilot_default_params):
    if params.get(k) is None:
      params.put(k, v)

  # Create folders needed for msgq
  try:
    os.mkdir(Paths.shm_path())
  except FileExistsError:
    pass
  except PermissionError:
    print(f"WARNING: failed to make {Paths.shm_path()}")

  # set params
  serial = HARDWARE.get_serial()
  params.put("Version", build_metadata.openpilot.version)
  params.put("TermsVersion", terms_version)
  params.put("TrainingVersion", training_version)
  params.put("GitCommit", build_metadata.openpilot.git_commit)
  params.put("GitCommitDate", build_metadata.openpilot.git_commit_date)
  params.put("GitBranch", build_metadata.channel)
  params.put("GitRemote", build_metadata.openpilot.git_origin)
  params.put_bool("IsTestedBranch", build_metadata.tested_channel)
  params.put_bool("IsReleaseBranch", build_metadata.release_channel)
  params.put("HardwareSerial", serial)

  # set dongle id
  reg_res = register(show_spinner=True)
  if reg_res:
    dongle_id = reg_res
  else:
    raise Exception(f"Registration failed for device {serial}")
  os.environ['DONGLE_ID'] = dongle_id  # Needed for swaglog
  os.environ['GIT_ORIGIN'] = build_metadata.openpilot.git_normalized_origin # Needed for swaglog
  os.environ['GIT_BRANCH'] = build_metadata.channel # Needed for swaglog
  os.environ['GIT_COMMIT'] = build_metadata.openpilot.git_commit # Needed for swaglog

  if not build_metadata.openpilot.is_dirty:
    os.environ['CLEAN'] = '1'

  # init logging
  sentry.init(sentry.SentryProject.SELFDRIVE)
  cloudlog.bind_global(dongle_id=dongle_id,
                       version=build_metadata.openpilot.version,
                       origin=build_metadata.openpilot.git_normalized_origin,
                       branch=build_metadata.channel,
                       commit=build_metadata.openpilot.git_commit,
                       dirty=build_metadata.openpilot.is_dirty,
                       device=HARDWARE.get_device_type())

  # preimport all processes
  for p in managed_processes.values():
    p.prepare()


def manager_cleanup() -> None:
  # send signals to kill all procs
  for p in managed_processes.values():
    p.stop(block=False)

  # ensure all are killed
  for p in managed_processes.values():
    p.stop(block=True)

  cloudlog.info("everything is dead")


def manager_thread() -> None:
  cloudlog.bind(daemon="manager")
  cloudlog.info("manager start")
  cloudlog.info({"environ": os.environ})

  params = Params()

  ignore: list[str] = []
  if params.get("DongleId", encoding='utf8') in (None, UNREGISTERED_DONGLE_ID):
    ignore += ["manage_athenad", "uploader"]
  if os.getenv("NOBOARD") is not None:
    ignore.append("pandad")
  ignore += [x for x in os.getenv("BLOCK", "").split(",") if len(x) > 0]

  sm = messaging.SubMaster(['deviceState', 'carParams'], poll='deviceState')
  pm = messaging.PubMaster(['managerState'])

  write_onroad_params(False, params)
  ensure_running(managed_processes.values(), False, params=params, CP=sm['carParams'], not_run=ignore)

  started_prev = False

  while True:
    sm.update(1000)

    started = sm['deviceState'].started

    if started and not started_prev:
      params.clear_all(ParamKeyType.CLEAR_ON_ONROAD_TRANSITION)
    elif not started and started_prev:
      params.clear_all(ParamKeyType.CLEAR_ON_OFFROAD_TRANSITION)

    # update onroad params, which drives pandad's safety setter thread
    if started != started_prev:
      write_onroad_params(started, params)

    started_prev = started

    ensure_running(managed_processes.values(), started, params=params, CP=sm['carParams'], not_run=ignore)

    running = ' '.join("{}{}\u001b[0m".format("\u001b[32m" if p.proc.is_alive() else "\u001b[31m", p.name)
                       for p in managed_processes.values() if p.proc)
    print(running)
    cloudlog.debug(running)

    # send managerState
    msg = messaging.new_message('managerState', valid=True)
    msg.managerState.processes = [p.get_process_state_msg() for p in managed_processes.values()]
    pm.send('managerState', msg)

    # Exit main loop when uninstall/shutdown/reboot is needed
    shutdown = False
    for param in ("DoUninstall", "DoShutdown", "DoReboot"):
      if params.get_bool(param):
        shutdown = True
        params.put("LastManagerExitReason", f"{param} {datetime.datetime.now()}")
        cloudlog.warning(f"Shutting down manager - {param} set")

    if shutdown:
      break


def main() -> None:
  manager_init()
  if os.getenv("PREPAREONLY") is not None:
    return

  # SystemExit on sigterm
  signal.signal(signal.SIGTERM, lambda signum, frame: sys.exit(1))

  try:
    manager_thread()
  except Exception:
    traceback.print_exc()
    sentry.capture_exception()
  finally:
    manager_cleanup()

  params = Params()
  if params.get_bool("DoUninstall"):
    cloudlog.warning("uninstalling")
    HARDWARE.uninstall()
  elif params.get_bool("DoReboot"):
    cloudlog.warning("reboot")
    HARDWARE.reboot()
  elif params.get_bool("DoShutdown"):
    cloudlog.warning("shutdown")
    HARDWARE.shutdown()


if __name__ == "__main__":
  from openpilot.system.ui.text import TextWindow

  unblock_stdout()

  try:
    main()
  except KeyboardInterrupt:
    print("got CTRL-C, exiting")
  except Exception:
    add_file_handler(cloudlog)
    cloudlog.exception("Manager failed to start")

    try:
      managed_processes['ui'].stop()
    except Exception:
      pass

    # Show last 3 lines of traceback
    error = traceback.format_exc(-3)
    error = "Manager failed to start\n\n" + error
    with TextWindow(error) as t:
      t.wait_for_exit()

    raise

  # manual exit because we are forked
  sys.exit(0)<|MERGE_RESOLUTION|>--- conflicted
+++ resolved
@@ -45,11 +45,8 @@
     ("AutoLaneChangeTimer", "0"),
     ("AutoLaneChangeBsmDelay", "0"),
     ("DynamicExperimentalControl", "0"),
-<<<<<<< HEAD
     ("HyundaiLongitudinalTuning", "0"),
-=======
     ("DynamicPersonality", "0"),
->>>>>>> 535cc7ee
     ("Mads", "1"),
     ("MadsMainCruiseAllowed", "1"),
     ("MadsPauseLateralOnBrake", "0"),
