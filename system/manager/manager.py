--- conflicted
+++ resolved
@@ -68,7 +68,6 @@
     ("ModelManager_ModelsCache", ""),
     ("NeuralNetworkLateralControl", "0"),
     ("QuietMode", "0"),
-<<<<<<< HEAD
 
     ("SpeedLimitControl", "0"),
     ("SpeedLimitControlPolicy", "3"),
@@ -78,9 +77,7 @@
     ("SpeedLimitWarningType", "0"),
     ("SpeedLimitWarningOffsetType", "0"),
     ("SpeedLimitWarningValueOffset", "0"),
-=======
     ("VisionTurnSpeedControl", "1"),
->>>>>>> afd13ad6
   ]
 
   # device boot mode
