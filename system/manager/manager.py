#!/usr/bin/env python3
import datetime
import os
import signal
import sys
import traceback

from cereal import log, custom
import cereal.messaging as messaging
import openpilot.system.sentry as sentry
from openpilot.common.params import Params, ParamKeyType
from openpilot.system.hardware import HARDWARE
from openpilot.system.manager.helpers import unblock_stdout, write_onroad_params, save_bootlog
from openpilot.system.manager.process import ensure_running
from openpilot.system.manager.process_config import managed_processes
from openpilot.system.athena.registration import register, UNREGISTERED_DONGLE_ID
from openpilot.common.swaglog import cloudlog, add_file_handler
from openpilot.system.version import get_build_metadata, terms_version, training_version
from openpilot.system.hardware.hw import Paths

from openpilot.sunnypilot.mapd.mapd_installer import VERSION


def manager_init() -> None:
  save_bootlog()

  build_metadata = get_build_metadata()

  params = Params()
  params.clear_all(ParamKeyType.CLEAR_ON_MANAGER_START)
  params.clear_all(ParamKeyType.CLEAR_ON_ONROAD_TRANSITION)
  params.clear_all(ParamKeyType.CLEAR_ON_OFFROAD_TRANSITION)
  if build_metadata.release_channel:
    params.clear_all(ParamKeyType.DEVELOPMENT_ONLY)

  default_params: list[tuple[str, str | bytes]] = [
    ("CompletedTrainingVersion", "0"),
    ("DisengageOnAccelerator", "0"),
    ("GsmMetered", "1"),
    ("HasAcceptedTerms", "0"),
    ("LanguageSetting", "main_en"),
    ("OpenpilotEnabledToggle", "1"),
    ("LongitudinalPersonality", str(log.LongitudinalPersonality.standard)),
  ]

  sunnypilot_default_params: list[tuple[str, str | bytes]] = [
    ("AccelPersonality", str(custom.LongitudinalPlanSP.AccelerationPersonality.stock)),
    ("AutoLaneChangeTimer", "0"),
    ("AutoLaneChangeBsmDelay", "0"),
    ("DynamicExperimentalControl", "0"),
    ("GasGating", "1"),
    ("HyundaiLongitudinalTuning", "0"),
    ("LagdToggle", "1"),
    ("DynamicPersonality", "0"),
    ("Mads", "1"),
    ("MadsMainCruiseAllowed", "1"),
    ("MadsSteeringMode", "0"),
    ("MadsUnifiedEngagementMode", "1"),
    ("MapdVersion", f"{VERSION}"),
    ("MaxTimeOffroad", "1800"),
    ("ModelManager_LastSyncTime", "0"),
    ("ModelManager_ModelsCache", ""),
    ("NeuralNetworkLateralControl", "0"),
    ("QuietMode", "0"),
<<<<<<< HEAD
    ("CustomAccIncrementsEnabled", "0"),
    ("CustomAccLongPressIncrement", "5"),
    ("CustomAccShortPressIncrement", "1"),
=======

    ("SpeedLimitControl", "0"),
    ("SpeedLimitControlPolicy", "3"),
    ("SpeedLimitEngageType", "0"),
    ("SpeedLimitOffsetType", "0"),
    ("SpeedLimitValueOffset", "0"),
    ("SpeedLimitWarningType", "0"),
    ("SpeedLimitWarningOffsetType", "0"),
    ("SpeedLimitWarningValueOffset", "0"),
>>>>>>> 5b98cdf7
  ]

  if params.get_bool("RecordFrontLock"):
    params.put_bool("RecordFront", True)

  # set unset params
  for k, v in (default_params + sunnypilot_default_params):
    if params.get(k) is None:
      params.put(k, v)

  # Create folders needed for msgq
  try:
    os.mkdir(Paths.shm_path())
  except FileExistsError:
    pass
  except PermissionError:
    print(f"WARNING: failed to make {Paths.shm_path()}")

  # set params
  serial = HARDWARE.get_serial()
  params.put("Version", build_metadata.openpilot.version)
  params.put("TermsVersion", terms_version)
  params.put("TrainingVersion", training_version)
  params.put("GitCommit", build_metadata.openpilot.git_commit)
  params.put("GitCommitDate", build_metadata.openpilot.git_commit_date)
  params.put("GitBranch", build_metadata.channel)
  params.put("GitRemote", build_metadata.openpilot.git_origin)
  params.put_bool("IsTestedBranch", build_metadata.tested_channel)
  params.put_bool("IsReleaseBranch", build_metadata.release_channel)
  params.put("HardwareSerial", serial)

  # set dongle id
  reg_res = register(show_spinner=True)
  if reg_res:
    dongle_id = reg_res
  else:
    raise Exception(f"Registration failed for device {serial}")
  os.environ['DONGLE_ID'] = dongle_id  # Needed for swaglog
  os.environ['GIT_ORIGIN'] = build_metadata.openpilot.git_normalized_origin # Needed for swaglog
  os.environ['GIT_BRANCH'] = build_metadata.channel # Needed for swaglog
  os.environ['GIT_COMMIT'] = build_metadata.openpilot.git_commit # Needed for swaglog

  if not build_metadata.openpilot.is_dirty:
    os.environ['CLEAN'] = '1'

  # init logging
  sentry.init(sentry.SentryProject.SELFDRIVE)
  cloudlog.bind_global(dongle_id=dongle_id,
                       version=build_metadata.openpilot.version,
                       origin=build_metadata.openpilot.git_normalized_origin,
                       branch=build_metadata.channel,
                       commit=build_metadata.openpilot.git_commit,
                       dirty=build_metadata.openpilot.is_dirty,
                       device=HARDWARE.get_device_type())

  # preimport all processes
  for p in managed_processes.values():
    p.prepare()


def manager_cleanup() -> None:
  # send signals to kill all procs
  for p in managed_processes.values():
    p.stop(block=False)

  # ensure all are killed
  for p in managed_processes.values():
    p.stop(block=True)

  cloudlog.info("everything is dead")


def manager_thread() -> None:
  cloudlog.bind(daemon="manager")
  cloudlog.info("manager start")
  cloudlog.info({"environ": os.environ})

  params = Params()

  ignore: list[str] = []
  if params.get("DongleId", encoding='utf8') in (None, UNREGISTERED_DONGLE_ID):
    ignore += ["manage_athenad", "uploader"]
  if os.getenv("NOBOARD") is not None:
    ignore.append("pandad")
  ignore += [x for x in os.getenv("BLOCK", "").split(",") if len(x) > 0]

  sm = messaging.SubMaster(['deviceState', 'carParams'], poll='deviceState')
  pm = messaging.PubMaster(['managerState'])

  write_onroad_params(False, params)
  ensure_running(managed_processes.values(), False, params=params, CP=sm['carParams'], not_run=ignore)

  started_prev = False

  while True:
    sm.update(1000)

    started = sm['deviceState'].started

    if started and not started_prev:
      params.clear_all(ParamKeyType.CLEAR_ON_ONROAD_TRANSITION)
    elif not started and started_prev:
      params.clear_all(ParamKeyType.CLEAR_ON_OFFROAD_TRANSITION)

    # update onroad params, which drives pandad's safety setter thread
    if started != started_prev:
      write_onroad_params(started, params)

    started_prev = started

    ensure_running(managed_processes.values(), started, params=params, CP=sm['carParams'], not_run=ignore)

    running = ' '.join("{}{}\u001b[0m".format("\u001b[32m" if p.proc.is_alive() else "\u001b[31m", p.name)
                       for p in managed_processes.values() if p.proc)
    print(running)
    cloudlog.debug(running)

    # send managerState
    msg = messaging.new_message('managerState', valid=True)
    msg.managerState.processes = [p.get_process_state_msg() for p in managed_processes.values()]
    pm.send('managerState', msg)

    # Exit main loop when uninstall/shutdown/reboot is needed
    shutdown = False
    for param in ("DoUninstall", "DoShutdown", "DoReboot"):
      if params.get_bool(param):
        shutdown = True
        params.put("LastManagerExitReason", f"{param} {datetime.datetime.now()}")
        cloudlog.warning(f"Shutting down manager - {param} set")

    if shutdown:
      break


def main() -> None:
  manager_init()
  if os.getenv("PREPAREONLY") is not None:
    return

  # SystemExit on sigterm
  signal.signal(signal.SIGTERM, lambda signum, frame: sys.exit(1))

  try:
    manager_thread()
  except Exception:
    traceback.print_exc()
    sentry.capture_exception()
  finally:
    manager_cleanup()

  params = Params()
  if params.get_bool("DoUninstall"):
    cloudlog.warning("uninstalling")
    HARDWARE.uninstall()
  elif params.get_bool("DoReboot"):
    cloudlog.warning("reboot")
    HARDWARE.reboot()
  elif params.get_bool("DoShutdown"):
    cloudlog.warning("shutdown")
    HARDWARE.shutdown()


if __name__ == "__main__":
  from openpilot.system.ui.text import TextWindow

  unblock_stdout()

  try:
    main()
  except KeyboardInterrupt:
    print("got CTRL-C, exiting")
  except Exception:
    add_file_handler(cloudlog)
    cloudlog.exception("Manager failed to start")

    try:
      managed_processes['ui'].stop()
    except Exception:
      pass

    # Show last 3 lines of traceback
    error = traceback.format_exc(-3)
    error = "Manager failed to start\n\n" + error
    with TextWindow(error) as t:
      t.wait_for_exit()

    raise

  # manual exit because we are forked
  sys.exit(0)<|MERGE_RESOLUTION|>--- conflicted
+++ resolved
@@ -62,11 +62,9 @@
     ("ModelManager_ModelsCache", ""),
     ("NeuralNetworkLateralControl", "0"),
     ("QuietMode", "0"),
-<<<<<<< HEAD
     ("CustomAccIncrementsEnabled", "0"),
     ("CustomAccLongPressIncrement", "5"),
     ("CustomAccShortPressIncrement", "1"),
-=======
 
     ("SpeedLimitControl", "0"),
     ("SpeedLimitControlPolicy", "3"),
@@ -76,7 +74,6 @@
     ("SpeedLimitWarningType", "0"),
     ("SpeedLimitWarningOffsetType", "0"),
     ("SpeedLimitWarningValueOffset", "0"),
->>>>>>> 5b98cdf7
   ]
 
   if params.get_bool("RecordFrontLock"):
