#!/usr/bin/env python3
import datetime
import os
import signal
import sys
import traceback

from cereal import log, custom
import cereal.messaging as messaging
import openpilot.system.sentry as sentry
from openpilot.common.params import Params, ParamKeyType
from openpilot.system.hardware import HARDWARE
from openpilot.system.manager.helpers import unblock_stdout, write_onroad_params, save_bootlog
from openpilot.system.manager.process import ensure_running
from openpilot.system.manager.process_config import managed_processes
from openpilot.system.athena.registration import register, UNREGISTERED_DONGLE_ID
from openpilot.common.swaglog import cloudlog, add_file_handler
from openpilot.system.version import get_build_metadata, terms_version, training_version
from openpilot.system.hardware.hw import Paths

from openpilot.sunnypilot.mapd.mapd_installer import VERSION


def manager_init() -> None:
  save_bootlog()

  build_metadata = get_build_metadata()

  params = Params()
  params.clear_all(ParamKeyType.CLEAR_ON_MANAGER_START)
  params.clear_all(ParamKeyType.CLEAR_ON_ONROAD_TRANSITION)
  params.clear_all(ParamKeyType.CLEAR_ON_OFFROAD_TRANSITION)
  if build_metadata.release_channel:
    params.clear_all(ParamKeyType.DEVELOPMENT_ONLY)

  default_params: list[tuple[str, str | bytes]] = [
    ("CompletedTrainingVersion", "0"),
    ("DisengageOnAccelerator", "0"),
    ("GsmMetered", "1"),
    ("HasAcceptedTerms", "0"),
    ("LanguageSetting", "main_en"),
    ("OpenpilotEnabledToggle", "1"),
    ("LongitudinalPersonality", str(log.LongitudinalPersonality.standard)),
  ]

  sunnypilot_default_params: list[tuple[str, str | bytes]] = [
<<<<<<< HEAD
    ("AccelPersonality", str(custom.LongitudinalPlanSP.AccelerationPersonality.stock)),
    ("AutoLaneChangeTimer", "0"),
    ("AutoLaneChangeBsmDelay", "0"),
    ("BlinkerMinLateralControlSpeed", "20"),  # MPH or km/h
    ("BlinkerPauseLateralControl", "0"),
    ("DynamicExperimentalControl", "0"),
    ("GasGating", "1"),
    ("HyundaiLongitudinalTuning", "0"),
    ("LagdToggle", "1"),
    ("DynamicPersonality", "0"),
=======
    ("AutoLaneChangeTimer", "0"),
    ("AutoLaneChangeBsmDelay", "0"),
    ("BlindSpot", "0"),
    ("BlinkerMinLateralControlSpeed", "20"),  # MPH or km/h
    ("BlinkerPauseLateralControl", "0"),
    ("DeviceBootMode", "0"),
    ("DynamicExperimentalControl", "0"),
    ("HyundaiLongitudinalTuning", "0"),
    ("LagdToggle", "1"),
>>>>>>> f12d181d
    ("Mads", "1"),
    ("MadsMainCruiseAllowed", "1"),
    ("MadsSteeringMode", "0"),
    ("MadsUnifiedEngagementMode", "1"),
    ("MapdVersion", f"{VERSION}"),
    ("MaxTimeOffroad", "1800"),
<<<<<<< HEAD
=======
    ("Brightness", "0"),
>>>>>>> f12d181d
    ("ModelManager_LastSyncTime", "0"),
    ("ModelManager_ModelsCache", ""),
    ("NeuralNetworkLateralControl", "0"),
    ("QuietMode", "0"),
<<<<<<< HEAD
    ("CustomAccIncrementsEnabled", "0"),
    ("CustomAccLongPressIncrement", "5"),
    ("CustomAccShortPressIncrement", "1"),

    ("SpeedLimitControl", "0"),
    ("SpeedLimitControlPolicy", "3"),
    ("SpeedLimitEngageType", "0"),
    ("SpeedLimitOffsetType", "0"),
    ("SpeedLimitValueOffset", "0"),
    ("SpeedLimitWarningType", "0"),
    ("SpeedLimitWarningOffsetType", "0"),
    ("SpeedLimitWarningValueOffset", "0"),
  ]

=======
  ]

  # device boot mode
  if params.get("DeviceBootMode") == b"1": # start in always offroad mode
    params.put_bool("OffroadMode", True)

>>>>>>> f12d181d
  if params.get_bool("RecordFrontLock"):
    params.put_bool("RecordFront", True)

  # set unset params
  for k, v in (default_params + sunnypilot_default_params):
    if params.get(k) is None:
      params.put(k, v)

  # Create folders needed for msgq
  try:
    os.mkdir(Paths.shm_path())
  except FileExistsError:
    pass
  except PermissionError:
    print(f"WARNING: failed to make {Paths.shm_path()}")

  # set params
  serial = HARDWARE.get_serial()
  params.put("Version", build_metadata.openpilot.version)
  params.put("TermsVersion", terms_version)
  params.put("TrainingVersion", training_version)
  params.put("GitCommit", build_metadata.openpilot.git_commit)
  params.put("GitCommitDate", build_metadata.openpilot.git_commit_date)
  params.put("GitBranch", build_metadata.channel)
  params.put("GitRemote", build_metadata.openpilot.git_origin)
  params.put_bool("IsTestedBranch", build_metadata.tested_channel)
  params.put_bool("IsReleaseBranch", build_metadata.release_channel)
  params.put("HardwareSerial", serial)

  # set dongle id
  reg_res = register(show_spinner=True)
  if reg_res:
    dongle_id = reg_res
  else:
    raise Exception(f"Registration failed for device {serial}")
  os.environ['DONGLE_ID'] = dongle_id  # Needed for swaglog
  os.environ['GIT_ORIGIN'] = build_metadata.openpilot.git_normalized_origin # Needed for swaglog
  os.environ['GIT_BRANCH'] = build_metadata.channel # Needed for swaglog
  os.environ['GIT_COMMIT'] = build_metadata.openpilot.git_commit # Needed for swaglog

  if not build_metadata.openpilot.is_dirty:
    os.environ['CLEAN'] = '1'

  # init logging
  sentry.init(sentry.SentryProject.SELFDRIVE)
  cloudlog.bind_global(dongle_id=dongle_id,
                       version=build_metadata.openpilot.version,
                       origin=build_metadata.openpilot.git_normalized_origin,
                       branch=build_metadata.channel,
                       commit=build_metadata.openpilot.git_commit,
                       dirty=build_metadata.openpilot.is_dirty,
                       device=HARDWARE.get_device_type())

  # preimport all processes
  for p in managed_processes.values():
    p.prepare()


def manager_cleanup() -> None:
  # send signals to kill all procs
  for p in managed_processes.values():
    p.stop(block=False)

  # ensure all are killed
  for p in managed_processes.values():
    p.stop(block=True)

  cloudlog.info("everything is dead")


def manager_thread() -> None:
  cloudlog.bind(daemon="manager")
  cloudlog.info("manager start")
  cloudlog.info({"environ": os.environ})

  params = Params()

  ignore: list[str] = []
  if params.get("DongleId", encoding='utf8') in (None, UNREGISTERED_DONGLE_ID):
    ignore += ["manage_athenad", "uploader"]
  if os.getenv("NOBOARD") is not None:
    ignore.append("pandad")
  ignore += [x for x in os.getenv("BLOCK", "").split(",") if len(x) > 0]

  sm = messaging.SubMaster(['deviceState', 'carParams'], poll='deviceState')
  pm = messaging.PubMaster(['managerState'])

  write_onroad_params(False, params)
  ensure_running(managed_processes.values(), False, params=params, CP=sm['carParams'], not_run=ignore)

  started_prev = False

  while True:
    sm.update(1000)

    started = sm['deviceState'].started

    if started and not started_prev:
      params.clear_all(ParamKeyType.CLEAR_ON_ONROAD_TRANSITION)
    elif not started and started_prev:
      params.clear_all(ParamKeyType.CLEAR_ON_OFFROAD_TRANSITION)

    # update onroad params, which drives pandad's safety setter thread
    if started != started_prev:
      write_onroad_params(started, params)

    started_prev = started

    ensure_running(managed_processes.values(), started, params=params, CP=sm['carParams'], not_run=ignore)

    running = ' '.join("{}{}\u001b[0m".format("\u001b[32m" if p.proc.is_alive() else "\u001b[31m", p.name)
                       for p in managed_processes.values() if p.proc)
    print(running)
    cloudlog.debug(running)

    # send managerState
    msg = messaging.new_message('managerState', valid=True)
    msg.managerState.processes = [p.get_process_state_msg() for p in managed_processes.values()]
    pm.send('managerState', msg)

    # Exit main loop when uninstall/shutdown/reboot is needed
    shutdown = False
    for param in ("DoUninstall", "DoShutdown", "DoReboot"):
      if params.get_bool(param):
        shutdown = True
        params.put("LastManagerExitReason", f"{param} {datetime.datetime.now()}")
        cloudlog.warning(f"Shutting down manager - {param} set")

    if shutdown:
      break


def main() -> None:
  manager_init()
  if os.getenv("PREPAREONLY") is not None:
    return

  # SystemExit on sigterm
  signal.signal(signal.SIGTERM, lambda signum, frame: sys.exit(1))

  try:
    manager_thread()
  except Exception:
    traceback.print_exc()
    sentry.capture_exception()
  finally:
    manager_cleanup()

  params = Params()
  if params.get_bool("DoUninstall"):
    cloudlog.warning("uninstalling")
    HARDWARE.uninstall()
  elif params.get_bool("DoReboot"):
    cloudlog.warning("reboot")
    HARDWARE.reboot()
  elif params.get_bool("DoShutdown"):
    cloudlog.warning("shutdown")
    HARDWARE.shutdown()


if __name__ == "__main__":
  from openpilot.system.ui.text import TextWindow

  unblock_stdout()

  try:
    main()
  except KeyboardInterrupt:
    print("got CTRL-C, exiting")
  except Exception:
    add_file_handler(cloudlog)
    cloudlog.exception("Manager failed to start")

    try:
      managed_processes['ui'].stop()
    except Exception:
      pass

    # Show last 3 lines of traceback
    error = traceback.format_exc(-3)
    error = "Manager failed to start\n\n" + error
    with TextWindow(error) as t:
      t.wait_for_exit()

    raise

  # manual exit because we are forked
  sys.exit(0)<|MERGE_RESOLUTION|>--- conflicted
+++ resolved
@@ -44,18 +44,7 @@
   ]
 
   sunnypilot_default_params: list[tuple[str, str | bytes]] = [
-<<<<<<< HEAD
     ("AccelPersonality", str(custom.LongitudinalPlanSP.AccelerationPersonality.stock)),
-    ("AutoLaneChangeTimer", "0"),
-    ("AutoLaneChangeBsmDelay", "0"),
-    ("BlinkerMinLateralControlSpeed", "20"),  # MPH or km/h
-    ("BlinkerPauseLateralControl", "0"),
-    ("DynamicExperimentalControl", "0"),
-    ("GasGating", "1"),
-    ("HyundaiLongitudinalTuning", "0"),
-    ("LagdToggle", "1"),
-    ("DynamicPersonality", "0"),
-=======
     ("AutoLaneChangeTimer", "0"),
     ("AutoLaneChangeBsmDelay", "0"),
     ("BlindSpot", "0"),
@@ -63,24 +52,21 @@
     ("BlinkerPauseLateralControl", "0"),
     ("DeviceBootMode", "0"),
     ("DynamicExperimentalControl", "0"),
+    ("GasGating", "1"),
     ("HyundaiLongitudinalTuning", "0"),
     ("LagdToggle", "1"),
->>>>>>> f12d181d
+    ("DynamicPersonality", "0"),
     ("Mads", "1"),
     ("MadsMainCruiseAllowed", "1"),
     ("MadsSteeringMode", "0"),
     ("MadsUnifiedEngagementMode", "1"),
     ("MapdVersion", f"{VERSION}"),
     ("MaxTimeOffroad", "1800"),
-<<<<<<< HEAD
-=======
     ("Brightness", "0"),
->>>>>>> f12d181d
     ("ModelManager_LastSyncTime", "0"),
     ("ModelManager_ModelsCache", ""),
     ("NeuralNetworkLateralControl", "0"),
     ("QuietMode", "0"),
-<<<<<<< HEAD
     ("CustomAccIncrementsEnabled", "0"),
     ("CustomAccLongPressIncrement", "5"),
     ("CustomAccShortPressIncrement", "1"),
@@ -95,14 +81,10 @@
     ("SpeedLimitWarningValueOffset", "0"),
   ]
 
-=======
-  ]
-
   # device boot mode
   if params.get("DeviceBootMode") == b"1": # start in always offroad mode
     params.put_bool("OffroadMode", True)
 
->>>>>>> f12d181d
   if params.get_bool("RecordFrontLock"):
     params.put_bool("RecordFront", True)
 
