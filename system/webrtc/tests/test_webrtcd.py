<<<<<<< HEAD
#!/usr/bin/env python
=======
>>>>>>> b7df7298
import pytest
import asyncio
import json
# for aiortc and its dependencies
import warnings
warnings.filterwarnings("ignore", category=DeprecationWarning)

from openpilot.system.webrtc.webrtcd import get_stream

import aiortc
from teleoprtc import WebRTCOfferBuilder
from parameterized import parameterized_class


@parameterized_class(("in_services", "out_services"), [
  (["testJoystick"], ["carState"]),
  ([], ["carState"]),
  (["testJoystick"], []),
  ([], []),
])
@pytest.mark.asyncio
class TestWebrtcdProc:
  async def assertCompletesWithTimeout(self, awaitable, timeout=1):
    try:
      async with asyncio.timeout(timeout):
        await awaitable
    except TimeoutError:
      pytest.fail("Timeout while waiting for awaitable to complete")

  async def test_webrtcd(self, mocker):
    mock_request = mocker.MagicMock()
    async def connect(offer):
      body = {'sdp': offer.sdp, 'cameras': offer.video, 'bridge_services_in': self.in_services, 'bridge_services_out': self.out_services}
      mock_request.json.side_effect = mocker.AsyncMock(return_value=body)
      response = await get_stream(mock_request)
      response_json = json.loads(response.text)
      return aiortc.RTCSessionDescription(**response_json)

    builder = WebRTCOfferBuilder(connect)
    builder.offer_to_receive_video_stream("road")
    builder.offer_to_receive_audio_stream()
    if len(self.in_services) > 0 or len(self.out_services) > 0:
      builder.add_messaging()

    stream = builder.stream()

    await self.assertCompletesWithTimeout(stream.start())
    await self.assertCompletesWithTimeout(stream.wait_for_connection())

    assert stream.has_incoming_video_track("road")
    assert stream.has_incoming_audio_track()
    assert stream.has_messaging_channel() == (len(self.in_services) > 0 or len(self.out_services) > 0)

    video_track, audio_track = stream.get_incoming_video_track("road"), stream.get_incoming_audio_track()
    await self.assertCompletesWithTimeout(video_track.recv())
    await self.assertCompletesWithTimeout(audio_track.recv())

    await self.assertCompletesWithTimeout(stream.stop())

    # cleanup, very implementation specific, test may break if it changes
    assert mock_request.app["streams"].__setitem__.called, "Implementation changed, please update this test"
    _, session = mock_request.app["streams"].__setitem__.call_args.args
<<<<<<< HEAD
    await self.assertCompletesWithTimeout(session.post_run_cleanup())
=======
    await self.assertCompletesWithTimeout(session.post_run_cleanup())
>>>>>>> b7df7298
<|MERGE_RESOLUTION|>--- conflicted
+++ resolved
@@ -1,7 +1,3 @@
-<<<<<<< HEAD
-#!/usr/bin/env python
-=======
->>>>>>> b7df7298
 import pytest
 import asyncio
 import json
@@ -64,8 +60,4 @@
     # cleanup, very implementation specific, test may break if it changes
     assert mock_request.app["streams"].__setitem__.called, "Implementation changed, please update this test"
     _, session = mock_request.app["streams"].__setitem__.call_args.args
-<<<<<<< HEAD
     await self.assertCompletesWithTimeout(session.post_run_cleanup())
-=======
-    await self.assertCompletesWithTimeout(session.post_run_cleanup())
->>>>>>> b7df7298
